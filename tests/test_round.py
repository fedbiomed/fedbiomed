import builtins
import copy
import importlib
import inspect
import logging
import os
import tempfile
import unittest
from typing import Any, Dict, Tuple
<<<<<<< HEAD
from unittest.mock import MagicMock, create_autospec, patch, PropertyMock
=======
from unittest.mock import MagicMock, create_autospec, patch

import numpy as np
>>>>>>> e13829c8
from fedbiomed.common.optimizers.generic_optimizers import DeclearnOptimizer
from fedbiomed.common.serializer import Serializer
from fedbiomed.node.node_state_manager import NodeStateFileName


#############################################################
# Import NodeTestCase before importing FedBioMed Module
from testsupport.base_case import NodeTestCase
#############################################################

from testsupport.fake_training_plan import FakeModel, DeclearnAuxVarModel
from testsupport.fake_message import FakeMessages
from testsupport.fake_uuid import FakeUuid
from testsupport.testing_data_loading_block import ModifyGetItemDP, LoadingBlockTypesForTesting
from testsupport import fake_training_plan

import torch
from fedbiomed.common.optimizers.declearn import YogiModule, ScaffoldClientModule, RidgeRegularizer

from fedbiomed.common.constants import DatasetTypes, TrainingPlans
from fedbiomed.common.data import DataManager, DataLoadingPlanMixin, DataLoadingPlan
from fedbiomed.common.exceptions import  FedbiomedOptimizerError, FedbiomedRoundError, FedbiomedUserInputError
from fedbiomed.common.logger import logger
from fedbiomed.common.models import TorchModel, Model
from fedbiomed.common.optimizers import BaseOptimizer, Optimizer
from fedbiomed.common.training_plans import BaseTrainingPlan
from fedbiomed.node.environ import environ
from fedbiomed.node.round import Round
from fedbiomed.common.data import NPDataLoader

# Needed to access length of dataset from Round class
class FakeLoader:
    dataset = [1, 2, 3, 4, 5]


class TestRound(NodeTestCase):

    # values and attributes for dummy classes
    URL_MSG = 'http://url/where/my/file?is=True'

    @classmethod
    def setUpClass(cls):
        """Sets up values in the test once """

        # Sets mock environ for the test -------------------
        super().setUpClass()
        # --------------------------------------------------

        # we define here common side effect functions
        def node_msg_side_effect(msg: Dict[str, Any]) -> Dict[str, Any]:
            fake_node_msg = FakeMessages(msg)
            return fake_node_msg

        cls.node_msg_side_effect = node_msg_side_effect

    @patch('fedbiomed.node.training_plan_security_manager.TrainingPlanSecurityManager.__init__')
    def setUp(self,
              tp_security_manager_patch):
        
        tp_security_manager_patch.return_value = None

        # instantiate logger (we will see if exceptions are logged)
        # we are setting the logger level to "ERROR" to output
        # logs messages
        history_monitor = MagicMock()

        self.atexit_patcher = patch('fedbiomed.node.round.atexit')
        self.atexit_mock = self.atexit_patcher.start()

        self.state_manager_patch = patch('fedbiomed.node.round.NodeStateManager')
        self.ic_from_spec_patch = patch("fedbiomed.node.round.utils.import_class_from_spec")
        self.ic_from_file_patch = patch("fedbiomed.node.round.utils.import_class_object_from_file")

        self.ic_from_spec_mock = self.ic_from_spec_patch.start()
        self.ic_from_file_mock = self.ic_from_file_patch.start()
        self.state_manager_mock = self.state_manager_patch.start()

        type(self.state_manager_mock.return_value).state_id = PropertyMock(return_value='test-state-id')

        class FakeModule:
            MyTrainingPlan = FakeModel
            another_training_plan = FakeModel

        self.ic_from_spec_mock.return_value = (FakeModule, FakeModule.MyTrainingPlan)
        self.ic_from_file_mock.return_value = (FakeModule, FakeModule.MyTrainingPlan())

        logger.setLevel("ERROR")
        # instanciate Round class
        self.r1 = Round(training_plan='TP',
                        training_plan_class='MyTrainingPlan',
                        params={"x": 0},
                        training_kwargs={},
                        model_kwargs={},
                        researcher_id="researcher-id",
                        history_monitor=history_monitor,
                        dataset={"path": 'ssss'},
                        job_id="job_id",
                        training=True,
                        node_args={},
                        aggregator_args={})
        
        params = {'path': 'my/dataset/path',
                  'dataset_id': 'id_1234'}
        self.r1.dataset = params
        self.r1.job_id = '1234'
        self.r1.researcher_id = '1234'
        dummy_monitor = MagicMock()
        self.r1.history_monitor = dummy_monitor

        self.r2 = Round(training_plan='TP',
                        training_plan_class='another_training_plan',
                        params={"x": 0},
                        training_kwargs={},
                        model_kwargs={},
                        researcher_id="researcher-id",
                        history_monitor=history_monitor,
                        dataset={"path": 'ssss'},
                        job_id="job_id",
                        training=True,
                        node_args={},
                        aggregator_args={})
        self.r2.dataset = params
        self.r2.history_monitor = dummy_monitor

    def tearDown(self):
        self.atexit_patcher.stop() 
        self.ic_from_file_patch.stop()
        self.ic_from_spec_patch.stop()
        self.state_manager_patch.stop()

    @patch('fedbiomed.node.round.Round._split_train_and_test_data')
    @patch('fedbiomed.common.message.NodeMessages.format_outgoing_message')
    @patch('fedbiomed.node.training_plan_security_manager.TrainingPlanSecurityManager.check_training_plan_status')
    @patch('uuid.uuid4')
    def test_round_01_run_model_training_normal_case(self,
                                                     uuid_patch,
                                                     tp_security_manager_patch,
                                                     node_msg_patch,
                                                     mock_split_test_train_data,
                                                     ):
        """tests correct execution and message parameters.
        Besides  tests the training time.
         """
        # Tests details:
        # - Test 1: normal case scenario where no model_kwargs has been passed during model instantiation
        # - Test 2: normal case scenario where model_kwargs has been passed when during model instantiation

        FakeModel.SLEEPING_TIME = 1

        # initialisation of patchers
        uuid_patch.return_value = FakeUuid()
        tp_security_manager_patch.return_value = (True, {'name': "model_name"})



        node_msg_patch.side_effect = TestRound.node_msg_side_effect
        mock_split_test_train_data.return_value = (FakeLoader, FakeLoader)

        # test 1: case where argument `model_kwargs` = None
        # action!
        self.r1.initialize_arguments()
        msg_test1 = self.r1.run_model_training()

        # check results
        self.assertTrue(msg_test1.get_dict().get('success', False))
        self.assertEqual(msg_test1.get_dict().get('params', False), {"coefs": [1, 2, 3, 4]})
        self.assertEqual(msg_test1.get_dict().get('command', False), 'train')


        # test 2: redo test 1 but with the case where `model_kwargs` != None
        FakeModel.SLEEPING_TIME = 0
        self.r2.model_kwargs = {'param1': 1234,
                                'param2': [1, 2, 3, 4],
                                'param3': None}
<<<<<<< HEAD
        self.r2.initialize_node_state_manager()
=======
        serialize_load_patch.reset_mock()
        self.r2.initialize_arguments()
>>>>>>> e13829c8
        msg_test2 = self.r2.run_model_training()

        # check values in message (output of `run_model_training`)
        self.assertTrue(msg_test2.get_dict().get('success', False))
        self.assertEqual({"coefs": [1, 2, 3, 4]}, msg_test2.get_dict().get('params', False))
        self.assertEqual('train', msg_test2.get_dict().get('command', False))

    @patch('fedbiomed.node.round.Round._split_train_and_test_data')
    @patch('fedbiomed.common.message.NodeMessages.format_incoming_message')
    @patch('importlib.import_module')
    @patch('fedbiomed.node.training_plan_security_manager.TrainingPlanSecurityManager.check_training_plan_status')
    @patch('uuid.uuid4')
    def test_round_02_run_model_training_correct_model_calls(self,
                                                             uuid_patch,
                                                             tp_security_manager_patch,
                                                             import_module_patch,
                                                             node_msg_patch,
                                                             mock_split_train_and_test_data):
        """tests if all methods of `model` have been called after instanciating
        (in run_model_training)"""
        # `run_model_training`, when no issues are found
        # methods tested:
        #  - model.load
        #  - model.save
        #  - model.training_routine
        #  - model.after_training_params
        #  - model.set_dataset_path

        FakeModel.SLEEPING_TIME = 0
        MODEL_NAME = "my_model"
        MODEL_PARAMS = {"coef": [1, 2, 3, 4]}

        class FakeModule:
            MyTrainingPlan = FakeModel

        uuid_patch.return_value = FakeUuid()
        tp_security_manager_patch.return_value = (True, {'name': "model_name"})
        import_module_patch.return_value = FakeModule
        node_msg_patch.side_effect = TestRound.node_msg_side_effect
        mock_split_train_and_test_data.return_value = (FakeLoader, FakeLoader)

        self.r1.training_kwargs = {}
        self.r1.dataset = {'path': 'my/dataset/path',
                           'dataset_id': 'id_1234'}


        # define context managers for each model method
        # we are mocking every methods of our dummy model FakeModel,
        # and we will check if there are called when running
        # `run_model_training`
        with (
                patch.object(FakeModel, 'set_dataset_path') as mock_set_dataset,
                patch.object(FakeModel, 'training_routine') as mock_training_routine,
                patch.object(FakeModel, 'after_training_params', return_value=MODEL_PARAMS) as mock_after_training_params,  # noqa
        ):
            self.r1.initialize_arguments()
            msg = self.r1.run_model_training()
            self.assertTrue(msg.get_dict().get("success"))



            # Check set train and test data split function is called
            # Set dataset is called in set_train_and_test_data
            # mock_set_dataset.assert_called_once_with(self.r1.dataset.get('path'))
            mock_split_train_and_test_data.assert_called_once()

            # Since set training data return None, training_routine should be called as None
            mock_training_routine.assert_called_once_with( history_monitor=self.r1.history_monitor,
                                                           node_args={})

            # Check that the model weights were saved.
            mock_after_training_params.assert_called_once()

    @patch('fedbiomed.node.round.Round._split_train_and_test_data')
    @patch('fedbiomed.common.message.NodeMessages.format_incoming_message')
    @patch('fedbiomed.node.training_plan_security_manager.TrainingPlanSecurityManager.check_training_plan_status')
    @patch('uuid.uuid4')
    def test_round_03_test_run_model_training_with_real_model(self,
                                                              uuid_patch,
                                                              tp_security_manager_patch,
                                                              node_msg_patch,
                                                              mock_split_train_and_test_data):
        """tests normal case scenario with a real model file"""
        FakeModel.SLEEPING_TIME = 0

        # initialisation of patchers
        uuid_patch.return_value = FakeUuid()
        tp_security_manager_patch.return_value = (True, {'name': "model_name"})
        node_msg_patch.side_effect = TestRound.node_msg_side_effect
        mock_split_train_and_test_data.return_value = (True, True)

        # create dummy_model
        dummy_training_plan_test = "\n".join([
            "from testsupport.fake_training_plan import FakeModel",
            "class MyTrainingPlan(FakeModel):",
            "    dataset = [1, 2, 3, 4]",
            "    def set_data_loaders(self, *args, **kwargs):",
            "        self.testing_data_loader = MyTrainingPlan",
            "        self.training_data_loader = MyTrainingPlan",
        ])

        self.ic_from_spec_patch.stop()
        self.ic_from_file_patch.stop()
        self.r1.training_plan_source = dummy_training_plan_test
        self.r1.training_plan_class = "MyTrainingPlan"
        # action
        self.r1.initialize_arguments()
        msg_test = self.r1.run_model_training()
<<<<<<< HEAD
=======

>>>>>>> e13829c8
        # checks

        self.assertTrue(msg_test.get_dict().get('success', False))
        self.assertEqual('train', msg_test.get_dict().get('command', False))


    @patch('fedbiomed.node.training_plan_security_manager.TrainingPlanSecurityManager.check_training_plan_status')
    @patch('uuid.uuid4')
    def test_round_05_run_model_training_model_not_approved(self,
                                                            uuid_patch,
                                                            tp_security_manager_patch):
        FakeModel.SLEEPING_TIME = 0

        # initialisation of patchers
        uuid_patch.return_value = FakeUuid()
        tp_security_manager_patch.return_value = (False, {'name': "model_name"})
        environ["TRAINING_PLAN_APPROVAL"] = True
        # action
        msg_test = self.r1.run_model_training()

        self.assertFalse(msg_test.get_param('success'))

    @patch('fedbiomed.node.round.Round._split_train_and_test_data')
    @patch('fedbiomed.common.message.NodeMessages.format_incoming_message')
    @patch('fedbiomed.node.training_plan_security_manager.TrainingPlanSecurityManager.check_training_plan_status')
    @patch('uuid.uuid4')
    def test_round_06_run_model_training_import_error(self,
                                                      uuid_patch,
                                                      tp_security_manager_patch,
                                                      node_msg_patch,
                                                      mock_split_train_and_test_data):
        """tests case where the import/loading of the model have failed"""

        FakeModel.SLEEPING_TIME = 0

        # initialisation of patchers
        uuid_patch.return_value = FakeUuid()
        tp_security_manager_patch.return_value = (True, {'name': "model_name"})
        node_msg_patch.side_effect = TestRound.node_msg_side_effect
        mock_split_train_and_test_data.return_value = None

<<<<<<< HEAD
        self.ic_from_file_mock.side_effect = Exception
        msg_test_1 = self.r1.run_model_training()
        self.assertFalse(msg_test_1.success)
=======
        # test 1: tests raise of exception during model import
        def exec_side_effect(*args, **kwargs):
            """Overriding the behaviour of `exec` builitin function,
            and raises an Exception"""
            raise Exception("mimicking an exception happening when loading file")

        # patching builtin objects & looking for generated logs
        # NB: this is the only way I have found to use
        # both patched bulitins functions and assertLogs
        # YB: not sure why we are patching exec and eval here?
        with (self.assertLogs('fedbiomed', logging.ERROR) as captured,
              patch.object(builtins, 'exec', return_value = None),
              patch.object(builtins, 'eval') as eval_patch):
            eval_patch.side_effect = exec_side_effect
            msg_test_1 = self.r1.run_model_training()

        # checks:
        # check if error message generated and logged is the same as the one
        # collected in the output of `run_model_training`
        self.assertEqual(
            captured.records[-1].getMessage(),
            msg_test_1.get('msg'))

        self.assertFalse(msg_test_1.get('success', True))
>>>>>>> e13829c8


        self.ic_from_file_mock.side_effect = None
        self.ic_from_spec_mock.side_effect = Exception
        msg_test_1 = self.r1.run_model_training()
        self.assertFalse(msg_test_1.success)
        
        # test 2: tests raise of Exception during loading parameters
        # into model instance

        # Here we creating a new class inheriting from the FakeModel,
        # but overriding `load` through classes inheritance
        # when `load` is called, an Exception will be raised
        #
        class fakemodule:
            class FakeModelRaiseExceptionWhenLoading(FakeModel):
                def set_model_params(self, *args, **kwargs):
                    """Mimicks an exception happening in the `load`
                    method

                    Raises:
                        Exception:
                    """
                    raise Exception('mimicking an error happening during model training')

        self.r1.training_plan_class = 'FakeModelRaiseExceptionWhenLoading'
        # action
<<<<<<< HEAD
=======
        with (self.assertLogs('fedbiomed', logging.ERROR) as captured,
              patch.object(builtins, 'exec', return_value=None),
              patch.object(importlib, 'import_module', return_value=fakemodule) as importlib_patch,
              patch.object(Serializer, 'load')
              ):

            msg_test_2 = self.r1.run_model_training()
>>>>>>> e13829c8

        self.ic_from_file_mock.return_value = (fake_training_plan, FakeModelRaiseExceptionWhenLoading())
        msg_test_2 = self.r1.run_model_training()
        self.assertFalse(msg_test_2.success)

        # test 3: tests raise of Exception during model training
        # into model instance
<<<<<<< HEAD
        
        class FakeModelRaiseExceptionInTraining(FakeModel):
            def training_routine(self, **kwargs):
                """Mimicks an exception happening in the `training_routine`
                method

                Raises:
                    Exception:
                """
                raise Exception('mimicking an error happening during model training')
        self.ic_from_file_mock.return_value = (fake_training_plan, FakeModelRaiseExceptionInTraining())
        msg_test_3 = self.r1.run_model_training()
        self.assertFalse(msg_test_3.success, )

=======

        # Here we are creating a new class inheriting from the FakeModel,
        # but overriding `training_routine` through classes inheritance
        # when `training_routine` is called, an Exception will be raised
        #
        class fakemodule_2:
            class FakeModelRaiseExceptionInTraining(FakeModel):
                def __init__(self, *args, **kwargs):
                    super().__init__(*args, **kwargs)
                    self.training_data_loader = MagicMock(spec=NPDataLoader, return_value=[1,2,3])
                def training_routine(self, *args, **kwargs):
                    """Mimicks an exception happening in the `training_routine`
                    method

                    Raises:
                        Exception:
                    """
                    raise Exception('mimicking an error happening during model training')

        self.r1.training_plan_class = 'FakeModelRaiseExceptionInTraining'
        self.r1.testing_arguments = {}
        self.r1.training = True

        # action
        with (self.assertLogs('fedbiomed', logging.ERROR) as captured,
              patch.object(builtins, 'exec', return_value=None),
              patch.object(importlib, 'import_module', return_value=fakemodule_2),
              patch.object(Serializer, 'load'),
              patch.object(Round, '_set_training_testing_data_loaders',)):

            msg_test_3 = self.r1.run_model_training()

        # checks :
        # check if error message generated and logged is the same as the one
        # collected in the output of `run_model_training``
        self.assertEqual(
            captured.records[-1].getMessage(),
            msg_test_3.get('msg'))

        self.assertFalse(msg_test_3.get('success', True))

    @patch('fedbiomed.node.round.Round._split_train_and_test_data')
    @patch('fedbiomed.common.message.NodeMessages.format_incoming_message')
    @patch('fedbiomed.common.repository.Repository.upload_file')
    @patch('fedbiomed.node.training_plan_security_manager.TrainingPlanSecurityManager.check_training_plan_status')
    @patch('fedbiomed.common.repository.Repository.download_file')
    @patch('uuid.uuid4')
    def test_round_07_run_model_training_upload_file_fails(self,
                                                           uuid_patch,
                                                           repository_download_patch,
                                                           tp_security_manager_patch,
                                                           repository_upload_patch,
                                                           node_msg_patch,
                                                           mock_split_train_and_test_data):

        """tests case where uploading model parameters file fails"""
        FakeModel.SLEEPING_TIME = 0

        # declaration of side effect functions

        def upload_side_effect(*args, **kwargs):
            """Raises an exception when calling this function"""
            raise Exception("mimicking an error happening during upload")

        # initialisation of patchers
        uuid_patch.return_value = FakeUuid()
        repository_download_patch.return_value = (200, 'my_python_model')
        tp_security_manager_patch.return_value = (True, {'name': "model_name"})
        repository_upload_patch.side_effect = upload_side_effect
        node_msg_patch.side_effect = TestRound.node_msg_side_effect
        mock_split_train_and_test_data.return_value = None

        # action
        with (self.assertLogs('fedbiomed', logging.ERROR) as captured,
              patch.object(builtins, 'exec', return_value=None),
              patch.object(builtins, 'eval', return_value=FakeModel)
              ):
            msg_test = self.r1.run_model_training()

        # checks if message logged is the message returned as a reply
        self.assertEqual(
            captured.records[-1].getMessage(),
            msg_test.get('msg'))

        self.assertFalse(msg_test.get('success', True))

    @patch('fedbiomed.node.round.Round._split_train_and_test_data')
    @patch('fedbiomed.common.message.NodeMessages.format_incoming_message')
    @patch('fedbiomed.common.repository.Repository.upload_file')
    @patch('builtins.eval')
    @patch('builtins.exec')
    @patch('fedbiomed.node.training_plan_security_manager.TrainingPlanSecurityManager.check_training_plan_status')
    @patch('fedbiomed.common.repository.Repository.download_file')
    @patch('uuid.uuid4')
    def test_round_08_run_model_training_bad_training_argument(self,
                                                               uuid_patch,
                                                               repository_download_patch,
                                                               tp_security_manager_patch,
                                                               builtin_exec_patch,
                                                               builtin_eval_patch,
                                                               repository_upload_patch,
                                                               node_msg_patch,
                                                               mock_split_train_and_test_data):
        """tests case where training plan contains node_side arguments"""
        FakeModel.SLEEPING_TIME = 1

        # initialisation of patchers
        uuid_patch.return_value = FakeUuid()
        repository_download_patch.return_value = (200, "my_model")
        tp_security_manager_patch.return_value = (True, {'name': "model_name"})
        builtin_exec_patch.return_value = None
        builtin_eval_patch.return_value = FakeModel
        repository_upload_patch.return_value = {'file': TestRound.URL_MSG}
        node_msg_patch.side_effect = TestRound.node_msg_side_effect
        mock_split_train_and_test_data.return_value = None
>>>>>>> e13829c8

    @patch('inspect.signature')
    def test_round_09_data_loading_plan(self,
                                        patch_inspect_signature,
                                        ):
        """Test that Round correctly handles a DataLoadingPlan during training"""
        class MyDataset(DataLoadingPlanMixin):
            def __init__(self):
                super().__init__()

            def __getitem__(self, item):
                return self.apply_dlb('orig-value', LoadingBlockTypesForTesting.MODIFY_GETITEM)

            @staticmethod
            def get_dataset_type() -> DatasetTypes:
                return DatasetTypes.TEST

        patch_inspect_signature.return_value = inspect.Signature(parameters={})

        my_dataset = MyDataset()
        data_loader_mock = MagicMock()
        data_loader_mock.dataset = my_dataset

        data_manager_mock = MagicMock(spec=DataManager)
        data_manager_mock.split = MagicMock()
        data_manager_mock.split.return_value = (data_loader_mock, None)
        data_manager_mock.dataset = my_dataset

<<<<<<< HEAD
        self.r1.training_kwargs = {}
        self.r1.initialize_validate_training_arguments()
        self.r1.training_plan = MagicMock()
        self.r1.training_plan.training_data.return_value = data_manager_mock
=======
        r3 = Round(training_kwargs={})
        r3.initialize_arguments()
        r3.training_plan = MagicMock()
        r3.training_plan.training_data.return_value = data_manager_mock
>>>>>>> e13829c8

        training_data_loader, _ = self.r1._split_train_and_test_data(test_ratio=0.)
        dataset = training_data_loader.dataset
        self.assertEqual(dataset[0], 'orig-value')

        dlp = DataLoadingPlan({LoadingBlockTypesForTesting.MODIFY_GETITEM: ModifyGetItemDP()})
<<<<<<< HEAD
        self.r1._dlp_and_loading_block_metadata = dlp.serialize()
        self.r1.training_kwargs = {}
        self.r1.initialize_validate_training_arguments()
       

        training_data_loader, _ = self.r1._split_train_and_test_data(test_ratio=0.)
=======
        r4 = Round(training_kwargs={},
                   dlp_and_loading_block_metadata=dlp.serialize()
                   )
        r4.initialize_arguments()
        r4.training_plan = MagicMock()
        r4.training_plan.training_data.return_value = data_manager_mock

        training_data_loader, _ = r4._split_train_and_test_data(test_ratio=0.)
>>>>>>> e13829c8
        dataset = training_data_loader.dataset
        self.assertEqual(dataset[0], 'modified-value')


    @patch("fedbiomed.node.round.BPrimeManager.get")
    @patch("fedbiomed.node.round.SKManager.get")
    def test_round_12_configure_secagg(self,
                                       servkey_get,
                                       biprime_get
                                       ):
        """Tests round secure aggregation configuration"""

        servkey_get.return_value = {"context": {}}
        biprime_get.return_value = {"context": {}}

        environ["SECURE_AGGREGATION"] = True

        result = self.r1._configure_secagg(
            secagg_random=1.5,
            secagg_biprime_id='123',
            secagg_servkey_id='123'
        )
        self.assertTrue(result)

        result = self.r1._configure_secagg(
            secagg_random=None,
            secagg_biprime_id=None,
            secagg_servkey_id=None
        )
        self.assertFalse(result)

        with self.assertRaises(FedbiomedRoundError):
            self.r1._configure_secagg(
                secagg_random=None,
                secagg_biprime_id="1234",
                secagg_servkey_id=None)

        with self.assertRaises(FedbiomedRoundError):
            self.r1._configure_secagg(
                secagg_random=None,
                secagg_biprime_id="1234",
                secagg_servkey_id="1223")

        with self.assertRaises(FedbiomedRoundError):
            self.r1._configure_secagg(
                secagg_random=None,
                secagg_biprime_id=None,
                secagg_servkey_id="1223")

        with self.assertRaises(FedbiomedRoundError):
            servkey_get.return_value = None
            biprime_get.return_value = {"context": {}}
            self.r1._configure_secagg(
                secagg_random=1.5,
                secagg_biprime_id='123',
                secagg_servkey_id='123'
            )

        with self.assertRaises(FedbiomedRoundError):
            servkey_get.return_value = {"context": {}}
            biprime_get.return_value = None
            self.r1._configure_secagg(
                secagg_random=1.5,
                secagg_biprime_id='123',
                secagg_servkey_id='123'
            )

        # If node forces using secagg
        environ["SECURE_AGGREGATION"] = True
        environ["FORCE_SECURE_AGGREGATION"] = True
        with self.assertRaises(FedbiomedRoundError):
            self.r1._configure_secagg(
                secagg_random=None,
                secagg_biprime_id=None,
                secagg_servkey_id=None
            )

        # If secagg is not activated
        environ["SECURE_AGGREGATION"] = False
        environ["FORCE_SECURE_AGGREGATION"] = False
        with self.assertRaises(FedbiomedRoundError):
            self.r1._configure_secagg(
                secagg_random=1.5,
                secagg_biprime_id='123',
                secagg_servkey_id='123'
            )



    @patch('fedbiomed.node.round.Round._split_train_and_test_data')
    @patch('fedbiomed.common.message.NodeMessages.format_incoming_message')
    @patch('fedbiomed.node.training_plan_security_manager.TrainingPlanSecurityManager.check_training_plan_status')
    @patch('uuid.uuid4')
    @patch("fedbiomed.node.round.BPrimeManager.get")
    @patch("fedbiomed.node.round.SKManager.get")
    def test_round_13_run_model_training_secagg(self,
                                                servkey_get,
                                                biprime_get,
                                                uuid_patch,
                                                tp_security_manager_patch,
                                                node_msg_patch,
                                                mock_split_test_train_data):
        """tests correct execution and message parameters.
        Besides  tests the training time.
         """
        # Tests details:
        # - Test 1: normal case scenario where no model_kwargs has been passed during model instantiation
        # - Test 2: normal case scenario where model_kwargs has been passed when during model instantiation

        FakeModel.SLEEPING_TIME = 1

        # initalisation of side effect functio
        class M(FakeModel):
            def after_training_params(self, flatten):
                return [0.1,0.2,0.3,0.4,0.5]

        
        self.ic_from_file_mock.return_value = (fake_training_plan, M())
        # initialisation of patchers
        uuid_patch.return_value = FakeUuid()
        tp_security_manager_patch.return_value = (True, {'name': "model_name"})
        node_msg_patch.side_effect = TestRound.node_msg_side_effect
        mock_split_test_train_data.return_value = (FakeLoader, FakeLoader)


        # Secagg configuration
        servkey_get.return_value = {"parties": ["r-1", "n-1", "n-2"],  "context" : {"server_key": 123445}}
        biprime_get.return_value = {"parties": ["r-1", "n-1", "n-2"], "context" : {"biprime": 123445}}
        environ["SECURE_AGGREGATION"] = True
        environ["FORCE_SECURE_AGGREGATION"] = True

        self.r1.initialize_arguments()
        msg_test1 = self.r1.run_model_training(secagg_arguments={
            'secagg_random': 1.12,
            'secagg_servkey_id': '1234',
            'secagg_biprime_id': '1234',
        })
        # TODO: assert something here??

        # Back to normal
        environ["SECURE_AGGREGATION"] = False
        environ["FORCE_SECURE_AGGREGATION"] = False

    @patch("uuid.uuid4")
    @patch('fedbiomed.node.training_plan_security_manager.TrainingPlanSecurityManager.check_training_plan_status')
    def test_round_14_run_model_training_optimizer_aux_var_error(self,
                                                                 tp_security_manager_patch,
                                                                 patch_uuid):
 
        patch_uuid.return_value = FakeUuid()
        tp_security_manager_patch.return_value = (True, {'name': 'my_node_id'})
        

 
        # creating Round
        self.r1.training_kwargs = {'optimizer_args': {'lr': .1234}}

        self.r1.researcher_id = 'researcher_id_1234'
        self.r1.job_id = 'job_id_1234'

        # configure optimizer
        lr = .1234
        optim_node = Optimizer(lr=lr, modules=[ScaffoldClientModule(), YogiModule()],
                                regularizers=[RidgeRegularizer()])


        dec_node_optim = DeclearnOptimizer(TorchModel(torch.nn.Linear(3, 1)), optim_node)

        DeclearnAuxVarModel.OPTIM = dec_node_optim
        DeclearnAuxVarModel.TYPE = TrainingPlans.TorchTrainingPlan

        self.ic_from_file_mock.return_value = (fake_training_plan, DeclearnAuxVarModel())
        self.r1.training_plan_class = "DeclearnAuxVarModel"
        self.r1.dataset = {'dataset_id': 'dataset_id_1234',
                        'path': os.path.join('path', 'to', 'my', 'dataset')}
        self.r1.aux_vars = [{}, {'scaffold': {'delta': 'some incorrect value for scaffold'}}]


        # action
        rnd_reply = self.r1.run_model_training()

        self.assertIn("TrainingPlan Optimizer failed to ingest the provided auxiliary variables",
                        rnd_reply.msg)


    def test_round_18_process_optim_aux_var(self):
        """Test that 'process_optim_aux_var' works properly."""
        
        # Set up a mock BaseOptimizer with an attached Optimizer.
        mock_optim = create_autospec(Optimizer, instance=True)
        mock_b_opt = create_autospec(BaseOptimizer, instance=True)
        mock_b_opt.optimizer = mock_optim
        # Attach the former to the Round's mock TrainingPlan.
        self.r1.training_plan = create_autospec(BaseTrainingPlan, instance=True)
        self.r1.training_plan.optimizer.return_value = mock_b_opt

        # Attach fake auxiliary variables (as though pre-downloaded).
        fake_aux_var = [{}, {"module": {"key": "val"}}]
        setattr(self.r1, "aux_vars", fake_aux_var)
        # Call the tested method and verify its outputs and effects.
        msg = self.r1.process_optim_aux_var()
        self.assertEqual(msg, None)

        call_with = {}
        call_with.update(fake_aux_var[0])
        call_with.update(fake_aux_var[1])
        mock_optim.set_aux.assert_called_once_with(call_with)

    def test_round_19_process_optim_aux_var_without_aux_var(self):
        """Test that 'process_optim_aux_var' exits properly without aux vars."""
        # Set up a Round with a mock Optimizer attached, but no aux vars.
       
        mock_optim = create_autospec(Optimizer, instance=True)
        mock_b_opt = create_autospec(BaseOptimizer, instance=True)
        mock_b_opt.optimizer = mock_optim
        self.r1.training_plan = create_autospec(BaseTrainingPlan, instance=True)
        self.r1.training_plan.optimizer.return_value = mock_b_opt
        # Call the tested method, verifying that it exits without effects.
        msg = self.r1.process_optim_aux_var()
        self.assertEqual(msg, None)
        mock_optim.set_aux.assert_not_called()

    def test_round_20_process_optim_aux_var_without_base_optimizer(self):
        """Test that 'process_optim_aux_var' documents missing BaseOptimizer."""
        # Set up a Round with fake aux_vars, but no BaseOptimizer.
        
        setattr(self.r1, "aux_vars", [{}, {"module": {"key": "val"}}])
        self.r1.training_plan = create_autospec(BaseTrainingPlan, instance=True)
        self.r1.training_plan.optimizer.return_value = None
        # Call the tested method, verifying that it returns an error.
        msg = self.r1.process_optim_aux_var()
        self.assertTrue("TrainingPlan does not hold a BaseOptimizer" in msg)
        self.assertIsInstance(msg, str)

    def test_round_21_process_optim_aux_var_without_optimizer(self):
        """Test that 'process_optim_aux_var' documents missing Optimizer."""
        # Set up a Round with aux vars, but a non-Optimizer optimizer.
        
        setattr(self.r1, "aux_vars", [{}, {"module": {"key": "val"}}])
        mock_b_opt = create_autospec(BaseOptimizer, instance=True)
        mock_b_opt.optimizer = MagicMock()  # not a declearn-based Optimizer
        self.r1.training_plan = create_autospec(BaseTrainingPlan, instance=True)
        self.r1.training_plan.optimizer.return_value = mock_b_opt
        # Call the tested method, verifying that it returns an error.
        msg = self.r1.process_optim_aux_var()
        self.assertTrue("does not manage a compatible Optimizer" in msg)
        self.assertIsInstance(msg, str)

    def test_round_22_process_optim_aux_var_with_optimizer_error(self):
        """Test that 'process_optim_aux_var' documents 'Optimizer.set_aux' error."""
        # Set up a Round with fake pre-downloaded aux vars.

        fake_aux_var = [{}, {"module": {"key": "val"}}]
        setattr(self.r1, "aux_vars", [{}, {"module": {"key": "val"}}])

        # Set up a mock BaseOptimizer with an attached failing Optimizer.
        mock_optim = create_autospec(Optimizer, instance=True)
        fake_error = "fake FedbiomedOptimizerError on 'set_aux' call"
        mock_optim.set_aux.side_effect = FedbiomedOptimizerError(fake_error)
        mock_b_opt = create_autospec(BaseOptimizer, instance=True)
        mock_b_opt.optimizer = mock_optim
        # Attach the former to the Round's mock TrainingPlan.
        self.r1.training_plan = create_autospec(BaseTrainingPlan, instance=True)
        self.r1.training_plan.optimizer.return_value = mock_b_opt
        # Call the tested method, verifying that it returns an error.
        msg = self.r1.process_optim_aux_var()
        self.assertTrue(fake_error in msg)

        call_with = {}
        call_with.update(fake_aux_var[0])
        call_with.update(fake_aux_var[1])
        mock_optim.set_aux.assert_called_once_with(call_with)

    def test_round_23_collect_optim_aux_var(self):
        """Test that 'collect_optim_aux_var' works properly with an Optimizer."""
        # Set up a Round with an attached mock Optimizer.
        

        mock_optim = create_autospec(Optimizer, instance=True)
        mock_b_opt = create_autospec(BaseOptimizer, instance=True)
        # why not using DeclearnOptimizer?
        mock_b_opt.optimizer = mock_optim
        self.r1.training_plan = create_autospec(BaseTrainingPlan, instance=True)
        self.r1.training_plan.optimizer.return_value = mock_b_opt
        # Call the tested method and verify its outputs.
        aux_var = self.r1.collect_optim_aux_var()
        self.assertEqual(aux_var, mock_optim.get_aux.return_value)
        mock_optim.get_aux.assert_called_once()

    def test_round_24_collect_optim_aux_var_without_optimizer(self):
        """Test that 'collect_optim_aux_var' works properly without an Optimizer."""
        # Set up a Round with a non-Optimizer optimizer.
   
        mock_b_opt = create_autospec(BaseOptimizer, instance=True)
        mock_b_opt.optimizer = MagicMock()  # non-declearn-based object
        self.r1.training_plan = create_autospec(BaseTrainingPlan, instance=True)
        self.r1.training_plan.optimizer.return_value = mock_b_opt
        # Call the tested method and verify its outputs.
        aux_var = self.r1.collect_optim_aux_var()
        self.assertEqual(aux_var, {})

    def test_round_25_collect_optim_aux_var_without_base_optimizer(self):
        """Test that 'collect_optim_aux_var' fails without a BaseOptimizer."""
        # Set up a Round without a BaseOptimizer.

        self.r1.training_plan = create_autospec(BaseTrainingPlan, instance=True)
        self.r1.training_plan.optimizer.return_value = None
        # Verify that aux-var collection raises.
        self.assertRaises(FedbiomedRoundError, self.r1.collect_optim_aux_var)

    # add a test with : shared and node specific auxiliary avraibales

    def test_round_26_split_train_and_test_data_raises_exceptions(self):
        """Test that _split_train_and_test_data raises correct exceptions"""
        mock_training_plan = MagicMock()
        def foo_takes_an_argument(x):
            return x
        mock_training_plan.training_data = foo_takes_an_argument
        mock_training_plan.type.return_value = 'tp type'

        self.r1.training_plan = mock_training_plan
        with self.assertRaises(FedbiomedRoundError):
            self.r1._split_train_and_test_data()


    @patch('fedbiomed.node.round.Serializer')
    @patch('fedbiomed.node.round.Round._get_base_optimizer')
    def test_round_27_load_round_state(self,
                                       get_optim_patch,
                                       serializer_patch,
                                       ):

        self.r1.job_id = 1234
        state_id = 'state_id_1234'
        path_state = '/path/to/state'

        training_plan_mock = MagicMock(spec=BaseTrainingPlan,
                                       type=MagicMock(),
                                       _model=MagicMock(spec=Model))
        self.r1.training_plan = training_plan_mock

        
        node_state = {
            'optimizer_state': {
                'optimizer_type': 'optimizer_type',
                'state_path': path_state,
            }
        }
        self.state_manager_mock.return_value.get.return_value = node_state
        get_optim_patch.return_value = MagicMock(spec=DeclearnOptimizer,
                                                 __class__='optimizer_type',
                                                )
        self.r1._load_round_state(state_id)
        
        # checks
        # FIXME: in future version, we should check each call to Serializer.load
        serializer_patch.load.assert_called_once_with(path_state)

        
        # check Optimizer.load_state call
        get_optim_patch.return_value.load_state.assert_called_once_with(
            serializer_patch.load.return_value,
            load_from_state=True
        )

    @patch('fedbiomed.node.round.logger')
    @patch('fedbiomed.node.round.Serializer')
    @patch('fedbiomed.node.round.Round._get_base_optimizer')
    def test_round_28_load_round_state_failure(self,
                                               get_optim_patch,
                                               serializer_patch,
                                               logger_patch
                                               ):

        self.r1.job_id = 1234
        state_id = 'state_id_1234'
        path_state = '/path/to/state'

        training_plan_mock = MagicMock(spec=BaseTrainingPlan,
                                       type=MagicMock(),
                                       _model=MagicMock(spec=Model))
        self.r1.training_plan = training_plan_mock

        
        node_state = {
            'optimizer_state': {
                'optimizer_type': 'optimizer_type',
                'state_path': path_state,
            }
        }
        self.state_manager_mock.return_value.get.return_value = node_state
        get_optim_patch.return_value = MagicMock(spec=DeclearnOptimizer,
                                                 __class__='optimizer_type',
                                                 )
        err_msg = "Error raised for the sake of testing"
        get_optim_patch.return_value.load_state.side_effect = FedbiomedOptimizerError(err_msg)
        self.r1._load_round_state(state_id)
        
        # checks
        # FIXME: in future version, we should check each call to Serializer.load
        serializer_patch.load.assert_called_once_with(path_state)
        logger_patch.warning.assert_called()
        
        logger_calls = logger_patch.mock_calls
        if len(logger_calls) < 2:
            self.skipTest("Test `load_round_state_failure skipped because logger call has changed - which has minor impact on the code")
        self.assertIn(err_msg, logger_calls[1][1][0], f"error message '{err_msg}' not sent through logger")

    @patch('fedbiomed.node.round.Serializer', autospec=True)
    @patch('fedbiomed.node.round.Round._get_base_optimizer')
    def test_round_28_save_round_state(self, 
                                       get_optim_patch,
                                       serializer_patch):
        
        self.r1.job_id = '1234'
        self.r1._round = 34
        
        optim_path = 'path/to/folder/containing/state/files'
        self.state_manager_mock.return_value.generate_folder_and_create_file_name.return_value = optim_path
        get_optim_patch.return_value = MagicMock(spec=DeclearnOptimizer,
                                                 __class__='optimizer_type',
                                                )
        
        # adding a funcition that add additional dictionary entries through reference 
        self.state_manager_mock.return_value.add.side_effect = lambda x,y: y.update({'version_node_id': '1',
                                                                                      'state_id': 'state_id_1234'})

        res = self.r1._save_round_state()

        added_state = {
            'optimizer_state': {
                'optimizer_type': 'optimizer_type',
                'state_path': optim_path
            }
        }

        expected_state = copy.deepcopy(added_state)
        expected_state.update(
            {'version_node_id': '1',
            'state_id': 'state_id_1234'}
        )
        get_optim_patch.return_value.save_state.assert_called_once()
        serializer_patch.dump.assert_called_once_with(
            get_optim_patch.return_value.save_state.return_value,
            path=optim_path)
        
        self.state_manager_mock.return_value.add.assert_called_once_with('1234', 
                                                                          expected_state)
        self.assertDictEqual(expected_state, res)


    @patch('fedbiomed.node.round.Round._get_base_optimizer')
    def test_round_29_save_round_state_failure_saving_optimizer(self,
                                                                get_optim_patch,
                                                                ):
        self.r1.job_id = '1234'
        self.r1._round = 34
        #r = Round(job_id=job_id, round_number=round_nb)
        get_optim_patch.return_value = MagicMock(save_state=MagicMock(return_value=None))
        

        self.state_manager_mock.return_value.add.side_effect = lambda x,y: y.update({'version_node_id': '1',
                                                                         'state_id': 'state_id_1234'})
        res = self.r1._save_round_state()
        expected_state = {
            'optimizer_state': None,
            'version_node_id': '1',
            'state_id': 'state_id_1234'
        }
        
        self.assertDictEqual(res, expected_state)
        
    @patch('uuid.uuid4', autospec=True)
    @patch('fedbiomed.node.round.Serializer', autospec=True)
    def test_round_30_save_and_load_state(self,
                                          serializer_patch,
                                          uuid_patch):
        
        optim_mock = MagicMock(spec=BaseOptimizer,
                               __class__='optimizer_type')

        training_plan_mock = MagicMock(spec=BaseTrainingPlan,
                                       )
        training_plan_mock.optimizer.return_value = optim_mock
        self.state_manager_mock.return_value.get_node_state_base_dir.return_value = "/path/to/base/dir"

        uuid_patch.return_value = FakeUuid()
        job_id = _id = FakeUuid.VALUE
        state_id = f'node_state_{_id}'
        path = "/path/to/base/dir" + f"/job_id_{job_id}/" + NodeStateFileName.OPTIMIZER.value % (0, state_id)
        
        # first create state
        self.r1.training_plan = training_plan_mock
        
        self.r1.initialize_arguments()
        state = self.r1._save_round_state()
        print(state)
        self.r1._load_round_state('test-state-id')
        
<<<<<<< HEAD
        self.state_manager_mock.return_value.get.assert_called_once_with(str(job_id), 'test-state-id')
        self.state_manager_mock.return_value.add.assert_called_once()

    def test_round_31_initialize_node_state_manager(self):
        previous_state_id = 'state_id_1234'
        self.r1.initialize_node_state_manager(previous_state_id=previous_state_id)
        
        self.state_manager_mock.return_value.initialize.assert_called_once_with(previous_state_id=previous_state_id)
=======
        expected_state = {
            "version_node_id": '1',
            'state_id': state_id,
            "job_id": str(job_id),
            'optimizer_state': {
                'optimizer_type': 'optimizer_type',
                'state_path': path
            }
        }
        self.assertDictEqual(state, expected_state)
        load_patch.assert_called_once_with(str(job_id), state_id)
        save_patch.assert_called_once_with(state_id, 
                                           expected_state)
    
    @patch('fedbiomed.node.round.NodeStateManager.initialize')
    def test_round_31_initialize_arguments(self,
                                           node_state_manager_initialize_patch):
        previous_state_id = 'state_id_1234'
        self.r1.initialize_arguments(previous_state_id=previous_state_id)

        node_state_manager_initialize_patch.assert_called_once_with(previous_state_id=previous_state_id, 
                                                                    testing=False)


    @patch('fedbiomed.node.round.TrainingArgs')
    def test_round_32_initialize_argument_failing(self, private_initialize_validate_trainig_args_patch):
        # test case where a `FedbiomedUserInputErrror` is raised
        err_msg = "raised for the sake of testing"
        err = FedbiomedUserInputError(err_msg) 

        private_initialize_validate_trainig_args_patch.side_effect = err
        msg_r1 = self.r1.initialize_arguments()
        self.assertFalse(msg_r1.get('success', True))
        self.assertIn(repr(err), msg_r1.get('msg'))

        # test case were an unknown error is raised (here ValueError)
        err = ValueError(err_msg)
        private_initialize_validate_trainig_args_patch.side_effect = err
        with self.assertLogs('fedbiomed', logging.ERROR) as captured:
            msg_r1 = self.r1.initialize_arguments()
        self.assertFalse(msg_r1.get('success', True))
        self.assertIn(captured.records[-1].getMessage(), msg_r1.get('msg'))
        
    # def test_round_28_load_save_round_state_declearn_optim(self):
    # # same test as previous, but with a real declearn optimizer 
    #     optim_state = {'config': {'lrate': 0.2, 'w_decay': 0.0, 'regularizers': [], 'modules': [
    #     ('adam', {'beta_1': 0.9, 'beta_2': 0.99, 'amsgrad': False, 'eps': 1e-07})]
    #                             }, 'states': {'modules': [
    #                                 ('adam', {'steps': 0, 'vmax': None, 'momentum': {'state': 0.0}, 'velocity': {'state': 0.0}})]}}

    # def test_round_28_load_save_round_state_framework_native_optim(self):
    #     pass
    
    @patch('fedbiomed.node.round.NodeStateManager._save_state')
    @patch('fedbiomed.node.round.NodeStateManager.get')
    @patch('fedbiomed.common.message.NodeMessages.format_outgoing_message')
    @patch('fedbiomed.common.repository.Repository.upload_file')
    @patch('fedbiomed.common.serializer.Serializer.dump')
    @patch('fedbiomed.common.serializer.Serializer.load')
    @patch('importlib.import_module')
    @patch('fedbiomed.node.training_plan_security_manager.TrainingPlanSecurityManager.check_training_plan_status')
    @patch('fedbiomed.common.repository.Repository.download_file')
    @patch('uuid.uuid4')
    def test_round_33_bug_not_loading_node_state_after_validation(self,
                                                                  uuid_patch, 
                                                                  download_file_patch, 
                                                                  check_tp_security_manager_patch,
                                                                  importlib_patch, 
                                                                  load_serializer_patch,
                                                                  dump_serializer_patch,
                                                                  upload_file_patch, 
                                                                  node_msg_format_patch,
                                                                  node_state_mgr_get_patch,
                                                                  node_state_mgr_save_state_patch):
        # this test was written after a bug has been spotted:
        # loading Node state was failing when doing a validation beforehand, because a new state_id
        # was generated each time when loading state_id
        # The present test try to make sure validation on local models doesnot create a new state_id or
        # save entries in the database


        ids_request = {'job_id': None, 'state_id': None}

        def node_state_mgr_save_state_patch_side_effect(state_id: str, state: Dict):
            self.assertEqual(state_id, state.get('state_id'))
            job_id = state.get('job_id')
            ids_request['job_id'] = job_id
            ids_request['state_id'] = state_id

        def repository_side_effect(training_plan_url: str, model_name: str):
            return 200, 'my_python_model'

        # create random data
        dataset = np.random.randn(123, 10)
        target = np.random.randn(123, 1)

        class FakeModel2(FakeModel):

            def __init__(self, *args, **kwargs):
                super().__init__(*args, **kwargs)
                self._optimizer = MagicMock(spec=DeclearnOptimizer)

            def type(self):
                return TrainingPlans.SkLearnTrainingPlan

            def training_data(self):
                return DataManager(dataset=dataset, target=target)

        class FakeModule:
            MyTrainingPlan = FakeModel2


        job_id = '12345'
        download_file_patch.side_effect = repository_side_effect
        node_state_mgr_save_state_patch.side_effect = node_state_mgr_save_state_patch_side_effect

        check_tp_security_manager_patch.return_value = (True, {'name': "model_name"})
        importlib_patch.return_value = FakeModule
        upload_file_patch.return_value = {'file': TestRound.URL_MSG}

        uuid_patch.return_value = FakeUuid()
        node_msg_format_patch.side_effect = TestRound.node_msg_side_effect

        # perform Round 0
        self.r1.initialize_arguments()
        self.r1.job_id = job_id
        msg_test_1 = self.r1.run_model_training()
        # check results for the first round
        self.assertTrue(msg_test_1.get('success', False))
        ids_round_0 = copy.deepcopy(ids_request)
        node_state_mgr_save_state_patch.assert_called_once()


        # perform testing on Round 0

        FakeUuid.VALUE = '5678'
        testing_round = Round(training_plan_url='http://somewhere/where/my/model?is_stored=True',
                              training_plan_class='MyTrainingPlan',
                              params_url='https://url/to/model/params?ok=True',
                              training_kwargs={},
                              training=False)
        testing_round.initialize_arguments()

        testing_round.testing_arguments.update({'test_ratio':.2})
        params = {'path': 'my/dataset/path',
                  'dataset_id': 'id_1234'}
        testing_round.dataset = params
        testing_round.job_id = job_id
        testing_round.researcher_id = '1234'
        

        msg_test_2 = testing_round.run_model_training()

        # checks
        self.assertTrue(msg_test_2.get('success', False))
        node_state_mgr_save_state_patch.assert_called_once()
        self.assertEqual(node_state_mgr_get_patch.call_count, 0)

        # perform Round 1
        rnd_nb = '0987'
        FakeUuid.VALUE = rnd_nb
        r2 = Round(training_plan_url='http://somewhere/where/my/model?is_stored=True',
                   training_plan_class='MyTrainingPlan',
                   params_url='https://url/to/model/params?ok=True',
                   training_kwargs={},
                   training=True)
        r2.dataset = params
        r2.job_id = job_id
        r2.initialize_arguments(previous_state_id=msg_test_1.get('state_id'))
        msg_test_3 = r2.run_model_training()

        # checks
        self.assertTrue(msg_test_3.get('success', False))
        self.assertEqual(ids_round_0['job_id'], ids_request['job_id'])  # check the job_id is still the same form Round 0 to Round 1
        self.assertEqual(ids_request['state_id'], 'node_state_' + rnd_nb)  # make sure state_id has the same random number than the one set in FakeUuid
        self.assertNotEqual(ids_round_0['state_id'], ids_request['state_id'])  # check that state_ids from Round 0 to Round 1 has changed
        node_state_mgr_get_patch.assert_called_once_with(job_id, msg_test_1.get('state_id'))
        self.assertEqual(node_state_mgr_save_state_patch.call_count, 2)
>>>>>>> e13829c8


if __name__ == '__main__':  # pragma: no cover
    unittest.main()<|MERGE_RESOLUTION|>--- conflicted
+++ resolved
@@ -7,13 +7,9 @@
 import tempfile
 import unittest
 from typing import Any, Dict, Tuple
-<<<<<<< HEAD
 from unittest.mock import MagicMock, create_autospec, patch, PropertyMock
-=======
-from unittest.mock import MagicMock, create_autospec, patch
 
 import numpy as np
->>>>>>> e13829c8
 from fedbiomed.common.optimizers.generic_optimizers import DeclearnOptimizer
 from fedbiomed.common.serializer import Serializer
 from fedbiomed.node.node_state_manager import NodeStateFileName
@@ -188,12 +184,7 @@
         self.r2.model_kwargs = {'param1': 1234,
                                 'param2': [1, 2, 3, 4],
                                 'param3': None}
-<<<<<<< HEAD
-        self.r2.initialize_node_state_manager()
-=======
-        serialize_load_patch.reset_mock()
         self.r2.initialize_arguments()
->>>>>>> e13829c8
         msg_test2 = self.r2.run_model_training()
 
         # check values in message (output of `run_model_training`)
@@ -302,10 +293,7 @@
         # action
         self.r1.initialize_arguments()
         msg_test = self.r1.run_model_training()
-<<<<<<< HEAD
-=======
-
->>>>>>> e13829c8
+
         # checks
 
         self.assertTrue(msg_test.get_dict().get('success', False))
@@ -347,37 +335,9 @@
         node_msg_patch.side_effect = TestRound.node_msg_side_effect
         mock_split_train_and_test_data.return_value = None
 
-<<<<<<< HEAD
         self.ic_from_file_mock.side_effect = Exception
         msg_test_1 = self.r1.run_model_training()
         self.assertFalse(msg_test_1.success)
-=======
-        # test 1: tests raise of exception during model import
-        def exec_side_effect(*args, **kwargs):
-            """Overriding the behaviour of `exec` builitin function,
-            and raises an Exception"""
-            raise Exception("mimicking an exception happening when loading file")
-
-        # patching builtin objects & looking for generated logs
-        # NB: this is the only way I have found to use
-        # both patched bulitins functions and assertLogs
-        # YB: not sure why we are patching exec and eval here?
-        with (self.assertLogs('fedbiomed', logging.ERROR) as captured,
-              patch.object(builtins, 'exec', return_value = None),
-              patch.object(builtins, 'eval') as eval_patch):
-            eval_patch.side_effect = exec_side_effect
-            msg_test_1 = self.r1.run_model_training()
-
-        # checks:
-        # check if error message generated and logged is the same as the one
-        # collected in the output of `run_model_training`
-        self.assertEqual(
-            captured.records[-1].getMessage(),
-            msg_test_1.get('msg'))
-
-        self.assertFalse(msg_test_1.get('success', True))
->>>>>>> e13829c8
-
 
         self.ic_from_file_mock.side_effect = None
         self.ic_from_spec_mock.side_effect = Exception
@@ -391,29 +351,17 @@
         # but overriding `load` through classes inheritance
         # when `load` is called, an Exception will be raised
         #
-        class fakemodule:
-            class FakeModelRaiseExceptionWhenLoading(FakeModel):
-                def set_model_params(self, *args, **kwargs):
-                    """Mimicks an exception happening in the `load`
-                    method
-
-                    Raises:
-                        Exception:
-                    """
-                    raise Exception('mimicking an error happening during model training')
-
-        self.r1.training_plan_class = 'FakeModelRaiseExceptionWhenLoading'
+        class FakeModelRaiseExceptionWhenLoading(FakeModel):
+            def set_model_params(self, *args, **kwargs):
+                """Mimicks an exception happening in the `load`
+                method
+
+                Raises:
+                    Exception:
+                """
+                raise Exception('mimicking an error happening during model training')
+
         # action
-<<<<<<< HEAD
-=======
-        with (self.assertLogs('fedbiomed', logging.ERROR) as captured,
-              patch.object(builtins, 'exec', return_value=None),
-              patch.object(importlib, 'import_module', return_value=fakemodule) as importlib_patch,
-              patch.object(Serializer, 'load')
-              ):
-
-            msg_test_2 = self.r1.run_model_training()
->>>>>>> e13829c8
 
         self.ic_from_file_mock.return_value = (fake_training_plan, FakeModelRaiseExceptionWhenLoading())
         msg_test_2 = self.r1.run_model_training()
@@ -421,7 +369,6 @@
 
         # test 3: tests raise of Exception during model training
         # into model instance
-<<<<<<< HEAD
         
         class FakeModelRaiseExceptionInTraining(FakeModel):
             def training_routine(self, **kwargs):
@@ -436,123 +383,6 @@
         msg_test_3 = self.r1.run_model_training()
         self.assertFalse(msg_test_3.success, )
 
-=======
-
-        # Here we are creating a new class inheriting from the FakeModel,
-        # but overriding `training_routine` through classes inheritance
-        # when `training_routine` is called, an Exception will be raised
-        #
-        class fakemodule_2:
-            class FakeModelRaiseExceptionInTraining(FakeModel):
-                def __init__(self, *args, **kwargs):
-                    super().__init__(*args, **kwargs)
-                    self.training_data_loader = MagicMock(spec=NPDataLoader, return_value=[1,2,3])
-                def training_routine(self, *args, **kwargs):
-                    """Mimicks an exception happening in the `training_routine`
-                    method
-
-                    Raises:
-                        Exception:
-                    """
-                    raise Exception('mimicking an error happening during model training')
-
-        self.r1.training_plan_class = 'FakeModelRaiseExceptionInTraining'
-        self.r1.testing_arguments = {}
-        self.r1.training = True
-
-        # action
-        with (self.assertLogs('fedbiomed', logging.ERROR) as captured,
-              patch.object(builtins, 'exec', return_value=None),
-              patch.object(importlib, 'import_module', return_value=fakemodule_2),
-              patch.object(Serializer, 'load'),
-              patch.object(Round, '_set_training_testing_data_loaders',)):
-
-            msg_test_3 = self.r1.run_model_training()
-
-        # checks :
-        # check if error message generated and logged is the same as the one
-        # collected in the output of `run_model_training``
-        self.assertEqual(
-            captured.records[-1].getMessage(),
-            msg_test_3.get('msg'))
-
-        self.assertFalse(msg_test_3.get('success', True))
-
-    @patch('fedbiomed.node.round.Round._split_train_and_test_data')
-    @patch('fedbiomed.common.message.NodeMessages.format_incoming_message')
-    @patch('fedbiomed.common.repository.Repository.upload_file')
-    @patch('fedbiomed.node.training_plan_security_manager.TrainingPlanSecurityManager.check_training_plan_status')
-    @patch('fedbiomed.common.repository.Repository.download_file')
-    @patch('uuid.uuid4')
-    def test_round_07_run_model_training_upload_file_fails(self,
-                                                           uuid_patch,
-                                                           repository_download_patch,
-                                                           tp_security_manager_patch,
-                                                           repository_upload_patch,
-                                                           node_msg_patch,
-                                                           mock_split_train_and_test_data):
-
-        """tests case where uploading model parameters file fails"""
-        FakeModel.SLEEPING_TIME = 0
-
-        # declaration of side effect functions
-
-        def upload_side_effect(*args, **kwargs):
-            """Raises an exception when calling this function"""
-            raise Exception("mimicking an error happening during upload")
-
-        # initialisation of patchers
-        uuid_patch.return_value = FakeUuid()
-        repository_download_patch.return_value = (200, 'my_python_model')
-        tp_security_manager_patch.return_value = (True, {'name': "model_name"})
-        repository_upload_patch.side_effect = upload_side_effect
-        node_msg_patch.side_effect = TestRound.node_msg_side_effect
-        mock_split_train_and_test_data.return_value = None
-
-        # action
-        with (self.assertLogs('fedbiomed', logging.ERROR) as captured,
-              patch.object(builtins, 'exec', return_value=None),
-              patch.object(builtins, 'eval', return_value=FakeModel)
-              ):
-            msg_test = self.r1.run_model_training()
-
-        # checks if message logged is the message returned as a reply
-        self.assertEqual(
-            captured.records[-1].getMessage(),
-            msg_test.get('msg'))
-
-        self.assertFalse(msg_test.get('success', True))
-
-    @patch('fedbiomed.node.round.Round._split_train_and_test_data')
-    @patch('fedbiomed.common.message.NodeMessages.format_incoming_message')
-    @patch('fedbiomed.common.repository.Repository.upload_file')
-    @patch('builtins.eval')
-    @patch('builtins.exec')
-    @patch('fedbiomed.node.training_plan_security_manager.TrainingPlanSecurityManager.check_training_plan_status')
-    @patch('fedbiomed.common.repository.Repository.download_file')
-    @patch('uuid.uuid4')
-    def test_round_08_run_model_training_bad_training_argument(self,
-                                                               uuid_patch,
-                                                               repository_download_patch,
-                                                               tp_security_manager_patch,
-                                                               builtin_exec_patch,
-                                                               builtin_eval_patch,
-                                                               repository_upload_patch,
-                                                               node_msg_patch,
-                                                               mock_split_train_and_test_data):
-        """tests case where training plan contains node_side arguments"""
-        FakeModel.SLEEPING_TIME = 1
-
-        # initialisation of patchers
-        uuid_patch.return_value = FakeUuid()
-        repository_download_patch.return_value = (200, "my_model")
-        tp_security_manager_patch.return_value = (True, {'name': "model_name"})
-        builtin_exec_patch.return_value = None
-        builtin_eval_patch.return_value = FakeModel
-        repository_upload_patch.return_value = {'file': TestRound.URL_MSG}
-        node_msg_patch.side_effect = TestRound.node_msg_side_effect
-        mock_split_train_and_test_data.return_value = None
->>>>>>> e13829c8
 
     @patch('inspect.signature')
     def test_round_09_data_loading_plan(self,
@@ -581,40 +411,22 @@
         data_manager_mock.split.return_value = (data_loader_mock, None)
         data_manager_mock.dataset = my_dataset
 
-<<<<<<< HEAD
         self.r1.training_kwargs = {}
-        self.r1.initialize_validate_training_arguments()
+        self.r1.initialize_arguments()
         self.r1.training_plan = MagicMock()
         self.r1.training_plan.training_data.return_value = data_manager_mock
-=======
-        r3 = Round(training_kwargs={})
-        r3.initialize_arguments()
-        r3.training_plan = MagicMock()
-        r3.training_plan.training_data.return_value = data_manager_mock
->>>>>>> e13829c8
 
         training_data_loader, _ = self.r1._split_train_and_test_data(test_ratio=0.)
         dataset = training_data_loader.dataset
         self.assertEqual(dataset[0], 'orig-value')
 
         dlp = DataLoadingPlan({LoadingBlockTypesForTesting.MODIFY_GETITEM: ModifyGetItemDP()})
-<<<<<<< HEAD
         self.r1._dlp_and_loading_block_metadata = dlp.serialize()
         self.r1.training_kwargs = {}
-        self.r1.initialize_validate_training_arguments()
+        self.r1.initialize_arguments()
        
 
         training_data_loader, _ = self.r1._split_train_and_test_data(test_ratio=0.)
-=======
-        r4 = Round(training_kwargs={},
-                   dlp_and_loading_block_metadata=dlp.serialize()
-                   )
-        r4.initialize_arguments()
-        r4.training_plan = MagicMock()
-        r4.training_plan.training_data.return_value = data_manager_mock
-
-        training_data_loader, _ = r4._split_train_and_test_data(test_ratio=0.)
->>>>>>> e13829c8
         dataset = training_data_loader.dataset
         self.assertEqual(dataset[0], 'modified-value')
 
@@ -1114,195 +926,17 @@
         print(state)
         self.r1._load_round_state('test-state-id')
         
-<<<<<<< HEAD
         self.state_manager_mock.return_value.get.assert_called_once_with(str(job_id), 'test-state-id')
         self.state_manager_mock.return_value.add.assert_called_once()
 
-    def test_round_31_initialize_node_state_manager(self):
+
+    def test_round_31_initialize_arguments(self):
         previous_state_id = 'state_id_1234'
-        self.r1.initialize_node_state_manager(previous_state_id=previous_state_id)
-        
-        self.state_manager_mock.return_value.initialize.assert_called_once_with(previous_state_id=previous_state_id)
-=======
-        expected_state = {
-            "version_node_id": '1',
-            'state_id': state_id,
-            "job_id": str(job_id),
-            'optimizer_state': {
-                'optimizer_type': 'optimizer_type',
-                'state_path': path
-            }
-        }
-        self.assertDictEqual(state, expected_state)
-        load_patch.assert_called_once_with(str(job_id), state_id)
-        save_patch.assert_called_once_with(state_id, 
-                                           expected_state)
-    
-    @patch('fedbiomed.node.round.NodeStateManager.initialize')
-    def test_round_31_initialize_arguments(self,
-                                           node_state_manager_initialize_patch):
-        previous_state_id = 'state_id_1234'
+
         self.r1.initialize_arguments(previous_state_id=previous_state_id)
 
-        node_state_manager_initialize_patch.assert_called_once_with(previous_state_id=previous_state_id, 
-                                                                    testing=False)
-
-
-    @patch('fedbiomed.node.round.TrainingArgs')
-    def test_round_32_initialize_argument_failing(self, private_initialize_validate_trainig_args_patch):
-        # test case where a `FedbiomedUserInputErrror` is raised
-        err_msg = "raised for the sake of testing"
-        err = FedbiomedUserInputError(err_msg) 
-
-        private_initialize_validate_trainig_args_patch.side_effect = err
-        msg_r1 = self.r1.initialize_arguments()
-        self.assertFalse(msg_r1.get('success', True))
-        self.assertIn(repr(err), msg_r1.get('msg'))
-
-        # test case were an unknown error is raised (here ValueError)
-        err = ValueError(err_msg)
-        private_initialize_validate_trainig_args_patch.side_effect = err
-        with self.assertLogs('fedbiomed', logging.ERROR) as captured:
-            msg_r1 = self.r1.initialize_arguments()
-        self.assertFalse(msg_r1.get('success', True))
-        self.assertIn(captured.records[-1].getMessage(), msg_r1.get('msg'))
-        
-    # def test_round_28_load_save_round_state_declearn_optim(self):
-    # # same test as previous, but with a real declearn optimizer 
-    #     optim_state = {'config': {'lrate': 0.2, 'w_decay': 0.0, 'regularizers': [], 'modules': [
-    #     ('adam', {'beta_1': 0.9, 'beta_2': 0.99, 'amsgrad': False, 'eps': 1e-07})]
-    #                             }, 'states': {'modules': [
-    #                                 ('adam', {'steps': 0, 'vmax': None, 'momentum': {'state': 0.0}, 'velocity': {'state': 0.0}})]}}
-
-    # def test_round_28_load_save_round_state_framework_native_optim(self):
-    #     pass
-    
-    @patch('fedbiomed.node.round.NodeStateManager._save_state')
-    @patch('fedbiomed.node.round.NodeStateManager.get')
-    @patch('fedbiomed.common.message.NodeMessages.format_outgoing_message')
-    @patch('fedbiomed.common.repository.Repository.upload_file')
-    @patch('fedbiomed.common.serializer.Serializer.dump')
-    @patch('fedbiomed.common.serializer.Serializer.load')
-    @patch('importlib.import_module')
-    @patch('fedbiomed.node.training_plan_security_manager.TrainingPlanSecurityManager.check_training_plan_status')
-    @patch('fedbiomed.common.repository.Repository.download_file')
-    @patch('uuid.uuid4')
-    def test_round_33_bug_not_loading_node_state_after_validation(self,
-                                                                  uuid_patch, 
-                                                                  download_file_patch, 
-                                                                  check_tp_security_manager_patch,
-                                                                  importlib_patch, 
-                                                                  load_serializer_patch,
-                                                                  dump_serializer_patch,
-                                                                  upload_file_patch, 
-                                                                  node_msg_format_patch,
-                                                                  node_state_mgr_get_patch,
-                                                                  node_state_mgr_save_state_patch):
-        # this test was written after a bug has been spotted:
-        # loading Node state was failing when doing a validation beforehand, because a new state_id
-        # was generated each time when loading state_id
-        # The present test try to make sure validation on local models doesnot create a new state_id or
-        # save entries in the database
-
-
-        ids_request = {'job_id': None, 'state_id': None}
-
-        def node_state_mgr_save_state_patch_side_effect(state_id: str, state: Dict):
-            self.assertEqual(state_id, state.get('state_id'))
-            job_id = state.get('job_id')
-            ids_request['job_id'] = job_id
-            ids_request['state_id'] = state_id
-
-        def repository_side_effect(training_plan_url: str, model_name: str):
-            return 200, 'my_python_model'
-
-        # create random data
-        dataset = np.random.randn(123, 10)
-        target = np.random.randn(123, 1)
-
-        class FakeModel2(FakeModel):
-
-            def __init__(self, *args, **kwargs):
-                super().__init__(*args, **kwargs)
-                self._optimizer = MagicMock(spec=DeclearnOptimizer)
-
-            def type(self):
-                return TrainingPlans.SkLearnTrainingPlan
-
-            def training_data(self):
-                return DataManager(dataset=dataset, target=target)
-
-        class FakeModule:
-            MyTrainingPlan = FakeModel2
-
-
-        job_id = '12345'
-        download_file_patch.side_effect = repository_side_effect
-        node_state_mgr_save_state_patch.side_effect = node_state_mgr_save_state_patch_side_effect
-
-        check_tp_security_manager_patch.return_value = (True, {'name': "model_name"})
-        importlib_patch.return_value = FakeModule
-        upload_file_patch.return_value = {'file': TestRound.URL_MSG}
-
-        uuid_patch.return_value = FakeUuid()
-        node_msg_format_patch.side_effect = TestRound.node_msg_side_effect
-
-        # perform Round 0
-        self.r1.initialize_arguments()
-        self.r1.job_id = job_id
-        msg_test_1 = self.r1.run_model_training()
-        # check results for the first round
-        self.assertTrue(msg_test_1.get('success', False))
-        ids_round_0 = copy.deepcopy(ids_request)
-        node_state_mgr_save_state_patch.assert_called_once()
-
-
-        # perform testing on Round 0
-
-        FakeUuid.VALUE = '5678'
-        testing_round = Round(training_plan_url='http://somewhere/where/my/model?is_stored=True',
-                              training_plan_class='MyTrainingPlan',
-                              params_url='https://url/to/model/params?ok=True',
-                              training_kwargs={},
-                              training=False)
-        testing_round.initialize_arguments()
-
-        testing_round.testing_arguments.update({'test_ratio':.2})
-        params = {'path': 'my/dataset/path',
-                  'dataset_id': 'id_1234'}
-        testing_round.dataset = params
-        testing_round.job_id = job_id
-        testing_round.researcher_id = '1234'
-        
-
-        msg_test_2 = testing_round.run_model_training()
-
-        # checks
-        self.assertTrue(msg_test_2.get('success', False))
-        node_state_mgr_save_state_patch.assert_called_once()
-        self.assertEqual(node_state_mgr_get_patch.call_count, 0)
-
-        # perform Round 1
-        rnd_nb = '0987'
-        FakeUuid.VALUE = rnd_nb
-        r2 = Round(training_plan_url='http://somewhere/where/my/model?is_stored=True',
-                   training_plan_class='MyTrainingPlan',
-                   params_url='https://url/to/model/params?ok=True',
-                   training_kwargs={},
-                   training=True)
-        r2.dataset = params
-        r2.job_id = job_id
-        r2.initialize_arguments(previous_state_id=msg_test_1.get('state_id'))
-        msg_test_3 = r2.run_model_training()
-
-        # checks
-        self.assertTrue(msg_test_3.get('success', False))
-        self.assertEqual(ids_round_0['job_id'], ids_request['job_id'])  # check the job_id is still the same form Round 0 to Round 1
-        self.assertEqual(ids_request['state_id'], 'node_state_' + rnd_nb)  # make sure state_id has the same random number than the one set in FakeUuid
-        self.assertNotEqual(ids_round_0['state_id'], ids_request['state_id'])  # check that state_ids from Round 0 to Round 1 has changed
-        node_state_mgr_get_patch.assert_called_once_with(job_id, msg_test_1.get('state_id'))
-        self.assertEqual(node_state_mgr_save_state_patch.call_count, 2)
->>>>>>> e13829c8
+        self.state_manager_mock.return_value.initialize.assert_called_once_with(previous_state_id=previous_state_id, 
+                                                                                testing=False)
 
 
 if __name__ == '__main__':  # pragma: no cover
