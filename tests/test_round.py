--- conflicted
+++ resolved
@@ -79,12 +79,8 @@
     @patch('fedbiomed.node.round.Round.setup_training_plan_data_loaders')
     @patch('fedbiomed.common.message.NodeMessages.reply_create')
     @patch('fedbiomed.common.repository.Repository.upload_file')
-<<<<<<< HEAD
-    @patch('importlib.import_module')
-=======
     @patch('fedbiomed.common.training_plans.TrainingPlan.load_weights')
     @patch('fedbiomed.common.training_plans.TrainingPlan.load_from_json')
->>>>>>> 5c10d2cf
     @patch('fedbiomed.node.training_plan_security_manager.TrainingPlanSecurityManager.check_training_plan_status')
     @patch('fedbiomed.common.repository.Repository.download_file')
     @patch('uuid.uuid4')
@@ -92,12 +88,8 @@
                                                      uuid_patch,
                                                      repository_download_patch,
                                                      tp_security_manager_patch,
-<<<<<<< HEAD
-                                                     import_module_patch,
-=======
                                                      load_json_plan_patch,
                                                      load_json_weights_patch,
->>>>>>> 5c10d2cf
                                                      repository_upload_patch,
                                                      node_msg_patch,
                                                      setup_data_loaders_patch,
@@ -120,11 +112,7 @@
         uuid_patch.return_value = FakeUuid()
         repository_download_patch.side_effect = repository_side_effect
         tp_security_manager_patch.return_value = (True, {'name': "model_name"})
-<<<<<<< HEAD
-        import_module_patch.return_value = FakeModule
-=======
         load_json_plan_patch.return_value = fake_training_plan
->>>>>>> 5c10d2cf
         repository_upload_patch.return_value = {'file': TestRound.URL_MSG}
         node_msg_patch.side_effect = TestRound.node_msg_side_effect
 
@@ -162,11 +150,7 @@
     @patch('fedbiomed.node.round.Round.setup_training_plan_data_loaders')
     @patch('fedbiomed.common.message.NodeMessages.reply_create')
     @patch('fedbiomed.common.repository.Repository.upload_file')
-<<<<<<< HEAD
-    @patch('importlib.import_module')
-=======
     @patch('fedbiomed.common.training_plans.TrainingPlan.load_from_json')
->>>>>>> 5c10d2cf
     @patch('fedbiomed.node.training_plan_security_manager.TrainingPlanSecurityManager.check_training_plan_status')
     @patch('fedbiomed.common.repository.Repository.download_file')
     @patch('uuid.uuid4')
@@ -174,11 +158,7 @@
                                                              uuid_patch,
                                                              repository_download_patch,
                                                              tp_security_manager_patch,
-<<<<<<< HEAD
-                                                             import_module_patch,
-=======
                                                              load_json_plan_patch,
->>>>>>> 5c10d2cf
                                                              repository_upload_patch,
                                                              node_msg_patch,
                                                              setup_data_loaders_patch):
@@ -199,11 +179,7 @@
         uuid_patch.return_value = FakeUuid()
         repository_download_patch.return_value = (200, MODEL_NAME)
         tp_security_manager_patch.return_value = (True, {'name': "model_name"})
-<<<<<<< HEAD
-        import_module_patch.return_value = FakeModule
-=======
         load_json_plan_patch.return_value = fake_training_plan
->>>>>>> 5c10d2cf
         repository_upload_patch.return_value = {'file': TestRound.URL_MSG}
         node_msg_patch.side_effect = TestRound.node_msg_side_effect
 
@@ -249,10 +225,7 @@
     @patch('fedbiomed.node.round.Round.setup_training_plan_data_loaders')
     @patch('fedbiomed.common.message.NodeMessages.reply_create')
     @patch('fedbiomed.common.repository.Repository.upload_file')
-<<<<<<< HEAD
-=======
     @patch('fedbiomed.common.training_plans.TrainingPlan.load_weights')
->>>>>>> 5c10d2cf
     @patch('fedbiomed.node.training_plan_security_manager.TrainingPlanSecurityManager.check_training_plan_status')
     @patch('fedbiomed.common.repository.Repository.download_file')
     @patch('uuid.uuid4')
@@ -260,10 +233,7 @@
                                                               uuid_patch,
                                                               repository_download_patch,
                                                               tp_security_manager_patch,
-<<<<<<< HEAD
-=======
                                                               load_json_weights_patch,
->>>>>>> 5c10d2cf
                                                               repository_upload_patch,
                                                               node_msg_patch,
                                                               setup_data_loaders_patch):
@@ -275,46 +245,6 @@
         FakeTrainingPlan().save_to_json(plan_file_path)
         # initialisation of patchers
         uuid_patch.return_value = FakeUuid()
-<<<<<<< HEAD
-        repository_download_patch.return_value = (200, 'my_python_model')
-        tp_security_manager_patch.return_value = (True, {'name': "model_name"})
-        repository_upload_patch.return_value = {'file': TestRound.URL_MSG}
-        node_msg_patch.side_effect = TestRound.node_msg_side_effect
-        mock_split_train_and_test_data.return_value = (True, True)
-
-        # create dummy_model
-        dummy_training_plan_test = \
-            "class MyTrainingPlan:\n" + \
-            "   def __init__(self, **kwargs):\n" + \
-            "       self._kwargs = kwargs\n" + \
-            "       self._kwargs = kwargs\n" + \
-            "       self._kwargs = kwargs\n" + \
-            "   def post_init(self, model_args, training_args):\n" + \
-            "       pass\n" + \
-            "   def load(self, *args, **kwargs):\n" + \
-            "       pass \n" + \
-            "   def save(self, *args, **kwargs):\n" + \
-            "       pass\n" + \
-            "   def training_routine(self, *args, **kwargs):\n" + \
-            "       pass\n" + \
-            "   def set_data_loaders(self, *args, **kwargs):\n" + \
-            "       self.testing_data_loader = True\n" + \
-            "       self.training_data_loader = True\n" + \
-            "       pass\n" + \
-            "   def set_dataset_path(self, *args, **kwargs):\n" + \
-            "       pass\n" + \
-            "   def after_training_params(self):\n" + \
-            "       return [1,2,3,4]\n"
-
-
-        module_file_path = os.path.join(environ['TMP_DIR'],
-                                        'training_plan_' + str(FakeUuid.VALUE) + '.py')
-
-        # creating file for toring dummy training plan
-        with open(module_file_path, "w") as f:
-            f.write(dummy_training_plan_test)
-
-=======
         repository_download_patch.return_value = (200, plan_file_path)
         tp_security_manager_patch.return_value = (True, {'name': "model_name"})
         repository_upload_patch.return_value = {'file': TestRound.URL_MSG}
@@ -322,7 +252,6 @@
         setup_data_loaders_patch.side_effect = (
             lambda plan: plan.replace_training_with_sleep(delay=0)
         )
->>>>>>> 5c10d2cf
         # action
         msg_test = self.r1.run().get_dict()
         # checks
@@ -445,11 +374,7 @@
                                                             uuid_patch,
                                                             repository_download_patch,
                                                             tp_security_manager_patch):
-<<<<<<< HEAD
-        FakeModel.SLEEPING_TIME = 0
-=======
         FakeTrainingPlan.SLEEPING_TIME = 0
->>>>>>> 5c10d2cf
 
         # initialisation of patchers
         uuid_patch.return_value = FakeUuid()
@@ -625,11 +550,6 @@
     @patch('fedbiomed.node.round.Round.setup_training_plan_data_loaders')
     @patch('fedbiomed.common.message.NodeMessages.reply_create')
     @patch('fedbiomed.common.repository.Repository.upload_file')
-<<<<<<< HEAD
-    @patch('builtins.eval')
-    @patch('builtins.exec')
-=======
->>>>>>> 5c10d2cf
     @patch('fedbiomed.node.training_plan_security_manager.TrainingPlanSecurityManager.check_training_plan_status')
     @patch('fedbiomed.common.repository.Repository.download_file')
     @patch('uuid.uuid4')
@@ -637,11 +557,6 @@
                                                                uuid_patch,
                                                                repository_download_patch,
                                                                tp_security_manager_patch,
-<<<<<<< HEAD
-                                                               builtin_exec_patch,
-                                                               builtin_eval_patch,
-=======
->>>>>>> 5c10d2cf
                                                                repository_upload_patch,
                                                                node_msg_patch,
                                                                setup_data_loaders_patch):
@@ -652,11 +567,6 @@
         uuid_patch.return_value = FakeUuid()
         repository_download_patch.return_value = (200, "my_model")
         tp_security_manager_patch.return_value = (True, {'name': "model_name"})
-<<<<<<< HEAD
-        builtin_exec_patch.return_value = None
-        builtin_eval_patch.return_value = FakeModel
-=======
->>>>>>> 5c10d2cf
         repository_upload_patch.return_value = {'file': TestRound.URL_MSG}
         node_msg_patch.side_effect = TestRound.node_msg_side_effect
 
