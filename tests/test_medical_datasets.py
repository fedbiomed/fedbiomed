import unittest
import os
import random
from random import randint, choice

import shutil
import tempfile
from pathlib import Path, PosixPath
from unittest.mock import patch, MagicMock
from uuid import uuid4

import itk
import monai
import numpy as np
import pandas as pd
import torch

from torch.utils.data import DataLoader
<<<<<<< HEAD
from monai.transforms import GaussianSmooth
=======
from monai.transforms import (
    GaussianSmooth,
)
>>>>>>> 04f4c4eb
from fedbiomed.common.exceptions import (
    FedbiomedDatasetError,
    FedbiomedLoadingBlockError,
)
from torch.utils.data import Dataset
from torchvision.transforms import Lambda
<<<<<<< HEAD
from fedbiomed.common.data import (
=======
from fedbiomed.common.dataset import (
>>>>>>> 04f4c4eb
    MedicalFolderDataset,
    MedicalFolderBase,
    MedicalFolderController,
    MedicalFolderLoadingBlockTypes,
<<<<<<< HEAD
    DataLoadingPlan,
    MapperBlock,
)
=======
)
from fedbiomed.common.dataloadingplan import DataLoadingPlan, MapperBlock
>>>>>>> 04f4c4eb


def _generate_image_names(
    add_dots_in_title, n_dots: int = 3, extension: str = ".nii.gz"
):
    # see issue 1105
    if add_dots_in_title:
        img_name = str(uuid4())
        _possible_idx = list(range(len(img_name)))
        for i in range(n_dots):
            rand_idx = random.choice(_possible_idx)
            img_name = img_name[:rand_idx] + "." + img_name[rand_idx + 1 :]
            _possible_idx.remove(rand_idx)

        return f"{img_name}{extension}"
        # return '1.4.9.12.34.1.8527.4108713574735248556281156520855496517752_t1_se_tra_20180424000000_4.nii'
    else:
        return f"image_{uuid4()}{extension}"


def _create_synthetic_dataset(
    root: str,
    n_samples: int,
    tabular_file: str,
    index_col: str,
<<<<<<< HEAD
    is_index_col_int: bool = False,
=======
>>>>>>> 04f4c4eb
    add_dots_in_title: bool = False,
    extension: str = ".nii.gz",
):
    """Creates synthetic dataset for test purposes

    Args:
        root (str): path to dataset
        n_samples (int): number of samples
        tabular_file (str): path to demographic dataset
        index_col (str): column name for subject id
    """
    # Image and target data
    fake_img_data = np.random.rand(10, 10, 10)
    img = itk.image_from_array(fake_img_data)

    # Generate subject ids
<<<<<<< HEAD
    if is_index_col_int:
        subject_ids = [i for i in range(n_samples)]
    else:
        subject_ids = [str(uuid4()) for _ in range(n_samples)]
=======
    subject_ids = [str(uuid4()) for _ in range(n_samples)]
>>>>>>> 04f4c4eb
    modalities = ["T1", "T2", "label"]
    centers = [f"center_{uuid4()}" for _ in range(randint(3, 6))]

    demographics = pd.DataFrame()
    demographics.index.name = index_col

    for subject_id in subject_ids:
        subject_folder = os.path.join(root, str(subject_id))
        os.makedirs(subject_folder)

        # Create class folder
        for modality in modalities:
            modality_folder = os.path.join(subject_folder, modality)
            os.mkdir(modality_folder)
            img_path = os.path.join(
                modality_folder,
                _generate_image_names(add_dots_in_title, n_dots=6, extension=extension),
            )
            itk.imwrite(img, img_path)

        # Add demographics information
        demographics.loc[subject_id, "AGE"] = randint(15, 90)
        demographics.loc[subject_id, "CENTER"] = choice(centers)
    demographics.to_csv(tabular_file)


def _create_wrong_formatted_folder_for_medical_folder(root: str, n_samples: int):
    """Creates medical folder without any modalities

    Args:
        root (str): root path file
        n_samples (int): number of samples (ie number of subjects)
    """

    subject_ids = [str(uuid4()) for _ in range(n_samples)]
    for subject_id in subject_ids:
        subject_folder = os.path.join(root, subject_id)
        os.makedirs(subject_folder)


<<<<<<< HEAD
## Utilities for testin DataLoadingPlan
=======
## Utilities for testing DataLoadingPlan
>>>>>>> 04f4c4eb
modalities_to_folders = {
    "T1": ["T1siemens", "T1philips"],
    "T2": ["T2"],
    "label": ["label"],
}
all_folder_names = [
    folder for folders in modalities_to_folders.values() for folder in folders
]


def patch_is_modality_dir(x):
    """Mock the situation where:
    subj1 has philips but not siemens,
    subj2 has siemens but not philips
    """
    if x.name == "T1siemens" and x.match("*/subj1/*"):
        return False
    elif x.name == "T1philips" and x.match("*/subj2/*"):
        return False
    elif x.match("*/subj3/*"):
        return x.name == "non-existing-modality"
    return True


def patch_modality_iterdir(x):
    if x.match("*/subj1"):
        return [Path("T1philips"), Path("T2"), Path("label")]
    if x.match("*/subj2"):
        return [Path("T1siemens"), Path("T2"), Path("label")]
    if x.match("*/subj3"):
        return [Path("non-existing-modality")]
    return [Path("subj1"), Path("subj2"), Path("subj3")]


def patch_modality_glob(self, x):
    if self.name not in all_folder_names:
        # We are globbing all subject folders
        for f in (
            [Path("T1philips"), Path("T2"), Path("label")]
            + [Path("T1siemens"), Path("T2"), Path("label")]
            + [Path("non-existing-modality")]
        ):
            yield f
    else:
        # We are globbing one specific modality folder
        yield Path(self.name + "_test.nii")


class TestMedicalFolderDataset(unittest.TestCase):
    def setUp(self) -> None:
        self.root = tempfile.mkdtemp()
        self.tabular_file = os.path.join(self.root, "participants.csv")
        self.index_col = "FOLDER_NAME"

        self.transform = {"T1": Lambda(lambda x: torch.flatten(x))}
        self.target_transform = {"label": GaussianSmooth()}

        self.n_samples = 10
        self.batch_size = 3

        print(f"Dataset folder located in: {self.root}")
        _create_synthetic_dataset(
            self.root, self.n_samples, self.tabular_file, self.index_col
        )

    def tearDown(self) -> None:
        if "IXI" not in self.root:
            shutil.rmtree(self.root)

    def test_medical_folder_dataset_01_instantiating_dataset(self):
        dataset = MedicalFolderDataset(self.root)
        self._assert_batch_types_and_sizes(dataset)

        def dummy_transform(*args, **kwargs):
            return True

        for transform in (
            "Invalid",
            dummy_transform,
            ["Invalid"],
            [dummy_transform],
            ["Invalid", "Invalid"],
            [dummy_transform, dummy_transform],
            {"T1": "Invalid"},
            {"T3": dummy_transform},
            {"T1": dummy_transform, "T2": dummy_transform, "T3": dummy_transform},
            {"T1": dummy_transform, "T2": "Invalid"},
        ):
            with self.assertRaises(FedbiomedDatasetError):
                dataset = MedicalFolderDataset(
                    self.root, data_modalities=["T1", "T2"], transform=transform
                )

            with self.assertRaises(FedbiomedDatasetError):
                dataset = MedicalFolderDataset(
                    self.root,
                    target_modalities=["T1", "T2"],
                    target_transform=transform,
                )

        for modalities in "T1", ["T1"]:
            for transform in (
                "Invalid",
                ["Invalid"],
                [dummy_transform],
                ["Invalid", "Invalid"],
                [dummy_transform, dummy_transform],
                {"T1": "Invalid"},
                {"T3": dummy_transform},
                {"T1": dummy_transform, "T3": dummy_transform},
            ):
                with self.assertRaises(FedbiomedDatasetError):
                    dataset = MedicalFolderDataset(
                        self.root, data_modalities=modalities, transform=transform
                    )

                with self.assertRaises(FedbiomedDatasetError):
                    dataset = MedicalFolderDataset(
                        self.root,
                        target_modalities=modalities,
                        target_transform=transform,
                    )

    def test_medical_folder_dataset_02_cached_properties(self):
        dataset = MedicalFolderDataset(
            self.root, tabular_file=self.tabular_file, index_col=self.index_col
        )
        self.assertIsInstance(
            dataset, Dataset
        )  # check that instantiation has been completed
        print(dataset.demographics.head())
        print(dataset.demographics.head())

    def test_medical_folder_dataset_03_getitem(self):
        # test correct indexation

        # test errors
        self.patcher = patch(
            "monai.transforms.GaussianSmooth", side_effect=RuntimeError
        )
        self.patcher.start()
        dataset = MedicalFolderDataset(
            self.root,
            tabular_file=self.tabular_file,
            index_col=self.index_col,
            transform=monai.transforms.GaussianSmooth,
        )
        with self.assertRaises(FedbiomedDatasetError):
            dataset[0]

        # test case where demographic transform raises error

        dataset = MedicalFolderDataset(
            self.root,
            tabular_file=self.tabular_file,
            index_col=self.index_col,
            demographics_transform=monai.transforms.GaussianSmooth,
        )
        try:
            with self.assertRaises(FedbiomedDatasetError):
                dataset[0]
        finally:
            self.patcher.stop()  # make sure patcher is stopped (in order to avid propagating patch to other tests)

        # test case where `demographics` type is not correct

        dataset = MedicalFolderDataset(
            self.root,
            tabular_file=self.tabular_file,
            index_col=self.index_col,
            demographics_transform=Lambda(
                lambda x: "this is a bad type for demographics"
                " ( expecting a dict but passing a str)"
            ),
        )
        with self.assertRaises(FedbiomedDatasetError):
            dataset[0]

        self.patcher.start()

        dataset = MedicalFolderDataset(
            root=self.root,
            tabular_file=self.tabular_file,
            index_col=self.index_col,
            target_transform={"label": monai.transforms.GaussianSmooth},
            demographics_transform=lambda x: torch.as_tensor(x["AGE"]),
        )
        try:
            with self.assertRaises(FedbiomedDatasetError):
                dataset[0]
        finally:
            self.patcher.stop()  # make sure patcher is stopped (in order to avoid propagating patch to other tests)

    def test_medical_folder_dataset_04_len(self):
        dataset = MedicalFolderDataset(self.root)

        # check correct use of number of samples
        self.assertEqual(len(dataset), self.n_samples)

        # check __len__ behaviour when self.subject_folder returns an empty list
        patcher = patch(
<<<<<<< HEAD
            "fedbiomed.common.data._medical_datasets.MedicalFolderDataset.subject_folders",
=======
            "fedbiomed.common.dataset._medical_datasets.MedicalFolderDataset.subject_folders",
>>>>>>> 04f4c4eb
            return_value=[],
        )
        patcher.start()
        dataset = MedicalFolderDataset(self.root)
        try:
            with self.assertRaises(FedbiomedDatasetError):
                len(dataset)
        finally:
            patcher.stop()  # make sure patcher is stopped (otherwise will propagate error)

    def test_medical_folder_dataset_05_tabular_data_setter(self):
        dataset = MedicalFolderDataset(
            self.root,
            tabular_file=self.tabular_file,
            index_col=self.index_col,
        )

        # test with a temporary file

        tmp_file = tempfile.NamedTemporaryFile()
        dataset.tabular_file = tmp_file.name
        self.assertEqual(
            str(dataset.tabular_file), str(Path(tmp_file.name).expanduser().resolve())
        )

        # check error is triggered if incorrect type is passed
        with self.assertRaises(FedbiomedDatasetError):
            dataset.tabular_file = 1233

        with self.assertRaises(FedbiomedDatasetError):
            dataset.tabular_file = []

        with self.assertRaises(FedbiomedDatasetError):
            dataset.tabular_file = True

        # check error is triggered if path is not existing
        with self.assertRaises(FedbiomedDatasetError):
            dataset.tabular_file = "/a/non/existing/file"

        # check error is triggered if a folder is passed instead of a file
        temp_dir = tempfile.mkdtemp()
        with self.assertRaises(FedbiomedDatasetError):
            dataset.tabular_file = temp_dir

    def test_medical_folder_dataset_06_index_col_setter(self):
        dataset = MedicalFolderDataset(
            self.root,
            tabular_file=self.tabular_file,
            index_col=self.index_col,
        )

        # test with a index col string
        index_col_str = (
            "1234"  # def _check_modality_exists(self, modality: List[str]) -> bool:
        )

        dataset.index_col = index_col_str

        self.assertEqual(dataset.index_col, index_col_str)

        # test with a index col integer
        index_col_int = 1234
        dataset.index_col = index_col_int

        self.assertEqual(dataset.index_col, dataset.index_col)

        # check error is triggered if incorrect type is passed
        with self.assertRaises(FedbiomedDatasetError):
            dataset.index_col = 2.0

        with self.assertRaises(FedbiomedDatasetError):
            dataset.index_col = [1, 2]

        with self.assertRaises(FedbiomedDatasetError):
            dataset.index_col = {}

    def test_medical_folder_dataset_07_instantiation_with_demographics(self):
        dataset = MedicalFolderDataset(
            self.root,
            tabular_file=self.tabular_file,
            index_col=self.index_col,
            demographics_transform=lambda x: torch.as_tensor(x["AGE"]),
        )
        self._assert_batch_types_and_sizes(dataset)

    def test_medical_folder_dataset_08_demographics_getter(self):
        # test getter
        # # test case where tabular file is None
        dataset = MedicalFolderDataset(
            self.root,
            tabular_file=self.tabular_file,
        )

        df = dataset.demographics
        self.assertIsNone(df)

        # # test case where index_col is None
        dataset = MedicalFolderDataset(self.root, index_col=self.index_col)
        df = dataset.demographics
        self.assertIsNone(df)

        # # test normal case scenario: loading demographics file
        dataset = MedicalFolderDataset(
            self.root, tabular_file=self.tabular_file, index_col=self.index_col
        )
        self.assertIsInstance(dataset.demographics, pd.DataFrame)

        # # create dataset with duplicated patients, and check if duplicated values are removed
        values = {
            "A": [1, 2, 3, 4],
            "B": ["patient_1", "patient_2", "patient_1", "patient_3"],
            "C": ["a", "b", "c", "d"],
        }
        df = pd.DataFrame(values)
        tmp_file = tempfile.mkdtemp()
        csv_name = os.path.join(tmp_file, "test_csv.csv")
        df.to_csv(csv_name)

        dataset = MedicalFolderDataset(self.root, tabular_file=csv_name, index_col=2)

        values = {
            "A": [1, 2, 4],
            "B": ["patient_1", "patient_2", "patient_3"],
            "C": ["a", "b", "d"],
        }
        demographics_without_index = dataset.demographics[["A", "C"]].reset_index(
            drop=True
        )
        # compare demograhics without index first
        self.assertTrue(
            demographics_without_index.equals(pd.DataFrame(values)[["A", "C"]])
        )
        # compare index of dataframe

        self.assertListEqual(dataset.demographics.index.tolist(), values["B"])

        # # test if error is raised when unable to load demographic file
        dataset = MedicalFolderDataset(
            self.root, tabular_file=self.tabular_file, index_col=self.index_col
        )

        patcher = patch(
<<<<<<< HEAD
            "fedbiomed.common.data._medical_datasets.MedicalFolderDataset.read_demographics",
=======
            "fedbiomed.common.dataset._medical_datasets.MedicalFolderDataset.read_demographics",
>>>>>>> 04f4c4eb
            side_effect=OSError,
        )
        patcher.start()
        try:
            with self.assertRaises(FedbiomedDatasetError):
                df = dataset.demographics
        finally:
            patcher.stop()

    def test_medical_folder_dataset_09_demographics_setter(self):
        # check that it is not possible to set demographic attribute
        dataset = MedicalFolderDataset(
            self.root,
            tabular_file=self.tabular_file,
        )
        with self.assertRaises(AttributeError):
            dataset.demographics = pd.DataFrame(
                {"A": [1, 2, 3, 4], "B": ["a", "b", "c", "c"]}
            )

    def test_medical_folder_dataset_10_shape(self):
        dataset = MedicalFolderDataset(
            self.root, tabular_file=self.tabular_file, index_col=self.index_col
        )
        shape = dataset.shape()

        self.assertEqual(
            shape,
            {
                "T1": [10, 10, 10],
                "label": [10, 10, 10],
                "demographics": (10, 2),
                "num_modalities": 2,
            },
        )

        # check shape with 2 modalities + labels
        dataset = MedicalFolderDataset(
            self.root,
            tabular_file=self.tabular_file,
            index_col=self.index_col,
            data_modalities=["T1", "T2"],
        )

        shape = dataset.shape()
        self.assertEqual(
            shape,
            {
                "T1": [10, 10, 10],
                "T2": [10, 10, 10],
                "label": [10, 10, 10],
                "demographics": (10, 2),
                "num_modalities": 3,
            },
        )

    def test_medical_folder_dataset_11_data_transforms(self):
        dataset = MedicalFolderDataset(self.root, transform=self.transform)

        for i, ((images, demographics), targets) in enumerate(dataset):
            # test indexation
            self.assertTrue(images["T1"].dim() == 1)
            # test iteration
            (images_indxed, _), _ = dataset[i]
            self.assertTrue(images_indxed["T1"].dim() == 1)

    def test_medical_folder_dataset_12_target_transform(self):
        dataset = MedicalFolderDataset(
            self.root, target_transform=self.target_transform
        )
        (images, demographics), targets = dataset[0]
        self.assertEqual(images["T1"].shape, targets["label"].shape)

    def test_medical_folder_dataset_13_set_dataset_parameters(self):
        dataset = MedicalFolderDataset(self.root)

        with self.assertRaises(FedbiomedDatasetError):
            dataset.set_dataset_parameters("NONEDICTPARAMS")

        for params in (
            {"bad_key": 1},
            {"tabular_file": self.tabular_file, "bad_key": 1},
            {
                "bad_key": 1,
                "tabular_file": self.tabular_file,
                "index_col": self.index_col,
            },
        ):
            with self.assertRaises(FedbiomedDatasetError):
                dataset.set_dataset_parameters(params)

        dataset.set_dataset_parameters(
            {"tabular_file": self.tabular_file, "index_col": self.index_col}
        )
        self.assertEqual(
            str(dataset.tabular_file),
            str(Path(self.tabular_file).expanduser().resolve()),
        )
        self.assertEqual(dataset.index_col, self.index_col)

    def test_medical_folder_dataset_14_demographics_transform(self):
        dataset = MedicalFolderDataset(
            self.root,
            tabular_file=self.tabular_file,
            index_col=self.index_col,
            demographics_transform=lambda x: torch.as_tensor(x["AGE"]),
        )

        # check indexation

        csv_data = pd.read_csv(self.tabular_file)

        # check over a loop
        for i, ((images, demographics), targets) in enumerate(dataset):
            self.assertTrue(demographics.numpy() in csv_data.AGE.values)
            (images, demographics_indxed), targets = dataset[i]
            self.assertTrue(demographics_indxed.numpy() in csv_data.AGE.values)

        dataset = MedicalFolderDataset(
            self.root, demographics_transform=lambda x: torch.as_tensor(x["AGE"])
        )
        with self.assertRaises(FedbiomedDatasetError):
            (images, demographics), targets = dataset[0]

        def robust_transform(demographics):
            if isinstance(demographics, dict) and len(demographics) == 0:
                return demographics
            else:
                return demographics["AGE"]

        dataset = MedicalFolderDataset(
            self.root,
            tabular_file=self.tabular_file,
            index_col=self.index_col,
            demographics_transform=robust_transform,
        )
        (images, demographics), targets = dataset[0]
        csv_data = pd.read_csv(self.tabular_file)
        self.assertTrue(demographics.numpy() in csv_data.AGE.values)

        dataset = MedicalFolderDataset(
            self.root, demographics_transform=robust_transform
        )
        (images, demographics), targets = dataset[0]
        self.assertIsInstance(demographics, torch.Tensor)
        self.assertTrue(demographics.numel() == 0)

    def _assert_batch_types_and_sizes(self, dataset: Dataset):
        """Asserts first batches correct types and lengths

        Args:
            dataset (Dataset): a Dataset object that should have
                correct types (dict, dict, torch.Tensor) and correct batch size
        Raises:
            AssertionError if test fails
        """
        data_loader = DataLoader(dataset, batch_size=self.batch_size)
        (images, demographics), targets = next(
            iter(data_loader)
        )  # get the first iteration of dataloader

        self.assertIsInstance(images, dict)
        self.assertIsInstance(targets, dict)
        self.assertIsInstance(demographics, torch.Tensor)

        lengths = [len(b) for b in images.values()]
        lengths += [len(b) for b in targets.values()]
        lengths += [demographics.shape[0]]

        # Assert for batch size on modalities and demographics
        self.assertTrue(len(set(lengths)) == 1)

    @patch("pathlib.Path.iterdir", new=patch_modality_iterdir)
    @patch("pathlib.Path.is_dir", new=patch_is_modality_dir)
    @patch("pathlib.Path.glob", new=patch_modality_glob)
    def test_medical_folder_dataset_15_data_loading_plan(self):
        medical_folder_controller = MedicalFolderController(root=self.root)
        dataset = medical_folder_controller.load_MedicalFolder()
        self.assertFalse(dataset.subject_folders())

        # with DataLoadingPlan
        medical_folder_controller = MedicalFolderController(root=self.root)
        dlb = MapperBlock()
        dlb.map = modalities_to_folders
        medical_folder_controller.set_dlp(
            DataLoadingPlan({MedicalFolderLoadingBlockTypes.MODALITIES_TO_FOLDERS: dlb})
        )
        dataset = medical_folder_controller.load_MedicalFolder()
        expected_subject_folders = [
            Path(self.root).joinpath("subj1"),
            Path(self.root).joinpath("subj2"),
        ]
        for p1, p2 in zip(dataset.subject_folders(), expected_subject_folders):
            self.assertEqual(os.path.realpath(p1), os.path.realpath(p2))

        dataset._reader = MagicMock()
        dataset._reader.side_effect = lambda x: x
        images_dict = dataset.load_images(
            Path(self.root).joinpath("subj1"), ["T1", "T2"]
        )
        expected_images_dict = {
            "T1": Path("T1philips_test.nii").resolve(),
            "T2": Path("T2_test.nii").resolve(),
        }
        self.assertEqual(images_dict, expected_images_dict)
        images_dict = dataset.load_images(
            Path(self.root).joinpath("subj2"), ["T1", "T2"]
        )
        expected_images_dict = {
            "T1": Path("T1siemens_test.nii").resolve(),
            "T2": Path("T2_test.nii").resolve(),
        }
        self.assertEqual(images_dict, expected_images_dict)
        with self.assertRaises(FedbiomedLoadingBlockError):
            _ = dataset.load_images(
                Path(self.root).joinpath("subj1"), ["non-existing-modality"]
            )

        dataset = MedicalFolderDataset(
            root=self.root,
            tabular_file=None,
            index_col=None,
            data_modalities=["T1", "T2"],
            target_modalities=["label"],
        )
        dataset._reader = MagicMock()
        dataset._reader.side_effect = lambda x: x
        with self.assertRaises(FedbiomedDatasetError):
            _ = dataset[0]

        dataset.set_dlp(
            DataLoadingPlan({MedicalFolderLoadingBlockTypes.MODALITIES_TO_FOLDERS: dlb})
        )
        (data, demographics), label = dataset[0]
        self.assertEqual(
            data,
            {
                "T1": Path("T1philips_test.nii").resolve(),
                "T2": Path("T2_test.nii").resolve(),
            },
        )
        self.assertEqual(demographics.numel(), 0)
        self.assertEqual(label, {"label": Path("label_test.nii").resolve()})

    def test_medical_folder_dataset_16_load_MedicalFolder(self):
        # correct calls to load_MedicalFolder
        medical_folder_controller = MedicalFolderController(root=self.root)

        dataset = medical_folder_controller.load_MedicalFolder()
        self.assertTrue(isinstance(dataset, MedicalFolderDataset))
        self.assertEqual(os.path.realpath(dataset.root), os.path.realpath(self.root))

        # bad call, no root defined
        medical_folder_controller = MedicalFolderController()
        with self.assertRaises(FedbiomedDatasetError):
            medical_folder_controller.load_MedicalFolder()

        # bad call, MedicalFolderDataset creation fails
        medical_folder_controller = MedicalFolderController(root=self.root)

        mfd_patcher = patch(
<<<<<<< HEAD
            "fedbiomed.common.data.MedicalFolderDataset.__init__",
=======
            "fedbiomed.common.dataset.MedicalFolderDataset.__init__",
>>>>>>> 04f4c4eb
            side_effect=FedbiomedDatasetError,
        )
        mfd_patcher.start()
        with self.assertRaises(FedbiomedDatasetError):
            medical_folder_controller.load_MedicalFolder()
        mfd_patcher.stop()

    def test_medical_folder_dataset_16_(self):
        # test for bug #1105: failure when loading image which title contains dots
        for extension in (".nii", ".nii.gz"):
            with tempfile.TemporaryDirectory() as temp_dir:
                self.root2 = temp_dir
                self.tabular_file = os.path.join(self.root2, "participants.csv")
                self.index_col = "FOLDER_NAME"

                self.transform = {"T1": Lambda(lambda x: torch.flatten(x))}
                self.target_transform = {"label": GaussianSmooth()}

                self.n_samples = 10
                self.batch_size = 3

                print(f"Dataset folder located in: {self.root2}")
                _create_synthetic_dataset(
                    self.root2,
                    self.n_samples,
                    self.tabular_file,
                    self.index_col,
                    add_dots_in_title=True,
                    extension=extension,
                )
                dataset = MedicalFolderDataset(
                    self.root,
                    tabular_file=self.tabular_file,
                    index_col=self.index_col,
                )

                for _subj in os.listdir(self.root2):
                    if os.path.isdir(os.path.join(self.root2, _subj)):
                        data = dataset.load_images(
                            Path(self.root2).joinpath(_subj), ["T1", "T2"]
                        )
                        self.assertListEqual(["T1", "T2"], list(data.keys()))
<<<<<<< HEAD

    def test_medical_folder_dataset_17_bug(self):
        # test for bug #1408: failure when index_col contains only integers

        with tempfile.TemporaryDirectory() as temp_dir:
            self.root2 = temp_dir
            self.tabular_file = os.path.join(self.root2, "participants.csv")
            self.index_col = "FOLDER_NAME"

            self.transform = {"T1": Lambda(lambda x: torch.flatten(x))}
            self.target_transform = {"label": GaussianSmooth()}

            self.n_samples = 10
            self.batch_size = 3

            print(f"Dataset folder located in: {self.root2}")
            _create_synthetic_dataset(
                self.root2,
                self.n_samples,
                self.tabular_file,
                self.index_col,
                is_index_col_int=True,
            )
            dataset = MedicalFolderDataset(
                self.root2,
                tabular_file=self.tabular_file,
                index_col=self.index_col,
            )
            v = dataset.subjects_registered_in_demographics
            self.assertIsNot(v, [])
            self.assertListEqual(sorted(v), [str(i) for i in range(self.n_samples)])
=======
>>>>>>> 04f4c4eb


class TestMedicalFolderBase(unittest.TestCase):
    def setUp(self) -> None:
        self.root = tempfile.mkdtemp()
        self.tabular_file = os.path.join(self.root, "participants.csv")
        self.index_col = "FOLDER_NAME"

        self.transform = {"T1": Lambda(lambda x: torch.flatten(x))}
        self.target_transform = {"label": GaussianSmooth()}

        self.n_samples = 10
        self.batch_size = 3

        _create_synthetic_dataset(
            self.root, self.n_samples, self.tabular_file, self.index_col
        )

        # alternate root
        self.root2 = tempfile.mkdtemp()
        self.tabular_file2 = os.path.join(self.root2, "participants.csv")
        _create_synthetic_dataset(
            self.root2, self.n_samples, self.tabular_file2, self.index_col
        )

    def tearDown(self) -> None:
        if "IXI" not in self.root:
            shutil.rmtree(
                self.root
            )  # is that useful since temporary folder will be deleted
        pass

    def test_medical_folder_base_01_init(self):
        self.medical_folder_base = MedicalFolderBase()
        self.assertIsNone(
            self.medical_folder_base.root,
            "MedicalFolderBase root should not in empty initialization",
        )

        self.medical_folder_base = MedicalFolderBase(root=self.root2)
        self.assertIsInstance(self.medical_folder_base.root, PosixPath)
        self.assertEqual(
            os.path.realpath(self.medical_folder_base.root),
            os.path.realpath(self.root2),
            "MedicalFolderBase root should not in empty initialization",
        )

        # Setting root to a valid value with setter
        self.medical_folder_base.root = self.root

        self.assertIsInstance(self.medical_folder_base.root, PosixPath)
        self.assertEqual(
            os.path.realpath(self.medical_folder_base.root),
            os.path.realpath(self.root),
            "MedicalFolderBase root should not in empty initialization",
        )

        with self.assertRaises(FedbiomedDatasetError):
            self.medical_folder_base = MedicalFolderBase(root="unknown-folder-path")

        # Try to set root to None
        with self.assertRaises(FedbiomedDatasetError):
            self.medical_folder_base.root = None

        # If subjects has no modality folder
        dummy_root = tempfile.mkdtemp()
        _create_wrong_formatted_folder_for_medical_folder(dummy_root, 3)
        with self.assertRaises(FedbiomedDatasetError):
            self.medical_folder_base.root = dummy_root

        # Remove tmp folder
        shutil.rmtree(dummy_root)

        # If root has no subject folder
        dummy_root_2 = tempfile.mkdtemp()
        _create_wrong_formatted_folder_for_medical_folder(dummy_root, 0)
        with self.assertRaises(FedbiomedDatasetError):
            self.medical_folder_base.root = dummy_root_2

        # create temporary file and check if MedicalFolderBase triggers error if file is passed instead a folder
        Path(os.path.join(dummy_root_2, "test_file")).touch()
        with self.assertRaises(FedbiomedDatasetError):
            MedicalFolderBase(root=os.path.join(dummy_root_2, "test_file"))
        # Remove tmp folder
        shutil.rmtree(dummy_root_2)

    def test_medical_folder_base_02_modalities(self):
        """Testing the method gets modalities from subject folder"""

        self.medical_folder_base = MedicalFolderBase(root=self.root)
        unique_modalities, all_modalities = self.medical_folder_base.modalities()

        self.assertIsInstance(
            all_modalities, list, "All modalities are not as expected"
        )
        unique_modalities.sort()
        self.assertListEqual(unique_modalities, ["T1", "T2", "label"])

    def test_medical_folder_base_03_modalities_existing(self):
        self.medical_folder_base = MedicalFolderBase(root=self.root)
        demographics = pd.read_csv(self.tabular_file)
        for subject in demographics[self.index_col]:
            logical = all(
                self.medical_folder_base.is_modalities_existing(
                    subject, ["T1", "T2", "label"]
                )
            )
            self.assertTrue(logical)

        # remove one modality to each subject
        for subject in demographics[self.index_col]:
            modalities_folders_path = os.listdir(os.path.join(self.root, subject))
            modality_to_remove = choice(modalities_folders_path)
            shutil.rmtree(os.path.join(self.root, subject, modality_to_remove))

            # action
            logical = self.medical_folder_base.is_modalities_existing(
                subject, ["T1", "T2", "label"]
            )
            # checks
            self.assertFalse(all(logical))
            self.assertTrue(any(logical))

        # incorrect types for subject (expecting string)
        for subject in 3, {}, True, ("my subject"), {"my subject": 1}, ["my subject"]:
            with self.assertRaises(FedbiomedDatasetError):
                self.medical_folder_base.is_modalities_existing(
                    subject, ["T1", "T2", "label"]
                )

        # incorrect types for modalities (expecting list of strings)
        for modalities in (
            "this is not a list",
            3,
            {},
            True,
            ("un"),
            {"un": 1},
            [1],
            ["T1", 4],
            ["T1", "T2", "label", []],
        ):
            with self.assertRaises(FedbiomedDatasetError):
                self.medical_folder_base.is_modalities_existing(
                    "any subject", modalities
                )

    def test_medical_folder_base_03_available_subjects(self):
        """Testing the method that extract available subjects for training"""
        self.medical_folder_base = MedicalFolderBase(root=self.root)
        file = self.medical_folder_base.read_demographics(
            self.tabular_file, self.index_col
        )
        complete_subject, missing_folders, missing_entries = (
            self.medical_folder_base.available_subjects(subjects_from_index=file.index)
        )

        # Test results
        self.assertListEqual(missing_folders, [])
        self.assertListEqual(missing_entries, [])

    def test_medical_folder_base_04_read_demographics(self):
        self.medical_folder_base = MedicalFolderBase(root=self.root)

        with self.assertRaises(FedbiomedDatasetError):
            self.medical_folder_base.read_demographics(
                os.path.join(self.root, "toto"), index_col=12
            )

        test_csv = pd.DataFrame([[1, 2, 3], [1, 2, 3]])
        test_csv.to_csv(os.path.join(self.root, "toto.csv"))
        df = self.medical_folder_base.read_demographics(
            os.path.join(self.root, "toto.csv"), index_col=1
        )
        self.assertIsInstance(df, pd.DataFrame)

    def test_medical_folder_base_05_deographic_column_names(self):
        self.medical_folder_base = MedicalFolderBase(root=self.root)

        variable_names = ["var_1", "var_2", "var_3"]

        test_csv = pd.DataFrame({v: np.random.randn(10) for v in variable_names})
        test_csv.to_csv(os.path.join(self.root, "toto.csv"), index=False)

        # action
        col = self.medical_folder_base.demographics_column_names(
            os.path.join(self.root, "toto.csv")
        )

        # check
        self.assertListEqual(col.tolist(), variable_names)

    @patch("pathlib.Path.iterdir", new=patch_modality_iterdir)
    @patch("pathlib.Path.is_dir", new=patch_is_modality_dir)
    @patch("pathlib.Path.glob", new=patch_modality_glob)
    def test_medical_folder_base_06_modalities_existing_multiple_names(self):
        medical_folder_base = MedicalFolderBase(root=self.root)

        self.assertEqual(
            medical_folder_base._subject_modality_folder("subj1", "T1philips"),
            Path("T1philips"),
        )
        self.assertIsNone(
            medical_folder_base._subject_modality_folder("subj1", "T1siemens")
        )

        all_modalities = [
            "T1philips",
            "T1siemens",
            "T2",
            "label",
            "non-existing-modality",
        ]
        is_modalities_existing = medical_folder_base.is_modalities_existing(
            "subj1", all_modalities
        )
        self.assertEqual(is_modalities_existing, [True, False, True, True, False])
        is_modalities_existing = medical_folder_base.is_modalities_existing(
            "subj2", all_modalities
        )
        self.assertEqual(is_modalities_existing, [False, True, True, True, False])
        is_modalities_existing = medical_folder_base.is_modalities_existing(
            "subj3", all_modalities
        )
        self.assertEqual(is_modalities_existing, [False, False, False, False, True])

        complete_subjects = medical_folder_base.complete_subjects(
            ["subj1", "subj2", "subj3"], all_modalities
        )
        self.assertFalse(complete_subjects)

        # with DataLoadingPlan
        dlb = MapperBlock()
        dlb.map = modalities_to_folders
        medical_folder_base.set_dlp(
            DataLoadingPlan({MedicalFolderLoadingBlockTypes.MODALITIES_TO_FOLDERS: dlb})
        )

        self.assertEqual(
            medical_folder_base._subject_modality_folder("subj1", "T1"),
            Path("T1philips"),
        )
        self.assertIsNone(medical_folder_base._subject_modality_folder("subj3", "T1"))

        is_modalities_existing = medical_folder_base.is_modalities_existing(
            "subj1", ["T1", "T2", "label"]
        )
        self.assertEqual(is_modalities_existing, [True, True, True])
        is_modalities_existing = medical_folder_base.is_modalities_existing(
            "subj2", ["T1", "T2", "label"]
        )
        self.assertEqual(is_modalities_existing, [True, True, True])
        is_modalities_existing = medical_folder_base.is_modalities_existing(
            "subj3", ["T1", "T2", "label"]
        )
        self.assertEqual(is_modalities_existing, [False, False, False])

        complete_subjects = medical_folder_base.complete_subjects(
            ["subj1", "subj2", "subj3"], ["T1", "T2", "label"]
        )
        self.assertEqual(complete_subjects, ["subj1", "subj2"])

    def test_medical_folder_base_07_subject_modality_folder(self):
        medical_folder_base = MedicalFolderBase(root=self.root)

        # calling with bad arguments
        for subject in 3, {}, True, ("my subject"), {"my subject": 1}, ["my subject"]:
            with self.assertRaises(FedbiomedDatasetError):
                medical_folder_base._subject_modality_folder(subject, "my modality")

        for modality in (
            3,
            {},
            True,
            ("my modality"),
            {"my modality": 1},
            ["my modality"],
        ):
            with self.assertRaises(FedbiomedDatasetError):
                medical_folder_base._subject_modality_folder("my subject", modality)


class TestMedicalFolderController(unittest.TestCase):
    def setUp(self) -> None:
        self.root = tempfile.mkdtemp()
        self.tabular_file = os.path.join(self.root, "participants.csv")
        self.index_col = "FOLDER_NAME"
        self.n_samples = 20

        _create_synthetic_dataset(
            self.root, self.n_samples, self.tabular_file, self.index_col
        )

    def tearDown(self) -> None:
        pass

    def test_medical_folder_controller_01_subject_modality_status(self):
        medical_folder_controller = MedicalFolderController(self.root)

        # check method when index set to None
        res = medical_folder_controller.subject_modality_status()

        self.assertListEqual(sorted(res["columns"]), sorted(["T1", "T2", "label"]))
        self.assertTrue(any(res["data"]))

        csv_data = pd.read_csv(self.tabular_file)
        self.assertListEqual(
            sorted(csv_data[self.index_col].tolist()), sorted(res["index"])
        )

        # in the following, we will run 5 tests with different size of patient_id
        patient_ids = csv_data[self.index_col].tolist()
        for _ in range(5):
            random.shuffle(patient_ids)
            len_sample = random.randint(1, self.n_samples)
            patient_selected = patient_ids[0:len_sample]
            res = medical_folder_controller.subject_modality_status(patient_selected)
            self.assertListEqual(sorted(patient_ids), sorted(res["index"]))

    @patch("pathlib.Path.iterdir", new=patch_modality_iterdir)
    @patch("pathlib.Path.is_dir", new=patch_is_modality_dir)
    @patch("pathlib.Path.glob", new=patch_modality_glob)
    def test_medical_folder_controller_02_modalities(self):
        medical_folder_controller = MedicalFolderController(self.root)
        unique_modalities, modalities = medical_folder_controller.modalities()
        expected_unique_modalities = {
            "T1philips",
            "label",
            "T2",
            "non-existing-modality",
            "T1siemens",
        }
        expected_modalities = [
            "T1philips",
            "T2",
            "label",
            "T1siemens",
            "T2",
            "label",
            "non-existing-modality",
        ]
        self.assertEqual(set(unique_modalities), expected_unique_modalities)
        self.assertEqual(modalities, expected_modalities)

        dlb = MapperBlock()
        dlb.map = modalities_to_folders
        medical_folder_controller.set_dlp(
            DataLoadingPlan({MedicalFolderLoadingBlockTypes.MODALITIES_TO_FOLDERS: dlb})
        )
        unique_modalities, modalities = medical_folder_controller.modalities()
        expected_unique_modalities = {"T1", "T2", "label"}
        self.assertEqual(set(unique_modalities), expected_unique_modalities)
        self.assertEqual(modalities, expected_modalities)


if __name__ == "__main__":
    unittest.main()<|MERGE_RESOLUTION|>--- conflicted
+++ resolved
@@ -16,36 +16,22 @@
 import torch
 
 from torch.utils.data import DataLoader
-<<<<<<< HEAD
-from monai.transforms import GaussianSmooth
-=======
 from monai.transforms import (
     GaussianSmooth,
 )
->>>>>>> 04f4c4eb
 from fedbiomed.common.exceptions import (
     FedbiomedDatasetError,
     FedbiomedLoadingBlockError,
 )
 from torch.utils.data import Dataset
 from torchvision.transforms import Lambda
-<<<<<<< HEAD
-from fedbiomed.common.data import (
-=======
 from fedbiomed.common.dataset import (
->>>>>>> 04f4c4eb
     MedicalFolderDataset,
     MedicalFolderBase,
     MedicalFolderController,
     MedicalFolderLoadingBlockTypes,
-<<<<<<< HEAD
-    DataLoadingPlan,
-    MapperBlock,
-)
-=======
 )
 from fedbiomed.common.dataloadingplan import DataLoadingPlan, MapperBlock
->>>>>>> 04f4c4eb
 
 
 def _generate_image_names(
@@ -71,10 +57,7 @@
     n_samples: int,
     tabular_file: str,
     index_col: str,
-<<<<<<< HEAD
     is_index_col_int: bool = False,
-=======
->>>>>>> 04f4c4eb
     add_dots_in_title: bool = False,
     extension: str = ".nii.gz",
 ):
@@ -91,14 +74,10 @@
     img = itk.image_from_array(fake_img_data)
 
     # Generate subject ids
-<<<<<<< HEAD
     if is_index_col_int:
         subject_ids = [i for i in range(n_samples)]
     else:
         subject_ids = [str(uuid4()) for _ in range(n_samples)]
-=======
-    subject_ids = [str(uuid4()) for _ in range(n_samples)]
->>>>>>> 04f4c4eb
     modalities = ["T1", "T2", "label"]
     centers = [f"center_{uuid4()}" for _ in range(randint(3, 6))]
 
@@ -139,11 +118,7 @@
         os.makedirs(subject_folder)
 
 
-<<<<<<< HEAD
-## Utilities for testin DataLoadingPlan
-=======
 ## Utilities for testing DataLoadingPlan
->>>>>>> 04f4c4eb
 modalities_to_folders = {
     "T1": ["T1siemens", "T1philips"],
     "T2": ["T2"],
@@ -345,11 +320,7 @@
 
         # check __len__ behaviour when self.subject_folder returns an empty list
         patcher = patch(
-<<<<<<< HEAD
-            "fedbiomed.common.data._medical_datasets.MedicalFolderDataset.subject_folders",
-=======
             "fedbiomed.common.dataset._medical_datasets.MedicalFolderDataset.subject_folders",
->>>>>>> 04f4c4eb
             return_value=[],
         )
         patcher.start()
@@ -492,11 +463,7 @@
         )
 
         patcher = patch(
-<<<<<<< HEAD
-            "fedbiomed.common.data._medical_datasets.MedicalFolderDataset.read_demographics",
-=======
             "fedbiomed.common.dataset._medical_datasets.MedicalFolderDataset.read_demographics",
->>>>>>> 04f4c4eb
             side_effect=OSError,
         )
         patcher.start()
@@ -758,11 +725,7 @@
         medical_folder_controller = MedicalFolderController(root=self.root)
 
         mfd_patcher = patch(
-<<<<<<< HEAD
-            "fedbiomed.common.data.MedicalFolderDataset.__init__",
-=======
             "fedbiomed.common.dataset.MedicalFolderDataset.__init__",
->>>>>>> 04f4c4eb
             side_effect=FedbiomedDatasetError,
         )
         mfd_patcher.start()
@@ -805,7 +768,6 @@
                             Path(self.root2).joinpath(_subj), ["T1", "T2"]
                         )
                         self.assertListEqual(["T1", "T2"], list(data.keys()))
-<<<<<<< HEAD
 
     def test_medical_folder_dataset_17_bug(self):
         # test for bug #1408: failure when index_col contains only integers
@@ -837,8 +799,6 @@
             v = dataset.subjects_registered_in_demographics
             self.assertIsNot(v, [])
             self.assertListEqual(sorted(v), [str(i) for i in range(self.n_samples)])
-=======
->>>>>>> 04f4c4eb
 
 
 class TestMedicalFolderBase(unittest.TestCase):
