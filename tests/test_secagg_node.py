import unittest
<<<<<<< HEAD
from unittest.mock import MagicMock, mock_open, patch
=======
from unittest.mock import mock_open, patch
>>>>>>> ae03bc03
from copy import deepcopy

#############################################################
# Import NodeTestCase before importing FedBioMed Module
from fedbiomed.common.message import NodeToNodeMessages
from fedbiomed.common.synchro import EventWaitExchange
from fedbiomed.transport.controller import GrpcController
from testsupport.base_case import NodeTestCase
#############################################################

from fedbiomed.common.exceptions import FedbiomedSecaggError, FedbiomedError
from fedbiomed.node.environ import environ
from fedbiomed.node.secagg import SecaggDhSetup, SecaggServkeySetup, SecaggBiprimeSetup, SecaggBaseSetup, SecaggSetup
import fedbiomed.node.secagg


class TestSecaggBaseSetup(NodeTestCase):

    def setUp(self) -> None:
        self.abstract_methods_patcher = patch.multiple(SecaggBaseSetup, __abstractmethods__=set())
        self.abstract_methods_patcher.start()

        self.args = {
                'researcher_id': 'my researcher',
                'secagg_id': "my secagg",
                'experiment_id': '123345',
                'parties': ['my researcher', 'my node1', 'my node2', 'my node3'],
        }

        self.base_secagg_setup = SecaggBaseSetup(**self.args)

    def tearDown(self) -> None:
        self.abstract_methods_patcher.stop()

    def test_base_secagg_setup_01_init_bad_args(self):
        """Tests bad init arguments """

        # Faulty typed researcher id
        args = deepcopy(self.args)
        args["researcher_id"] = None
        with self.assertRaises(FedbiomedSecaggError):
            SecaggBaseSetup(**args)

        # Invalid number of parties (must be at least 3 parties)
        args = deepcopy(self.args)
        args["parties"] = ["my researcher", "p2"]
        with self.assertRaises(FedbiomedSecaggError):
            SecaggBaseSetup(**args)

    def test_base_secagg_setup_02_getters(self):
        """Tests getters properties"""

        self.assertEqual(self.base_secagg_setup.researcher_id, self.args["researcher_id"])
        self.assertEqual(self.base_secagg_setup.secagg_id, self.args["secagg_id"])
        self.assertEqual(self.base_secagg_setup.experiment_id, self.args["experiment_id"])
        self.assertEqual(self.base_secagg_setup.element, None)

    def test_base_secagg_setup_03_create_secagg_reply(self):
        """Tests reply creation """

        reply = self.base_secagg_setup._create_secagg_reply(
            message="Test message",
            success=False
        )

        self.assertDictEqual(reply, {
                            'researcher_id': self.args["researcher_id"],
                            'secagg_id': self.args["secagg_id"],
                            'success': False,
                            'msg': "Test message",
                            'command': 'secagg'
        })


class SecaggTestCase(NodeTestCase):

    def setUp(self) -> None:
        self.patch_skm = patch.object(fedbiomed.node.secagg, "SKManager")
        self.patch_cm = patch.object(fedbiomed.node.secagg, "_CManager")
        self.patch_mpc = patch.object(fedbiomed.node.secagg, 'MPCController')
        self.patch_bpm = patch.object(fedbiomed.node.secagg, "BPrimeManager")

        self.mock_skm = self.patch_skm.start()
        self.mock_cm = self.patch_cm.start()
        self.mock_mpc = self.patch_mpc.start()
        self.mock_bpm = self.patch_bpm.start()

        # Set MOCK variables
        self.mock_cm.write_mpc_certificates_for_experiment.return_value = ('dummy/ip', [])
        self.mock_mpc.exec_shamir.return_value = 'dummy/path/to/output'
        unittest.mock.MagicMock.mpc_data_dir = unittest.mock.PropertyMock(
            return_value='dummy/path/to/output'
        )
        unittest.mock.MagicMock.tmp_dir = unittest.mock.PropertyMock(
            return_value=environ["TMP_DIR"]
        )

    def tearDown(self) -> None:
        self.patch_skm.stop()
        self.patch_cm.stop()
        self.patch_mpc.stop()
        self.patch_bpm.stop()


class TestSecaggServkey(SecaggTestCase):

    def setUp(self) -> None:

        super().setUp()
        self.args = {
            'researcher_id': "my researcher",
            'secagg_id': "my secagg",
            'experiment_id': 'my_experiment_id',
            'parties': ['my researcher', environ["ID"], 'my node2', 'my node3'],
        }
        self.secagg_servkey = SecaggServkeySetup(**self.args)

    def tearDown(self) -> None:
        super().tearDown()

    def test_secagg_servkey_setup_01_init(self):
        """Tests failing due to experiment id"""

        args = deepcopy(self.args)
        args["experiment_id"] = None
        with self.assertRaises(FedbiomedSecaggError):
            SecaggServkeySetup(**args)

        args["experiment_id"] = ''
        with self.assertRaises(FedbiomedSecaggError):
            SecaggServkeySetup(**args)

        # Unmatch self id and parties
        args = deepcopy(self.args)
        args["researcher_id"] = "opss different researcher"
        with self.assertRaises(FedbiomedSecaggError):
            SecaggServkeySetup(**args)

    def test_secagg_servkey_setup_02_setup_specific(self):
        """Test setup operation for servkey"""

        with patch("builtins.open") as mock_open:
            self.secagg_servkey._setup_specific()

            self.mock_cm.write_mpc_certificates_for_experiment.assert_called_once_with(
                path_certificates='dummy/path/to/output',
                path_ips=environ["TMP_DIR"],
                self_id=environ["ID"],
                self_ip=environ["MPSPDZ_IP"],
                self_port=environ["MPSPDZ_PORT"],
                self_private_key=environ["MPSPDZ_CERTIFICATE_KEY"],
                self_public_key=environ["MPSPDZ_CERTIFICATE_PEM"],
                parties=['my researcher', environ["ID"], 'my node2',
                         'my node3']
            )

            self.mock_mpc.exec_shamir.called_once_with(
                party_number=self.args["parties"].index(environ["ID"]),
                num_parties=len(self.args["parties"]),
                ip_addresses='dummy/ip'
            )

            mock_open.side_effect = Exception
            with self.assertRaises(FedbiomedSecaggError):
                self.secagg_servkey._setup_specific()

    def test_secagg_servkey_setup_03_setup(self):
<<<<<<< HEAD

=======
        #import pdb; pdb.set_trace()
>>>>>>> ae03bc03
        shamir_key_share = '123245'
        with (patch('fedbiomed.node.secagg._CManager.write_mpc_certificates_for_experiment') as cm_patch,
              patch('fedbiomed.node.secagg.open', mock_open(read_data=shamir_key_share)) as builtin_open_mock):
            for e, m in zip((FedbiomedError, Exception,), (builtin_open_mock, self.mock_mpc.exec_shamir,)):
                builtin_open_mock.reset_mock()
                cm_patch.return_value = '/a/path/to/my/ips/certificate/files', None
                self.mock_skm.add.return_value = None
                builtin_open_mock.return_value = None
                self.mock_mpc.exec_shamir.return_value = '/a/path/to/my/key/share'
                m.side_effect = e  # setting different exception to mock
<<<<<<< HEAD

                reply = self.secagg_servkey.setup()
                self.assertFalse(reply['success'])

=======
                
                reply = self.secagg_servkey.setup()
                self.assertFalse(reply['success'])
        
>>>>>>> ae03bc03
        # for get_value, return_value in (
        #     # Not tested by _matching_parties* 
        #     #
        #     # (3, False),
        #     # ({}, False),
        #     # ({'parties': None}, False),
        #     ({'parties': ['not', 'matching', 'current', 'parties']}, False),
        #     ({'parties': ['my researcher', environ["ID"], 'my node2', 'my node3']}, True),
        #     ({'parties': ['my researcher', environ["ID"], 'my node3', 'my node2']}, True),
        #     ({'parties': ['my researcher', environ["ID"], 'my node2', 'my node3', 'another']}, False),
        #     ({'parties': ['my node2', environ["ID"], 'my researcher', 'my node3']}, False),
        # ):
<<<<<<< HEAD

=======
            
>>>>>>> ae03bc03
        with (patch('fedbiomed.node.secagg._CManager.write_mpc_certificates_for_experiment') as cm_patch,
              patch('fedbiomed.node.secagg.open', mock_open(read_data=shamir_key_share)) as builtin_open_mock):    
            # prefering to recreate mock than using mock.reset_mock() method
            cm_patch.return_value = '/a/path/to/my/ips/certificate/files', None
            self.mock_mpc.exec_shamir.return_value = '/a/path/to/my/key/share'

            self.mock_skm.add.return_value = None
            reply = self.secagg_servkey.setup()
            print(reply["msg"])
            self.assertEqual(reply["success"], True)
            self.assertIsInstance(reply["success"], bool)
            self.mock_skm.add.assert_called_once_with(self.args['secagg_id'],
                                                      self.args['parties'],
                                                      {'server_key': int(shamir_key_share)},
                                                      self.args['experiment_id'])

        with patch("fedbiomed.node.secagg.SecaggServkeySetup._setup_specific") as mock_:
            # FIXME: these are already tested...
            mock_.side_effect = Exception
            self.mock_skm.get.return_value = None
            reply = self.secagg_servkey.setup()
            self.assertEqual(reply["success"], False)

            mock_.side_effect = FedbiomedError
            self.mock_skm.get.return_value = None
            reply = self.secagg_servkey.setup()
            self.assertEqual(reply["success"], False)


class TestSecaggBiprime(SecaggTestCase):

    def setUp(self) -> None:

        super().setUp()
        self.args = {
            'researcher_id': "my researcher",
            'secagg_id': "my secagg",
            'experiment_id': None,
            'parties': ['my researcher', environ["ID"], 'my node2', 'my node3'],
        }
        self.secagg_bprime = SecaggBiprimeSetup(**self.args)

    def tearDown(self) -> None:
        super().tearDown()

    def test_secagg_biprime_setup_01_init(self):
        """Tests init with bad experiment_id"""
        args = deepcopy(self.args)
        args["experiment_id"] = "non-empty-string"

        with self.assertRaises(FedbiomedSecaggError):
            SecaggBiprimeSetup(**args)


    def test_secagg_biprime_setup_02_setup(self):
        """Tests init """

        # for get_value, return_value in (
        #     # Not tested by _matching_parties* 
        #     #
        #     # (3, False),
        #     # ({}, False),
        #     ({'parties': None}, True),
        #     ({'parties': ['not', 'matching', 'current', 'parties']}, False),
        #     ({'parties': ['my researcher', environ["ID"], 'my node2', 'my node3']}, True),
        #     ({'parties': ['my researcher', environ["ID"], 'my node3', 'my node2']}, True),
        #     ({'parties': ['my researcher', environ["ID"], 'my node2', 'my node3', 'another']}, True),
        #     ({'parties': ['my node2', environ["ID"], 'my researcher', 'my node3']}, True),
        # ):

        self.mock_bpm.is_default_biprime.return_value = True
        with patch('time.sleep'):
<<<<<<< HEAD
            reply = self.secagg_bprime.setup()
            self.assertEqual(reply["success"], True)

        self.mock_bpm.is_default_biprime.return_value = False
        fake_biprime = 134567654
        with (patch('time.sleep'),
              patch('fedbiomed.node.secagg.random.randrange') as builtin_randrange_mock):
            builtin_randrange_mock.return_value = fake_biprime
=======
>>>>>>> ae03bc03
            reply = self.secagg_bprime.setup()
            self.assertEqual(reply["success"], True)
            self.mock_bpm.add.assert_called_once_with(self.args['secagg_id'],
                                                      None,
                                                      {'biprime': fake_biprime, 'max_keysize':0})

        self.mock_bpm.is_default_biprime.side_effect = FedbiomedError("error generaated for testing purposes")
        reply = self.secagg_bprime.setup()
        self.assertEqual(reply["success"], False)


class TestSecaggDHSetup(SecaggTestCase):

    def setUp(self) -> None:
        super().setUp()
        self.mock_controller_data = MagicMock(spec=EventWaitExchange)
        self.mock_grpc_controller = MagicMock(spec=GrpcController)
        self.mock_pending_requests = MagicMock(spec=EventWaitExchange)
        self.args = {'researcher_id': "my researcher",
                     'secagg_id': "my secagg",
                     'experiment_id': 'my_experiment_id',
                     'parties': ['my researcher', environ["ID"], 'my node2', 'my node3', 'my_node4'],
                     }
        self.args['grpc_client'] = self.mock_grpc_controller
        self.args['pending_requests'] = self.mock_pending_requests
        self.args['controller_data'] = self.mock_controller_data

    def tearDown(self) -> None:
        pass

    def test_secagg_dh_01_init(self):

        SecaggDhSetup(**self.args)

        with self.assertRaises(FedbiomedSecaggError):
            self.args['experiment_id'] = 12334
            SecaggDhSetup(**self.args)

    @patch('fedbiomed.node.secagg.DHManager.add')
    @patch('fedbiomed.node.secagg.DHKey.export_public_key')
    @patch('fedbiomed.node.secagg.DHKeyAgreement.agree')
    @patch('fedbiomed.node.secagg.send_nodes')
    def test_secagg_dh_02_setup(self,
                                send_node_mock,
                                dh_key_agreement_agree,
                                dh_key_export_public_key,
                                dhmanager_add_mock):

        received_msg_with_all_nodes = []

        for n in self.args['parties'][1:]:
            # remove first and last parties (simulates a drop out from 'node 4')
            received_msg_with_all_nodes.append(
                NodeToNodeMessages.format_outgoing_message({
                    'request_id': '1234',
                    'node_id': n,
                    'dest_node_id': n,
                    'secagg_id': self.args['secagg_id'],
                    'command': 'key-reply',
                    'public_key': b'some-public-key'
                }))
        # received_msg_with_dropout = received_msg_with_all_nodes.copy()
        # received_msg_with_dropout.pop(-1)
        #def fake_send_node(grpc_client, pending_req, researcher_id, other_nodes, other_nodes_msg):

        key = b'public-key'
        dskey = b'derived-shared-key'
        dh_key_agreement_agree.return_value = dskey
        send_node_mock.return_value = True, received_msg_with_all_nodes
        dh_key_export_public_key.return_value = key
        secagg_dh = SecaggDhSetup(**self.args)
        reply = secagg_dh.setup()

        # checks
        self.mock_controller_data.event.assert_called_once_with(
            self.args['secagg_id'],
            {'public_key': key}
        )

        context = {n: dskey for n in self.args['parties'][1:]}
        dhmanager_add_mock.assert_called_once_with(
            self.args['secagg_id'],
            self.args['parties'],
            context,
            self.args['experiment_id']
        )
        self.assertTrue(reply['success'])
        self.assertIsInstance(reply["success"], bool)

    @patch('fedbiomed.node.secagg.DHManager.add')
    @patch('fedbiomed.node.secagg.DHKey.export_public_key')
    @patch('fedbiomed.node.secagg.DHKeyAgreement.agree')
    @patch('fedbiomed.node.secagg.send_nodes')
    def test_secagg_dh_03_setup_error(self,
                                      send_node_mock,
                                      dh_key_agreement_agree,
                                      dh_key_export_public_key,
                                      dhmanager_add_mock):

        received_msg_with_node_dropout = []

        for n in self.args['parties'][1:-2]:
            # remove first and last parties (simulates a drop out from 'node 4')
            received_msg_with_node_dropout.append(
                NodeToNodeMessages.format_outgoing_message({
                    'request_id': '1234',
                    'node_id': n,
                    'dest_node_id': n,
                    'secagg_id': self.args['secagg_id'],
                    'command': 'key-reply',
                    'public_key': b'some-public-key'
                }))

        key = b'public-key'
        dskey = b'derived-shared-key'
        dh_key_agreement_agree.return_value = dskey
        send_node_mock.return_value = False, received_msg_with_node_dropout
        dh_key_export_public_key.return_value = key
        secagg_dh = SecaggDhSetup(**self.args)
        reply = secagg_dh.setup()
        self.assertFalse(reply['success'])

        self.mock_bpm.is_default_biprime.side_effect = FedbiomedError("error generaated for testing purposes")
        reply = self.secagg_bprime.setup()
        self.assertEqual(reply["success"], False)


class TestSecaggSetup(NodeTestCase):

    def setUp(self) -> None:
        pass

    def tearDown(self) -> None:
        pass

    def test_secagg_setup_01_initialization(self):

        args = {
            "researcher_id": "r-1",
            "experiment_id": "experiment-id",
            "element": 0,
            "secagg_id": "secagg-id",
            "parties": ["r-1", "node-1", "node-2"]

        }

        # Test server key setup
        secagg_setup = SecaggSetup(**args)()
        self.assertIsInstance(secagg_setup, SecaggServkeySetup)

        # Test biprime setup
        args["element"] = 1
        del args["experiment_id"]
        secagg_setup = SecaggSetup(**args)()
        self.assertIsInstance(secagg_setup, SecaggBiprimeSetup)

        # Test forcing checking experiment_id None if Secagg setup is Biprime
        args["element"] = 1
        args["experiment_id"] = 12
        with self.assertRaises(FedbiomedSecaggError):
            secagg_setup = SecaggSetup(**args)()

        # Raise element type
        args["element"] = 2
        args["experiment_id"] = ""
        with self.assertRaises(FedbiomedSecaggError):
            SecaggSetup(**args)()

        # Raise element type
        args["element"] = 0
        args["experiment_id"] = 1234
        with self.assertRaises(FedbiomedSecaggError):
            SecaggSetup(**args)()


if __name__ == '__main__':  # pragma: no cover
    unittest.main()<|MERGE_RESOLUTION|>--- conflicted
+++ resolved
@@ -1,9 +1,5 @@
 import unittest
-<<<<<<< HEAD
 from unittest.mock import MagicMock, mock_open, patch
-=======
-from unittest.mock import mock_open, patch
->>>>>>> ae03bc03
 from copy import deepcopy
 
 #############################################################
@@ -171,11 +167,7 @@
                 self.secagg_servkey._setup_specific()
 
     def test_secagg_servkey_setup_03_setup(self):
-<<<<<<< HEAD
-
-=======
-        #import pdb; pdb.set_trace()
->>>>>>> ae03bc03
+
         shamir_key_share = '123245'
         with (patch('fedbiomed.node.secagg._CManager.write_mpc_certificates_for_experiment') as cm_patch,
               patch('fedbiomed.node.secagg.open', mock_open(read_data=shamir_key_share)) as builtin_open_mock):
@@ -186,17 +178,10 @@
                 builtin_open_mock.return_value = None
                 self.mock_mpc.exec_shamir.return_value = '/a/path/to/my/key/share'
                 m.side_effect = e  # setting different exception to mock
-<<<<<<< HEAD
-
-                reply = self.secagg_servkey.setup()
-                self.assertFalse(reply['success'])
-
-=======
                 
                 reply = self.secagg_servkey.setup()
                 self.assertFalse(reply['success'])
-        
->>>>>>> ae03bc03
+
         # for get_value, return_value in (
         #     # Not tested by _matching_parties* 
         #     #
@@ -209,11 +194,7 @@
         #     ({'parties': ['my researcher', environ["ID"], 'my node2', 'my node3', 'another']}, False),
         #     ({'parties': ['my node2', environ["ID"], 'my researcher', 'my node3']}, False),
         # ):
-<<<<<<< HEAD
-
-=======
-            
->>>>>>> ae03bc03
+
         with (patch('fedbiomed.node.secagg._CManager.write_mpc_certificates_for_experiment') as cm_patch,
               patch('fedbiomed.node.secagg.open', mock_open(read_data=shamir_key_share)) as builtin_open_mock):    
             # prefering to recreate mock than using mock.reset_mock() method
@@ -286,7 +267,6 @@
 
         self.mock_bpm.is_default_biprime.return_value = True
         with patch('time.sleep'):
-<<<<<<< HEAD
             reply = self.secagg_bprime.setup()
             self.assertEqual(reply["success"], True)
 
@@ -295,8 +275,6 @@
         with (patch('time.sleep'),
               patch('fedbiomed.node.secagg.random.randrange') as builtin_randrange_mock):
             builtin_randrange_mock.return_value = fake_biprime
-=======
->>>>>>> ae03bc03
             reply = self.secagg_bprime.setup()
             self.assertEqual(reply["success"], True)
             self.mock_bpm.add.assert_called_once_with(self.args['secagg_id'],
