import copy
import logging
import unittest
import urllib.request
from unittest.mock import MagicMock, patch, mock_open

import numpy as np
import torch
from declearn.optimizer import Optimizer
from declearn.optimizer.modules import MomentumModule
from declearn.model.torch import TorchVector
from declearn.model.sklearn import NumpyVector
from sklearn.base import BaseEstimator
from sklearn.linear_model import SGDClassifier, SGDRegressor

from fedbiomed.common.exceptions import FedbiomedModelError
from fedbiomed.common.models import SkLearnModel, TorchModel
from fedbiomed.common.models._sklearn import SKLEARN_MODELS


class TestDocumentationLinks(unittest.TestCase):
    skip_internet_test: bool
    def setUp(self) -> None:
        # test internet connection by reaching google website
        google_url = 'http://www.google.com'
        try:
            url_res = urllib.request.urlopen(google_url)
        except urllib.error.URLError as err:
            self.skip_internet_test = True
            return
        if url_res.code != 200:
            self.skip_internet_test = True
        else:
            self.skip_internet_test = False

    def tearDown(self) -> None:
        pass

    def test_testdocumentationlinks_01(self):
        links = (
            'https://scikit-learn.org/stable/modules/generated/sklearn.base.BaseEstimator.html',
            'https://gitlab.inria.fr/magnet/declearn/declearn2/-/tree/r2.1'
        )
        if self.skip_internet_test:
            self.skipTest("no internet connection: skipping test_testdocumentationlinks_01")
        for link in links:
            url_res = urllib.request.urlopen(link)
            self.assertEqual(url_res.code, 200, f"cannot reach url link {link} pointed in documentation")


class TestSkLearnModelBuilder(unittest.TestCase):
    def setUp(self):
        self.implemented_models =  (
            SGDClassifier,
            SGDRegressor
        )

    def test_sklearnbuilder_1_test_sklearn_builder(self):
        for sk_model in self.implemented_models:
            model = SkLearnModel(sk_model)
            self.assertIsInstance(model._instance, SKLEARN_MODELS[sk_model.__name__])
            self.assertTrue(SKLEARN_MODELS.get(sk_model.__name__, False))

    def test_sklearnbuilder_2_test_sklearn_methods(self):
        # check that methods in implemented model also belong to the builder
        for model in self.implemented_models:
            _fbm_models = SKLEARN_MODELS[model.__name__]
            model_wrapper = SkLearnModel(model)
            for method in dir(_fbm_models):
                self.assertTrue(hasattr(model_wrapper, str(method),))

    def test_sklearnbuilder_3_test_sklearn_builder_error(self):
        for sk_model in self.implemented_models:
            model = SkLearnModel(sk_model)
            with self.assertRaises(FedbiomedModelError):
                val = model.this_method_does_not_exist()

    def test_sklearnbuilder_4_test_sklearn_deepcopy(self):
        for sk_model in self.implemented_models:
            model = SkLearnModel(sk_model)
            copied_model = copy.deepcopy(model)

            # check that copied_model is a deepcopy of model
            self.assertIsInstance(model, SkLearnModel)
            self.assertIsInstance(copied_model, SkLearnModel)
            self.assertNotEqual(id(model), id(copied_model), "error, deep copy failed, objects share same reference")


class TestSkLearnModel(unittest.TestCase):
    def setUp(self):
        logging.disable(logging.CRITICAL)
        self.sgdclass_model = SkLearnModel(SGDClassifier)
        self.sgdregressor_model = SkLearnModel(SGDRegressor)
        self.models = (SGDClassifier, SGDRegressor)

        self.n_features = (1, 10)  # possible number of features
        self.n_classes = (2, 5)  # possible number of classes (for classification)

        self.declearn_optim = Optimizer(lrate=.01, modules=[MomentumModule(.1)])

    def tearDown(self) -> None:
        logging.disable(logging.NOTSET)

    def test_sklearnmodel_01_init_failures(self):
        class InvalidModel:
            pass
        invalid_models = (
            torch.nn.Linear(4, 1),
            InvalidModel
        )

        for invalid_model in invalid_models:
            with self.assertRaises(FedbiomedModelError):
                model = SkLearnModel(invalid_model)

    def test_sklearnmodel_02_method_save(self):
        saved_params = []
        def mocked_joblib_dump(obj, *args, **kwargs):
            saved_params.append(obj)
        coefs = {
            'coef_': np.array([[0.42]]),
            'intercept_': np.array([0.42]),
        }
        self.sgdclass_model.set_weights(coefs)
        with patch('fedbiomed.common.models._sklearn.joblib.dump',
                   side_effect=mocked_joblib_dump), \
                patch('builtins.open', mock_open()):
            self.sgdclass_model.save('filename')
            self.assertEqual(saved_params[-1].coef_, coefs["coef_"])
            self.assertEqual(saved_params[-1].intercept_, coefs["intercept_"])

    def test_sklearnmodel_03_method_load(self):
<<<<<<< HEAD
        self.sgdclass_model.set_init_params({'n_classes': 3, 'n_features':5})
        with (
            # patch.object(self.sgdclass_model, 'param_list', ['coef_', 'intercept_']), 
                patch.object(self.sgdclass_model.model, 'coef_', np.array([0.42])),
                patch.object(self.sgdclass_model.model, 'intercept_',  np.array([0.42])),
=======
        self.sgdclass_model.set_init_params({'n_classes':3, 'n_features':5})
        coefs = {
            'coef_': np.array([[0.42]]),  # true shape would be (3, 5)
            'intercept_': np.array([0.42]),  # true shape would be (3,)
        }
        self.sgdclass_model.model.coef_ = coefs["coef_"]
        self.sgdclass_model.model.intercept_ = coefs["intercept_"]
        with (
>>>>>>> 300a0cea
                patch('fedbiomed.common.models._sklearn.joblib.load',
                    return_value=self.sgdclass_model.model),
                patch('builtins.open', mock_open())
                ):
            self.sgdclass_model.load('filename')
<<<<<<< HEAD
            self.assertDictEqual(self.sgdclass_model.get_weights(),
                                 {'coef_': np.array([0.42]), 'intercept_': np.array([0.42])})
=======
            self.assertDictEqual(self.sgdclass_model.get_weights(), coefs)
>>>>>>> 300a0cea

    def test_sklearnmodel_04_set_init_params(self):
        # self.assertEqual(training_plan._model.n_iter_, 1)
        # test several values for `model_args`
        model_args_iterator = (
            {'n_classes': 2, 'n_features': 1},
            {'n_classes': 2, 'n_features': 2},
            {'n_classes': 3, 'n_features': 1},
            {'n_classes': 3, 'n_features': 3}
        )

        for model_args in model_args_iterator:
            self.sgdclass_model.set_init_params(model_args)
            self.assertListEqual(sorted(self.sgdclass_model.param_list), sorted(['coef_', 'intercept_']))

    def test_sklearnmodel_05_set_init_params_failures(self):
        for model in self.models:
            model = SkLearnModel(model)
            with self.assertRaises(FedbiomedModelError):
                model.init_training()

    def test_sklearnmodel_06_sklearn_training_01_plain_sklearn(self):
        # FIXME: this is an more an integration test, but I feel it is quite useful
        # to test the correct execution of the whole training process
        n_values = 100  # data size

        for model in self.models:
            model = SkLearnModel(model)
            for _n_features in self.n_features:

                data = np.random.randn(n_values, _n_features,)


                for _n_classes in self.n_classes:

                    if model.is_classification:
                        targets = np.random.randint(0, _n_classes,(n_values, 1))

                    else:
                        targets = np.random.randn( n_values, 1)
                    model.set_init_params(model_args={'n_classes': _n_classes, 'n_features': _n_features})
                    model.init_training()
                    init_model = copy.deepcopy(model)
                    #for idx in range(n_values):
                    model.train(data, targets)
                    grads = model.get_gradients()
                    model.apply_updates(grads)

                    # checks
                    self.assertEqual(model.model.n_iter_, 1, "BaseEstimator n_iter_ attribute should always be reset to 1")
                    for layer in model.param_list:
                        self.assertFalse(np.array_equal(getattr(model.model, layer), getattr(init_model.model, layer),
                                                        "model has not been updated during training"))

    def test_sklearnmodel_06_sklearn_training_02_declearn_optimizer(self):
        n_values = 100  # data size
        for model in self.models:
            model = SkLearnModel(model)
            for _n_features in self.n_features:

                data = np.random.randn(n_values, _n_features,)

                for _n_classes in self.n_classes:

                    if model.is_classification:
                        targets = np.random.randint(0, _n_classes, (n_values, 1))

                    else:
                        targets = np.random.randn(n_values, 1)

                    model.disable_internal_optimizer()
                    model.set_init_params(model_args={'n_classes': _n_classes, 'n_features': _n_features})
                    model.init_training()
                    init_model = copy.deepcopy(model)

                    model.train(data, targets)
                    grads = model.get_gradients(as_vector=True)

                    self.declearn_optim.apply_gradients(model, grads)

                    # checks
                    self.assertTrue(model._is_declearn_optim)
                    self.assertEqual(model.model.n_iter_, 1, "BaseEstimator n_iter_ attribute should always be reset to 1")
                    self.assertEqual(model.default_lr_init, model.get_learning_rate()[0])
                    for layer in model.param_list:
                        self.assertFalse(np.array_equal(getattr(model.model, layer), getattr(init_model.model, layer),
                                                        "model has not been updated during training"))

    def test_sklearnmodel_07_train_failures(self):
        inputs = np.array([[1, 2], [1, 1],[0, 1]])
        target = np.array([[0], [2], [1]])
        for skmodel in self.models:
            model = SkLearnModel(skmodel)
            with self.assertRaises(FedbiomedModelError):
                # raise exception because model has not been initialized
                model.train(inputs, target)

    def test_sklearnmodel_08_get_weights(self):
        inputs = np.array([[1, 2], [1, 1],[0, 1]])
        target = np.array([0, 2, 1])
        for skmodel in self.models:
            model = SkLearnModel(skmodel)

            model.set_init_params(model_args={'n_classes': 3, 'n_features': 2})
            initial_model = copy.deepcopy(model)
            init_weights = initial_model.get_weights()

            model.model.partial_fit(inputs, target)
            model._instance.model = MagicMock(spec=BaseEstimator)

            for key in init_weights:
                # making sure updated model's weights are different than the initial ones
                setattr(model.model, key, 10 + init_weights[key])

            # action!
            weights = model.get_weights()
            vectorized_weights = model.get_weights(as_vector=True)

            # checks

            for (layer, val), (_, init_val), (vec_layer, vectorized_val) in zip(
                weights.items(), init_weights.items(), vectorized_weights.coefs.items()
                ):

                self.assertFalse(np.any(np.isclose(val,init_val)))
                self.assertFalse(np.any(np.isclose(vectorized_val, init_val)))
                self.assertTrue(np.all(np.isclose(val, vectorized_val)))
                self.assertEqual(vec_layer, layer)


    def test_sklearnmodel_09_get_weights_failures(self):
        for skmodel in self.models:
            model = SkLearnModel(skmodel)
            with self.assertRaises(FedbiomedModelError):
                # should raise exception regarding missing `param_list`
                model.get_weights()
            model.set_init_params(model_args={'n_classes': 2, 'n_features': 3})
            model.param_list.append('wrong-attribute')
            with self.assertRaises(FedbiomedModelError):
                # should raise exception complaining about non reachable model layer
                model.get_weights()


class TestSklearnClassification(unittest.TestCase):
    implemented_models = [SGDClassifier]  # store here implemented model
    model_args = {
        SGDClassifier: {'max_iter': 4242, 'alpha': 0.999, 'n_classes': 2, 'n_features': 2, 'key_not_in_model': None},
    }
    expected_params_list = {
        SGDClassifier: ['intercept_', 'coef_'],

    }

    def setUp(self):

        logging.disable('CRITICAL')  # prevent flood of messages about missing datasets

    def tearDown(self):
        logging.disable(logging.NOTSET)

    def test_model_sklearnclassification_01_parameters(self):
        # TODO: add testing additional parameters (set_learning_rate/get_learning_rate)

        for model in self.implemented_models:
            # binary classification
            sk_model = SkLearnModel(model)
            self.assertTrue(sk_model.is_classification)
            sk_model.set_init_params(model_args={'n_classes':2, 'n_features': 5})
            # Parameters all initialized to 0.
            for key in sk_model.param_list:
                self.assertTrue(np.all(getattr(sk_model.model, key) == 0.))
                self.assertEqual(getattr(sk_model.model, key).shape[0], 1)
            # Test that classes values are integers in the range [0, n_classes)
            for i in np.arange(2):
                self.assertEqual(sk_model.model.classes_[i], i)

            # Multiclass (class=3):

            multiclass_model_args = {
                **TestSklearnClassification.model_args[model],
                'n_classes': 3
            }
            sk_model = SkLearnModel(model)
            sk_model.set_init_params(multiclass_model_args)
            # Parameters all initialized to 0.
            for key in sk_model.param_list:
                self.assertTrue(np.all(getattr(sk_model.model, key) == 0.),
                                f"{model.__class__.__name__} Multiclass did not initialize all parms to 0.")
                self.assertEqual(getattr(sk_model.model, key).shape[0], 3,
                                 f"{model.__class__.__name__} Multiclass wrong shape for {key}")
            # Test that classes values are integers in the range [0, n_classes)
            for i in np.arange(3):
                self.assertEqual(sk_model.model.classes_[i], i,
                                 f"{model.__class__.__name__} Multiclass wrong values for classes")


    def test_model_sklearnclassification_03_losses(self):
        def fake_context_manager(value):
            # mimics context_manager
            class MockContextManager:
                return_value = None
                def __init__(self, *args, **kwargs):
                    pass
                def __enter__(self):
                    return next(value)
                def __exit__(self, type, value, traceback):
                    pass
            return MockContextManager()

        for model in self.implemented_models:

            sk_model = SkLearnModel(model)
            sk_model.model_args = {'n_classes': 3}
            sk_model.model.classes_ = np.array([0, 1, 2])
            sk_model.set_init_params({'n_classes': 3, 'n_features': 2})

            sk_model.init_training()
            actual_losses_stdout = ['loss: 1.0', 'loss: 0.0', 'loss: 2.0']


            iterator = iter(actual_losses_stdout)
            inputs = np.array([[1, 2], [1, 1],[0, 1]])
            target = np.array([[0], [2], [1]])

            # in this test, we will make sure that collected stdout is the same caught
            # by the `capture_stdout` context manager
            context_manager_patcher = patch('fedbiomed.common.models._sklearn.capture_stdout',
                                            return_value=fake_context_manager(iterator))

            collected_losses_stdout = []
            context_manager_patcher.start()
            sk_model.train(inputs, target, collected_losses_stdout)
            context_manager_patcher.stop()

            self.assertListEqual(collected_losses_stdout, actual_losses_stdout)

    def test_model_sklearnclassification_04_disable_internal_optimizer(self):

        model = SkLearnModel(SGDClassifier)
        # action
        model.disable_internal_optimizer()

        # checks
        self.assertEqual(model.default_lr_init, model.get_learning_rate()[0])
        self.assertEqual(model.default_lr_init, model.model.eta0)
        self.assertEqual(model.default_lr, model.model.learning_rate)
        self.assertTrue(model._is_declearn_optim)


class TestSkLearnRegressorModel(unittest.TestCase):
    def setUp(self):
        pass

    def tearDown(self) -> None:
        pass

    def test_model_sklearnregressor_01_disable_intenral_optimizer(self):
        model = SkLearnModel(SGDRegressor)

        model.disable_internal_optimizer()

        # checks
        self.assertEqual(model.default_lr_init, model.get_learning_rate()[0])
        self.assertEqual(model.default_lr_init, model.model.eta0)
        self.assertEqual(model.default_lr, model.model.learning_rate)
        self.assertTrue(model._is_declearn_optim)


class TestTorchModel(unittest.TestCase):
    def setUp(self):
        self.torch_model = torch.nn.Linear(4, 1)
        self.model = TorchModel(self.torch_model)
        self.torch_optim = torch.optim.SGD(self.model.model.parameters(), lr=.01, momentum=.1)
        self.declearn_optim = Optimizer(lrate=.01, modules=[MomentumModule(.1)])

        self.data = torch.randn(8, 1,  4, requires_grad=True)
        self.targets = torch.tensor([1,0,2,1,0,2,1,1])#.type(torch.LongTensor)


    def tearDown(self) -> None:
        pass


    def fake_training_step(self, data, targets):
        output = self.model.model.forward(data)

        output = torch.squeeze(output, dim=1)

        loss   = torch.nn.functional.nll_loss(torch.squeeze(output), targets)
        return loss

    def test_torchmodel_1_get_gradients_method(self):
        # case where no gradients have been found: model has not been trained
        self.assertDictEqual({}, self.model.get_gradients(), "get_gradients should return an empty dict since model hasnot been trained")


        # case model has been trained with pytorch optimizer
        self.torch_optim.zero_grad()
        loss = self.fake_training_step(self.data, self.targets)
        loss.backward()
        self.torch_optim.step()

        grads = self.model.get_weights()
        for layer_name, values in grads.items():
            self.assertTrue(torch.all(values))

        torch_vector_grads = self.model.get_weights(as_vector=True)
        for layer_name, values in torch_vector_grads.coefs.items():
            self.assertTrue(torch.all(values))
            self.assertTrue(torch.all(torch.isclose(values, grads[layer_name])))

    def test_torchmodel_2_get_weights(self):
        # test case where model_wweitghs is retunred as a dict
        model_weights = self.model.get_weights()


        for (layer, wrapped_model_weight) in model_weights.items():
            self.assertTrue(torch.all(torch.isclose(wrapped_model_weight, self.torch_model.get_parameter(layer))))
        # test case where model weigths is returned as a TorchVector
        torchvector_model_weights = self.model.get_weights(as_vector=True)

        for (layer, wrapped_model_weight) in torchvector_model_weights.coefs.items():
            self.assertTrue(torch.all(torch.isclose(wrapped_model_weight, self.torch_model.get_parameter(layer))))

    def test_torchmodel_3_apply_updates_1(self):
        init_weights = copy.deepcopy(self.model.get_weights())

        updates = torch.nn.Linear(4, 1).state_dict()

        self.model.apply_updates(updates)
        updated_weights = self.model.get_weights()

        # checks
        for (layer, w), (_, updated_w) in zip(init_weights.items(), updated_weights.items()):
            self.assertFalse(torch.all(torch.isclose(w, updated_w)))
            self.assertTrue(torch.all(torch.isclose(updated_w, self.model.model.get_parameter(layer))))

    def test_torchmodel_4_apply_updates_2(self):
        init_weights = copy.deepcopy(self.model.get_weights(as_vector=True))

        updates = torch.nn.Linear(4, 1).state_dict()

        self.model.apply_updates(TorchVector(updates))
        updated_weights = self.model.get_weights(as_vector=True)

        # checks
        for (layer, w), (_, updated_w) in zip(init_weights.coefs.items(), updated_weights.coefs.items()):
            self.assertFalse(torch.all(torch.isclose(w, updated_w)))
            self.assertTrue(torch.all(torch.isclose(updated_w, self.model.model.get_parameter(layer))))

    def test_torchmodel_5_apply_updates_3_failures(self):
        # check that error is raised when passing incorrect type
        incorrect_types = (
            "incorrect usage",
            True,
            1234,
            [1, 2, 3],
            set((1,2,3))
        )
        for incorrect_type in incorrect_types:
            with self.assertRaises(FedbiomedModelError):
                self.model.apply_updates(incorrect_type)

    def test_torchmodel_6_predict(self):
        data = torch.randn(1, 1,  4, requires_grad=True)

        tested_prediction = self.model.predict(data)

        ground_truth_prediction = self.model.model(data)

        self.assertIsInstance(tested_prediction, np.ndarray)
        self.assertListEqual(tested_prediction.tolist(), ground_truth_prediction.tolist())

    def test_torchmodel_7_add_corrections_to_gradients(self):
        self.torch_optim.zero_grad()
        loss = self.fake_training_step(self.data, self.targets)

        loss.backward()
        # self.torch_optim.step()
        correction_values = (
            torch.randn(1,   4, requires_grad=True),
            torch.randn(1, requires_grad=True)
        )
        corrections = {layer_name: val for (layer_name, _), val in zip(self.model.model.named_parameters(), correction_values)}

        # zeroes gradients model
        self.model.model.zero_grad()
        # action
        self.model.add_corrections_to_gradients(corrections)
        # checks
        for (layer_name, param), val in zip(self.model.model.named_parameters(), correction_values):
            self.assertTrue(torch.all(torch.isclose(param.grad, val)))

    def test_torchmodel_8_training(self):
        self.model.init_training()

        #  before training, check values contained in `init_training` are the same as in model
        weights = self.model.get_weights()
        for key, wgt in weights.items():
            self.assertTrue(key in self.model.init_params)
            self.assertTrue(torch.all(wgt == self.model.init_params[key]))

        # mimic training by updating model weights
        # 1. training through torch optimizer
        self.torch_optim.zero_grad()
        loss = self.fake_training_step(self.data, self.targets)

        loss.backward()
        self.torch_optim.step()
        torch_update_weights = self.model.get_weights()
        # checks
        for key, wgt in torch_update_weights.items():
            self.assertTrue(key in self.model.init_params)
            self.assertFalse(torch.all(wgt == self.model.init_params[key]))

        # 2. training through declearn optimizer
        self.model.init_training()
        #  before training, check values contained in `init_training` are the same as in model
        weights = self.model.get_weights()
        for key, wgt in weights.items():
            self.assertTrue(key in self.model.init_params)
            self.assertTrue(torch.all(wgt == self.model.init_params[key]))

        self.model.model.zero_grad()
        loss = self.fake_training_step(self.data, self.targets)

        loss.backward()
        grads = self.model.get_weights(as_vector=True)
        self.declearn_optim.apply_gradients(self.model, grads)

        declearn_optimized_model_weights = self.model.get_weights()
        # checks
        for key, wgt in declearn_optimized_model_weights.items():
            self.assertTrue(key in self.model.init_params)
            self.assertFalse(torch.all(wgt == self.model.init_params[key]))


if __name__ == '__main__':  # pragma: no cover
    unittest.main()<|MERGE_RESOLUTION|>--- conflicted
+++ resolved
@@ -130,13 +130,6 @@
             self.assertEqual(saved_params[-1].intercept_, coefs["intercept_"])
 
     def test_sklearnmodel_03_method_load(self):
-<<<<<<< HEAD
-        self.sgdclass_model.set_init_params({'n_classes': 3, 'n_features':5})
-        with (
-            # patch.object(self.sgdclass_model, 'param_list', ['coef_', 'intercept_']), 
-                patch.object(self.sgdclass_model.model, 'coef_', np.array([0.42])),
-                patch.object(self.sgdclass_model.model, 'intercept_',  np.array([0.42])),
-=======
         self.sgdclass_model.set_init_params({'n_classes':3, 'n_features':5})
         coefs = {
             'coef_': np.array([[0.42]]),  # true shape would be (3, 5)
@@ -145,18 +138,12 @@
         self.sgdclass_model.model.coef_ = coefs["coef_"]
         self.sgdclass_model.model.intercept_ = coefs["intercept_"]
         with (
->>>>>>> 300a0cea
                 patch('fedbiomed.common.models._sklearn.joblib.load',
                     return_value=self.sgdclass_model.model),
                 patch('builtins.open', mock_open())
                 ):
             self.sgdclass_model.load('filename')
-<<<<<<< HEAD
-            self.assertDictEqual(self.sgdclass_model.get_weights(),
-                                 {'coef_': np.array([0.42]), 'intercept_': np.array([0.42])})
-=======
             self.assertDictEqual(self.sgdclass_model.get_weights(), coefs)
->>>>>>> 300a0cea
 
     def test_sklearnmodel_04_set_init_params(self):
         # self.assertEqual(training_plan._model.n_iter_, 1)
