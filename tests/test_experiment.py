--- conflicted
+++ resolved
@@ -1,31 +1,20 @@
-<<<<<<< HEAD
-# Managing NODE, RESEARCHER environ mock before running tests
-from testsupport.delete_environ import delete_environ
-
-# Delete environ. It is necessary to rebuild environ for required component
-delete_environ()
-# overload with fake environ for tests
-import testsupport.mock_common_environ
-# Import environ for researcher, since tests will be running for researcher component
+import testsupport.mock_researcher_environ
 from fedbiomed.researcher.environ import environ
 
 import unittest
-from unittest.mock import patch, MagicMock, PropertyMock
-=======
-import json
->>>>>>> be50e617
 import os
+import sys
 import shutil
-<<<<<<< HEAD
 import json
 import pathvalidate
 import inspect
 import fedbiomed.researcher.experiment
 
+from unittest.mock import patch, MagicMock, PropertyMock
 from fedbiomed.common.torchnn import TorchTrainingPlan
 from fedbiomed.researcher.datasets import FederatedDataSet
 from fedbiomed.researcher.job import Job
-from fedbiomed.researcher.experiment import Experiment, exp_exceptions
+from fedbiomed.researcher.experiment import Experiment
 from fedbiomed.researcher.monitor import Monitor
 from fedbiomed.researcher.aggregators.fedavg import FedAverage
 from fedbiomed.researcher.aggregators.aggregator import Aggregator
@@ -35,19 +24,6 @@
 from tests.testsupport.fake_dataset import FederatedDataSetMock
 from tests.testsupport.fake_experiment import ExperimentMock
 from tests.testsupport.fake_training_plan import FakeModel
-=======
-import sys
-import unittest
-from unittest.mock import patch
-
-import testsupport.mock_researcher_environ
-from tests.testsupport.fake_dataset import FederatedDataSetMock
-
-from fedbiomed.researcher.environ import environ
-from fedbiomed.researcher.datasets import FederatedDataSet
-from fedbiomed.researcher.job import Job
-from fedbiomed.researcher.experiment import Experiment
->>>>>>> be50e617
 
 
 class TestExperiment(unittest.TestCase):
@@ -109,11 +85,6 @@
         self.experimentation_folder_path = \
             os.path.join(environ['EXPERIMENTS_DIR'], self.experimentation_folder)
         os.makedirs(self.experimentation_folder_path)
-<<<<<<< HEAD
-=======
-
-        # build minimal objects, needed to extract state by calling object method
->>>>>>> be50e617
 
         # Define patchers ---------------------------------------------------------------------------------------
         # Patchers that are not required be modified during the tests
@@ -132,7 +103,6 @@
                   return_value=None)
         ]
 
-<<<<<<< HEAD
         # Patchers that required be modified during the tests
         self.patcher_cr_folder = patch('fedbiomed.researcher.experiment.create_exp_folder',
                                        return_value=self.experimentation_folder)
@@ -146,8 +116,6 @@
                                           MagicMock(return_value=None))
         self.patcher_request_search = patch('fedbiomed.researcher.requests.Requests.search', MagicMock(return_value={}))
 
-=======
->>>>>>> be50e617
         for patcher in self.patchers:
             patcher.start()
 
@@ -1105,13 +1073,8 @@
 
         # aggregated_params
         agg_params = {
-<<<<<<< HEAD
             'entry1': {'params_path': '/dummy/path/to/aggparams/params_path.pt'},
             'entry2': {'params_path': '/yet/another/path/other_params_path.pt'}
-=======
-            'entry1': { 'params_path': '/dummy/path/to/aggparams/params_path.pt' },
-            'entry2': { 'params_path': '/yet/another/path/other_params_path.pt' }
->>>>>>> be50e617
         }
         self.test_exp._aggregated_params = agg_params
 
@@ -1163,32 +1126,19 @@
         self.test_exp._job.model_class = model_class
 
         # action
-<<<<<<< HEAD
         self.test_exp.breakpoint()
-=======
-        self.test_exp._save_breakpoint(round_number)
-
->>>>>>> be50e617
 
         # verification
         final_model_path = os.path.join(
             self.experimentation_folder_path,
-<<<<<<< HEAD
             'model_' + str("{:04d}".format(round_current - 1)) + '.py')
-=======
-            'model_' + str("{:04d}".format(round_number)) + '.py')
->>>>>>> be50e617
         final_agg_params = {
             'entry1': {
                 'params_path': os.path.join(self.experimentation_folder_path, 'params_path.pt')
             },
             'entry2': {
                 'params_path': os.path.join(self.experimentation_folder_path, 'other_params_path.pt')
-<<<<<<< HEAD
             }
-=======
-                }
->>>>>>> be50e617
         }
         # better : catch exception if cannot read file or not json
         with open(os.path.join(self.experimentation_folder_path, bkpt_file), "r") as f:
@@ -1312,7 +1262,6 @@
             def load(self, aggreg, to_params):
                 return model_params
 
-<<<<<<< HEAD
         patch_model_instance.return_value = FakeModelInstance()
 
         # could not have it working with a decorator or by patching the whole class
@@ -1354,10 +1303,6 @@
                 Experiment.load_breakpoint(self.experimentation_folder_path)
 
         # Test when everything is OK
-=======
-
-        # action
->>>>>>> be50e617
         loaded_exp = Experiment.load_breakpoint(self.experimentation_folder_path)
 
         for p in patches_experiment:
@@ -1386,7 +1331,6 @@
                                                          mock_create_unique_file_link):
         """Testing static private method of experiment for saving aggregated params"""
 
-<<<<<<< HEAD
         mock_create_unique_file_link.return_value = '/test/path/'
 
         # Test invalid type of arguments
@@ -1447,15 +1391,10 @@
 
     def test_experiment_25_private_create_object(self):
         """tests `_create_object_ method : 
-=======
-    def test_private_create_object(self):
-        """tests `_create_object_ method :
->>>>>>> be50e617
         Importing class, creating and initializing multiple objects from
         breakpoint state for object and file containing class code
         """
 
-<<<<<<< HEAD
         # Test if args is not instance of dict
         with self.assertRaises(SystemExit):
             Experiment._create_object(args=True)
@@ -1468,8 +1407,6 @@
         with self.assertRaises(SystemExit):
             Experiment._create_object(args=args)
 
-=======
->>>>>>> be50e617
         # need EXPERIMENTS_DIR in PYTHONPATH to use it as directory for saving module
         sys.path.append(
             os.path.join(environ['EXPERIMENTS_DIR'],
