--- conflicted
+++ resolved
@@ -1334,11 +1334,7 @@
                                                  node_ids=node_ids,
                                                  n_updates=num_updates,
                                                  n_round=0,
-<<<<<<< HEAD
-                                                 secure_aggregation=True,
-=======
                                                  secure_aggregation=False,
->>>>>>> 8edccf55
                                                  secagg_random=unittest.mock.ANY,
                                                  encryption_factors={'node-1': None, 'node-2': None}
                                                  )
