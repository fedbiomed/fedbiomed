import copy
import types
import unittest
import os
import logging
import re
<<<<<<< HEAD
import itertools
=======
from fedbiomed.common.training_args import TrainingArgs
>>>>>>> b6c3a4a4

import torch
import torch.nn as nn
from torch.autograd import Variable
import numpy as np

<<<<<<< HEAD
from unittest.mock import patch, MagicMock
=======
from abc import ABC
from unittest.mock import PropertyMock, patch, MagicMock
>>>>>>> b6c3a4a4
from torch.utils.data import DataLoader, Dataset
from torch.optim import Adam, SGD
from torch.nn import Module
from torch.optim.lr_scheduler import LambdaLR
from testsupport.base_fake_training_plan import BaseFakeTrainingPlan
from fedbiomed.common.exceptions import FedbiomedTrainingPlanError
from fedbiomed.common.training_plans import TorchTrainingPlan
from fedbiomed.common.metrics import MetricTypes


# define TP outside of test class to avoid indentation problems when exporting class to file
class TrainingPlan(TorchTrainingPlan):
    def __init__(self):
        super(TrainingPlan, self).__init__()
        self.lin1 = nn.Linear(4, 2)

    def test_method(self):
        return True


class FakeDPController:
    def validate_and_fix_model(self, model):
        return model

    def before_training(self, model, optimizer, loader):
        return model, optimizer, loader

class TestTorchnn(unittest.TestCase):
    """
    Test the Torchnn class
    """

    model = Module()
    optimizer = Adam([torch.zeros([2, 4])])

    class FakeTrainingArgs:

        def pure_training_arguments(self):
            return {"dry_run": True, "num_updates": 1, "batch_size": 10, "log_interval": 10,
                    "epochs": None, "batch_maxnum": None}

        def optimizer_arguments(self):
            return {"lr": 0.0001}

        def dp_arguments(self):
            return None

    class CustomDataset(Dataset):
        """ Create PyTorch Dataset for test purposes """

        def __init__(self):
            self.X_train = [[1, 2, 3],
                            [1, 2, 3],
                            [1, 2, 3],
                            [1, 2, 3],
                            [1, 2, 3],
                            [1, 2, 3]]
            self.Y_train = [1, 2, 3, 4, 5, 6]

        def __len__(self):
            return len(self.Y_train)

        def __getitem__(self, idx):
            return self.X_train[idx], self.Y_train[idx]

    # before the tests
    def setUp(self):

        self.patcher = patch.multiple(TorchTrainingPlan, __abstractmethods__=set())
        self.patcher.start()

        self.TrainingPlan = TrainingPlan
        self.params = {'one': 1, '2': 'two'}
        self.tmpdir = '.'

    # after the tests
    def tearDown(self):
        self.patcher.stop()
        pass

    #
    # TODO : add tests for checking the training payload
    #
    def test_torch_training_plan_01_save_model(self):
        """Test save model method of troch traning plan"""
        tp1 = TorchTrainingPlan()
        modulename = 'tmp_model'
        file = self.tmpdir + os.path.sep + modulename + '.py'

        if os.path.isfile(file):
            os.remove(file)

        tp1.save_code(file)
        self.assertTrue(os.path.isfile(file))
        os.remove(file)

    @patch("fedbiomed.common.training_plans.TorchTrainingPlan._configure_dependencies")
    @patch("fedbiomed.common.training_plans.TorchTrainingPlan._configure_model_and_optimizer")
    def test_torch_training_plan_02_post_init(self, conf_optimizer_model, conf_deps):

        conf_optimizer_model.return_value = None
        conf_deps.return_value = None

        tp = TorchTrainingPlan()
        tp._model = Module()
        tp.post_init({}, TestTorchnn.FakeTrainingArgs())

        self.assertEqual(tp._log_interval, 10)
        self.assertEqual(tp._num_updates, 1)
        self.assertEqual(tp._dry_run, True)

        conf_optimizer_model.assert_called_once()
        conf_deps.assert_called_once()

    @patch('fedbiomed.common.training_plans.BaseTrainingPlan.add_dependency')
    def test_torch_training_plan_03_configure_deps(self, add_dependency):
        """Test private method configure dependencies """
        add_dependency.return_value = None

        # Test default init dependencies
        tp = TorchTrainingPlan()
        add_dependency.reset_mock()
        tp._configure_dependencies()
        add_dependency.assert_called_once()

        # Wrong 1 -----------------------------------------------------------------
        class FakeWrongTP(BaseFakeTrainingPlan):
            def init_dependencies(self, invalid):
                pass

        tp = FakeWrongTP()
        with self.assertRaises(FedbiomedTrainingPlanError):
            tp._configure_dependencies()

        # Wrong 2 -----------------------------------------------------------------
        class FakeWrongTP(BaseFakeTrainingPlan):
            def init_dependencies(self):
                return None

        tp = FakeWrongTP()
        with self.assertRaises(FedbiomedTrainingPlanError):
            tp._configure_dependencies()

    def test_torch_training_plan_04_configure_model_and_optimizer_1(self):
        """Tests method for configuring model and optimizer """

        tp = TorchTrainingPlan()

        # Special methods without arguments ----------------------------------------------
        class FakeTP(BaseFakeTrainingPlan):
            def init_model(self):
                return TestTorchnn.model

            def init_optimizer(self):
                return TestTorchnn.optimizer

        tp = FakeTP()
        tp._optimizer_args = {}
        tp._model_args = {}
        tp._dp_controller = FakeDPController()
        tp._configure_model_and_optimizer()
        self.assertEqual(tp._optimizer, TestTorchnn.optimizer)
        self.assertEqual(tp._model, TestTorchnn.model)
        # ---------------------------------------------------------------------------------

    def test_torch_training_plan_05_configure_model_and_optimizer_2(self):
        """Tests method for configuring model and optimizer with arguments """

        class FakeTP(BaseFakeTrainingPlan):
            def init_model(self, model_args):
                return TestTorchnn.model

            def init_optimizer(self, optimizer_args):
                return TestTorchnn.optimizer

        tp = FakeTP()
        tp._optimizer_args = {}
        tp._model_args = {}
        tp._dp_controller = FakeDPController()
        tp._configure_model_and_optimizer()
        self.assertEqual(tp._optimizer, TestTorchnn.optimizer)
        self.assertEqual(tp._model, TestTorchnn.model)
        # -----------------------------------------------------------------------------------

    def test_torch_training_plan_06_configure_model_and_optimizer_test_invalid_types(self):
        """Tests method for configuring model and optimizer when they return invalid types """

        class FakeTP(BaseFakeTrainingPlan):
            def init_model(self, model_args):
                return None

            def init_optimizer(self, optimizer_args):
                return TestTorchnn.optimizer

        tp = FakeTP()
        tp._optimizer_args = {}
        tp._model_args = {}
        tp._dp_controller = FakeDPController()

        with self.assertRaises(FedbiomedTrainingPlanError):
            tp._configure_model_and_optimizer()

        # -----------------------------------------------------------------------------------

        class FakeTP(BaseFakeTrainingPlan):
            def init_model(self, model_args):
                return TestTorchnn.model

            def init_optimizer(self, optimizer_args):
                return None

        tp = FakeTP()
        tp._optimizer_args = {}
        tp._model_args = {}
        tp._dp_controller = FakeDPController()
        with self.assertRaises(FedbiomedTrainingPlanError):
            tp._configure_model_and_optimizer()

    def test_torch_training_plan_07_configure_model_and_optimizer_test_invalid_types(self):
        """Tests method for configuring model and optimizer with wrong number of arguments """

        class FakeTP(BaseFakeTrainingPlan):
            def init_model(self, model_args, x):
                return None

            def init_optimizer(self, optimizer_args):
                return TestTorchnn.optimizer

        tp = FakeTP()
        tp._optimizer_args = {}
        tp._model_args = {}
        with self.assertRaises(FedbiomedTrainingPlanError):
            tp._configure_model_and_optimizer()

        # -----------------------------------------------------------------------------------
        class FakeTP(BaseFakeTrainingPlan):
            def init_model(self, model_args):
                return TestTorchnn.model

            def init_optimizer(self, optimizer_args, x):
                return None

        tp = FakeTP()
        tp._optimizer_args = {}
        tp._model_args = {}
        tp._dp_controller = FakeDPController()

        with self.assertRaises(FedbiomedTrainingPlanError):
            tp._configure_model_and_optimizer()

    def test_torch_training_plan_08_getters(self):
        """Tests getter methods. """

        tp = TorchTrainingPlan()
        tp._model = TestTorchnn.model
        tp._optimizer = TestTorchnn.optimizer

        m = tp.model()
        self.assertEqual(m, TestTorchnn.model)

        o = tp.optimizer()
        self.assertEqual(o, TestTorchnn.optimizer)

        ma = {"a": 12}
        ta = {"t": 13}
        oa = {"y": 14}
        ip = {"s": 15}
        tp._model_args = ma
        tp._training_args = ta
        tp._optimizer_args = oa
        tp._init_params = ip

        r_ma = tp.model_args()
        r_ta = tp.training_args()
        r_oa = tp.optimizer_args()
        r_ip = tp.initial_parameters()

        self.assertEqual(r_ma, ma)
        self.assertEqual(r_oa, oa)
        self.assertEqual(r_ta, ta)
        self.assertEqual(r_ip, ip)

    def test_torch_training_plan_09_save_and_load_params(self):
        """ Test save and load parameters """
        tp1 = TorchTrainingPlan()
        tp1._model = torch.nn.Module()
        paramfile = self.tmpdir + '/tmp_params.pt'

        if os.path.isfile(paramfile):
            os.remove(paramfile)

        # save/load from/to variable
        tp1.save(paramfile, self.params)
        self.assertTrue(os.path.isfile(paramfile))
        params2 = tp1.load(paramfile, True)

        self.assertTrue(type(params2) is dict)
        self.assertEqual(self.params, params2)

        # save/load from/to object params
        tp1.save(paramfile)
        tp2 = TorchTrainingPlan()
        tp2._model = torch.nn.Module()
        tp2.load(paramfile)
        self.assertTrue(type(params2) is dict)

        sd1 = tp1.model().state_dict()
        sd2 = tp2.model().state_dict()

        # verify we have an equivalent state dict
        for key in sd1:
            self.assertTrue(key in sd2)

        for key in sd2:
            self.assertTrue(key in sd1)

        for (key, value) in sd1.items():
            self.assertTrue(torch.all(torch.isclose(value, sd2[key])))

        os.remove(paramfile)

    @patch('torch.nn.Module.__call__')
    def test_torch_training_plan_10_testing_routine(self,
                                         patch_model_call):

        history_monitor = MagicMock()
        history_monitor.add_scalar = MagicMock(return_value=None)
        tp = TorchTrainingPlan()
        tp._model = torch.nn.Module()

        # Create custom test data and set data loader for training plan
        test_dataset = TestTorchnn.CustomDataset()
        data_loader = DataLoader(test_dataset, batch_size=len(test_dataset))

        # Patch predict call (self(data))
        patch_model_call.return_value = torch.tensor(test_dataset.Y_train)

        # Raises error if there is no testing data loader is defined ----------------------------------
        with self.assertRaises(FedbiomedTrainingPlanError):
            tp.testing_routine(metric=MetricTypes.ACCURACY,
                               metric_args={},
                               history_monitor=history_monitor,
                               before_train=True)

        # Run testing routine -------------------------------------------------------------------------
        tp.set_data_loaders(test_data_loader=data_loader, train_data_loader=data_loader)
        tp.testing_routine(metric=MetricTypes.ACCURACY,
                           metric_args={},
                           history_monitor=history_monitor,
                           before_train=True)
        history_monitor.add_scalar.assert_called_once_with(metric={'ACCURACY': 1.0},
                                                           iteration=1,
                                                           epoch=None,
                                                           test=True,
                                                           test_on_local_updates=False,
                                                           test_on_global_updates=True,
                                                           total_samples=6,
                                                           batch_samples=6,
                                                           num_batches=1)
        history_monitor.add_scalar.reset_mock()

        # If metric is None --------------------------------------------------------------------------------
        tp.testing_routine(metric=None,
                           metric_args={},
                           history_monitor=history_monitor,
                           before_train=True)
        history_monitor.add_scalar.assert_called_once_with(metric={'ACCURACY': 1.0},
                                                           iteration=1,
                                                           epoch=None,
                                                           test=True,
                                                           test_on_local_updates=False,
                                                           test_on_global_updates=True,
                                                           total_samples=6,
                                                           batch_samples=6,
                                                           num_batches=1)
        history_monitor.add_scalar.reset_mock()

        # If prediction raises an exception
        patch_model_call.side_effect = Exception
        with self.assertRaises(FedbiomedTrainingPlanError):
            tp.testing_routine(metric=MetricTypes.ACCURACY,
                               metric_args={},
                               history_monitor=history_monitor,
                               before_train=True)
        patch_model_call.side_effect = None

        # Testing routine with testing step ---------------------------------------------------------------------
        class TrainingPlanWithTestingStep(BaseFakeTrainingPlan):
            def __init__(self):
                super(TrainingPlanWithTestingStep, self).__init__()

            def testing_step(self, data, target):  # noqa
                return {'Metric': 12}

        tp = TrainingPlanWithTestingStep()
        tp._model = torch.nn.Module()
        tp.set_data_loaders(test_data_loader=data_loader, train_data_loader=data_loader)
        tp.testing_routine(metric=MetricTypes.ACCURACY,
                           metric_args={},
                           history_monitor=history_monitor,
                           before_train=True)
        history_monitor.add_scalar.assert_called_once_with(metric={'Metric': 12.0},
                                                           iteration=1,
                                                           epoch=None,
                                                           test=True,
                                                           test_on_local_updates=False,
                                                           test_on_global_updates=True,
                                                           total_samples=6,
                                                           batch_samples=6,
                                                           num_batches=1)
        with patch.object(TrainingPlanWithTestingStep, 'testing_step') as patch_testing_step:
            patch_testing_step.side_effect = Exception
            with self.assertRaises(FedbiomedTrainingPlanError):
                tp.testing_routine(metric=MetricTypes.ACCURACY,
                                   metric_args={},
                                   history_monitor=history_monitor,
                                   before_train=True)

            # If testing_step returns none
            patch_testing_step.side_effect = None
            patch_testing_step.return_value = None
            with self.assertRaises(FedbiomedTrainingPlanError):
                tp.testing_routine(metric=MetricTypes.ACCURACY,
                                   metric_args={},
                                   history_monitor=history_monitor,
                                   before_train=True)

    def test_torch_training_plan_11_logging_progress_computation(self):
        """Test the logging facility during training

        ## Test two scenarios
        ### Scenario 1
        - batch size = 5
        - total num samples = 15 (5*3 = batch_size * num_batches)
        - num_updates = 3

        The expected behaviour is that the first iteration should report a progress of 5/15 (33%),
        while the second iteration should report a progress of 10/15 (66%). Last iteration should report
        15/15 (100%). Only one epoch should be completed.

        ### Scenario 2
        - batch size = 3
        - total num samples = 5
        - num_updates = 3

        The expected behaviour is that the first update should report:
            - epoch 1
            - progress of 3/9 (33%),
        the second update should report:
            - epoch 2
            - progress of 6/9 (66%),
        the third and final update should report:
            - epoch 2
            - progress of 9/9 (100%)
        """

        def conduct_logging_test(num_samples, batch_size, num_updates):
            tp = TorchTrainingPlan()
            with patch.object(tp, 'init_model', new=lambda _: MagicMock(spec=torch.nn.Module)), \
                    patch.object(tp, 'init_optimizer', new=lambda _: MagicMock(spec=torch.optim.Adam)):
                tp.post_init({}, TestTorchnn.FakeTrainingArgs())
            tp._dry_run = False
            tp._log_interval = 1
            tp._training_args['num_updates'] = num_updates
            tp.training_data_loader = MagicMock(spec=torch.utils.data.DataLoader)

            mocked_loss_result = MagicMock(spec=torch.Tensor)
            mocked_loss_result.item.return_value = 0.
            tp.training_step = lambda x, y: mocked_loss_result

            custom_dataset = self.CustomDataset()
            x_train = torch.Tensor(custom_dataset.X_train)
            y_train = torch.Tensor(custom_dataset.Y_train)
            fake_data = {'modality1': x_train, 'modality2': x_train}
            fake_target = (y_train, y_train)
            tp.training_data_loader.__iter__.return_value = itertools.cycle([(fake_data, fake_target)])
            tp.training_data_loader.__len__.return_value = int(np.ceil(num_samples // batch_size))
            tp.training_data_loader.batch_size = batch_size
            tp.training_data_loader.dataset = MagicMock()
            tp.training_data_loader.dataset.__len__.return_value = num_samples

            tp._dp_controller = FakeDPController()

            with self.assertLogs('fedbiomed', logging.DEBUG) as captured:
                tp.training_routine()
                training_progress_messages = [x for x in captured.output if re.search('Train Epoch: ', x)]
                self.assertEqual(len(training_progress_messages), num_updates)  # Double-check correct number of train iters
                for i, logging_message in enumerate(training_progress_messages):
                    logged_num_processed_samples = int(logging_message.split('[')[1].split('/')[0])
                    logged_total_num_samples = int(logging_message.split('/')[1].split()[0])
                    logged_percent_progress = float(logging_message.split('(')[1].split('%')[0])
                    self.assertEqual(logged_num_processed_samples, (i+1)*batch_size)
                    self.assertEqual(logged_total_num_samples, batch_size*num_updates)
                    self.assertEqual(logged_percent_progress, round(100*(i+1)/num_updates))

        num_samples = 15
        batch_size = 5
        num_updates = 3
        conduct_logging_test(num_samples, batch_size, num_updates)
        num_samples = 5
        batch_size = 3
        num_updates = 3
        conduct_logging_test(num_samples, batch_size, num_updates)

    def test_torch_training_plan_12_num_updates(self):
        tp = TorchTrainingPlan()
        tp._optimizer = MagicMock(sepc=torch.optim.SGD)
        tp._model = torch.nn.Module()
        tp._log_interval = 1
        num_batches = 3
        batch_size = 5
        mock_dataset = MagicMock(pec=Dataset)
        
        tp.training_data_loader = MagicMock(spec=DataLoader(mock_dataset), batch_size=batch_size)
<<<<<<< HEAD
        mocked_loss_result = MagicMock(spec=torch.Tensor, return_value=torch.Tensor([0.]))
=======
        tp._training_args = {'batch_size': batch_size, 'optimizer_args': {}}
        mocked_loss_result = MagicMock(spec=torch.Tensor, return_value = torch.Tensor([0.]))
>>>>>>> b6c3a4a4
        mocked_loss_result.item.return_value = 0.
        tp.training_step = lambda x, y: mocked_loss_result
        tp._training_args = {'num_updates': num_batches, 'epochs': None, 'batch_maxnum': None, 'batch_size': batch_size}

        custom_dataset = self.CustomDataset()
        x_train = torch.Tensor(custom_dataset.X_train[:batch_size])
        y_train = torch.Tensor(custom_dataset.Y_train[:batch_size])
        
        dataset_size = num_batches * batch_size
        fake_data = {'modality1': x_train, 'modality2': x_train}
        fake_target = (y_train, y_train)
        tp.training_data_loader.__iter__.return_value = num_batches*[(fake_data, fake_target)]
        tp.training_data_loader.__len__.return_value = num_batches
        tp.training_data_loader.dataset.__len__.return_value = dataset_size

        tp._dp_controller = FakeDPController()

        with self.assertLogs('fedbiomed', logging.DEBUG) as captured:
            tp.training_routine()
            training_progress_messages = [x for x in captured.output if re.search('Train Epoch: 1', x)]
            self.assertEqual(len(training_progress_messages), num_batches)  # Double-check correct number of train iters
            for i, logging_message in enumerate(training_progress_messages):
                logged_num_processed_samples = int(logging_message.split('[')[1].split('/')[0])
                logged_total_num_samples = int(logging_message.split('/')[1].split()[0])
                logged_percent_progress = float(logging_message.split('(')[1].split('%')[0])
                self.assertEqual(logged_num_processed_samples, min((i+1)*batch_size, dataset_size))
                self.assertEqual(logged_total_num_samples, dataset_size)
                self.assertEqual(logged_percent_progress, round(100*(i+1)/num_batches))

<<<<<<< HEAD
    def test_torch_training_plan_13_compute_corrected_loss(self):
=======
        # TODO: do the same for `num_updates`
        
    def test_torchnn_05_num_updates(self):
        """Test that num_updates parameter is respected correctly.
e
        In the following test, we make sure that no matter the dataset size, nor the batch size, we always perform the
        number of updates requested by the researcher. Remember each update corresponds to one optimizer step, i.e.
        one batch.
        """
        tp = TorchTrainingPlan()
        tp._model = MagicMock()
        tp._set_device = MagicMock()
        tp._batch_maxnum = 0
        tp._optimizer = MagicMock()
        tp._optimizer.step = MagicMock()
        tp.training_step = MagicMock(return_value=Variable(torch.Tensor([0]), requires_grad=True))
        tp._log_interval = 1000  # essentially disable logging
        tp._dry_run = False
        
        tp._dp_controller = FakeDPController()

        def setup_tp(tp, num_samples, batch_size, num_updates):
            """Utility function to prepare the TrainingPlan test"""
            tp._optimizer.step.reset_mock()
            num_batches_per_epoch = num_samples // batch_size
            tp.training_data_loader = MagicMock(spec=DataLoader(MagicMock(spec=Dataset)),
                                                dataset=[1,2],
                                                batch_size=batch_size)
        
            tp.training_data_loader.__iter__.return_value = list(itertools.repeat(
                (MagicMock(spec=torch.Tensor), MagicMock(spec=torch.Tensor)), num_batches_per_epoch))
            tp.training_data_loader.__len__.return_value = num_batches_per_epoch
            tp._num_updates = num_updates
            tp._training_args = {'batch_size': batch_size}
            return tp

        # Case where we do 1 single epoch with 1 batch
        tp = setup_tp(tp, num_samples=5, batch_size=5, num_updates=1)
        tp.training_routine(None, None)
        self.assertEqual(tp._optimizer.step.call_count, 1)

        # Case where researcher asks for less updates than would be needed to complete even the first epoch
        tp = setup_tp(tp, num_samples=15, batch_size=5, num_updates=2)
        tp.training_routine(None, None)
        self.assertEqual(tp._optimizer.step.call_count, 2)

        # Case where researcher asks for a num_updates that is not a multiple of the num batches per epoch
        tp = setup_tp(tp, num_samples=15, batch_size=5, num_updates=7)
        tp.training_routine(None, None)
        self.assertEqual(tp._optimizer.step.call_count, 7)

        # Case where researcher asks for a num_updates that is a multiple of the num batches per epoch
        tp = setup_tp(tp, num_samples=15, batch_size=5, num_updates=9)
        tp.training_routine(None, None)
        self.assertEqual(tp._optimizer.step.call_count, 9)

        # Case where researcher also set batch_maxnum. In this case we still respect the num_updates, therefore
        # more epochs (each one with only batch_maxnum iterations_ will be performed)
        tp = setup_tp(tp, num_samples=45, batch_size=5, num_updates=3)
        tp._batch_maxnum = 1
        tp.training_routine(None, None)
        self.assertEqual(tp._optimizer.step.call_count, 3)

        # Case where the batch_maxnum is the same as the num_updates
        tp = setup_tp(tp, num_samples=45, batch_size=5, num_updates=3)
        tp._batch_maxnum = 3
        tp.training_routine(None, None)
        self.assertEqual(tp._optimizer.step.call_count, 3)

        
        tp = setup_tp(tp, num_samples=10, batch_size=5, num_updates=6)
        tp._batch_maxnum = 3
        tp.training_routine(None, None)
        self.assertEqual(tp._optimizer.step.call_count, 6)

    def test_torch_nn_06_compute_corrected_loss(self):
>>>>>>> b6c3a4a4
        """test_torch_nn_06_compute_corrected_loss: 
        checks:
            that fedavg and scaffold are equivalent if correction states are set to 0
        """
        def set_training_plan(model, aggregator_name:str, loss_value: float = .0):
            """Configure a TorchTrainingPlan with a given model.
            
            Args:
                model: a torch model
                aggregator_name: name of the aggregator method
                loss_value: value that is returned by mocked `training_Step` method
            """
            tp = TorchTrainingPlan()
            tp._set_device = MagicMock()
            tp._batch_maxnum = 0
            
            tp._model = copy.deepcopy(model)
            tp._log_interval = 1
            tp.training_data_loader = MagicMock()
            tp._log_interval = 1000  # essentially disable logging
            tp._dry_run = False
            
            tp.aggregator_name = aggregator_name
            if aggregator_name == 'scaffold':
                for name, param in tp._model.named_parameters():
                    tp.correction_state[name] = torch.zeros_like(param)

            def training_step(instance, data, target):
                return torch.sum(instance.model().forward(data['modality1']))

            tp.training_step = types.MethodType(training_step, tp)

            custom_dataset = self.CustomDataset()
            x_train = torch.Tensor(custom_dataset.X_train)
            y_train = torch.Tensor(custom_dataset.Y_train)
            num_batches = 1
            batch_size = 5
            dataset_size = num_batches * batch_size
            fake_data = {'modality1': x_train}
            fake_target = (y_train, y_train)
            tp.training_data_loader.__iter__.return_value = num_batches*[(fake_data, fake_target)]
            tp.training_data_loader.__len__.return_value = num_batches
            tp.training_data_loader.batch_size = batch_size
            tp.training_data_loader.dataset.__len__.return_value = dataset_size
<<<<<<< HEAD
            tp._training_args = {'num_updates': num_batches,
                                 'epochs': None,
                                 'batch_maxnum': None,
                                 'batch_size': batch_size}
            tp._optimizer_args = {"lr": 1e-3}
=======
            tp._num_updates = num_batches
            tp._training_args = {'batch_size': batch_size}
            
            tp._optimizer_args = {"lr" : 1e-3}
>>>>>>> b6c3a4a4
            tp._optimizer = torch.optim.Adam(tp._model.parameters(), **tp._optimizer_args)
            tp._dp_controller = FakeDPController()
            return tp
        
        model = torch.nn.Linear(3, 1)
        tp_fedavg = set_training_plan(model, "fedavg", .1)
        tp_fedavg.training_routine(None, None)
        
        tp_scaffold = set_training_plan(model, "scaffold", .1)
        
        tp_scaffold.training_routine(None, None)
        
        # test that model trained with scaffold is equivalent to model trained with fedavg
        for (name, layer_fedavg), (name, layer_scaffold) in zip(tp_fedavg._model.state_dict().items(),
                                                                tp_scaffold._model.state_dict().items()):
            self.assertTrue(torch.isclose(layer_fedavg, layer_scaffold).all())

    def test_torch_training_plan_14_get_learning_rate(self):
        """test_torch_nn_08_get_learning_rate: test we retrieve the appropriate 
        learning rate
        """
        # first test wih basic optimizer (eg without learning rate scheduler)
        tp = TorchTrainingPlan()
        tp._model = torch.nn.Linear(2, 3)
        lr = .1
        dataset = torch.Tensor([[1, 2], [1, 1], [2, 2]])
        target = torch.Tensor([1, 2, 2])
        tp._optimizer = SGD(tp._model.parameters(), lr=lr)
        
        lr_extracted = tp.get_learning_rate()
        self.assertListEqual(lr_extracted, [lr])
        
        # last test using a pytorch scheduler
        scheduler = LambdaLR(tp._optimizer, lambda e: 2*e)
        # this pytorch scheduler increase earning rate by twice its previous value
        for e, (x,y) in enumerate(zip(dataset, target)):
            # training a simple model in pytorch fashion
            # `e` represents epoch
            out = tp._model.forward(x)
            tp._optimizer.zero_grad()
            loss = torch.mean(out) - y
            loss.backward()
            tp._optimizer.step()
            scheduler.step()
            
            # checks
            lr_extracted = tp.get_learning_rate()
            self.assertListEqual(lr_extracted, [lr * 2 * (e+1)])


class TestSendToDevice(unittest.TestCase):

    def setUp(self) -> None:
        self.patcher = patch.multiple(TorchTrainingPlan, __abstractmethods__=set())
        self.patcher.start()
        self.cuda = torch.device('cuda')
        self.cpu = torch.device('cpu')

    def tearDown(self) -> None:
        self.patcher.stop()

    @patch('torch.Tensor.to')
    def test_send_to_device_01_send_tensor_to_device(self, patch_tensor_to):
        """Test basic case of sending a tensor to cpu and gpu."""
        tp = TorchTrainingPlan()
        t = torch.Tensor([0])
        t = tp.send_to_device(t, self.cpu)
        patch_tensor_to.assert_called_once()
        t = torch.Tensor([0])
        t = tp.send_to_device(t, self.cuda)
        self.assertEqual(patch_tensor_to.call_count, 2)

    def test_send_to_device_02_nested_collections(self):
        """Test case where tensors are contained within nested collections."""
        tp = TorchTrainingPlan()
        t = torch.Tensor([0])
        ll = [t]*3
        d = {'key1': ll, 'key2': t}
        tup = (ll, d, t)
        output = tp.send_to_device(tup, torch.device('cpu'))

        self.assertIsInstance(output[0], type(tup[0]))
        for el in output[0]:
            self.assertIsInstance(el, torch.Tensor)

        self.assertIsInstance(output[1], type(tup[1]))
        for key, val in output[1].items():
            self.assertIsInstance(val, type(d[key]))
            for el in val:
                self.assertIsInstance(el, torch.Tensor)

        self.assertIsInstance(output[2], torch.Tensor)

        with patch('torch.Tensor.to') as p:
            _ = tp.send_to_device(tup, torch.device('cuda'))
            self.assertEqual(p.call_count, 8)

    def test_send_to_device_03_unsupported_parameters(self):
        """Ensure that the function correctly raises errors with wrong parameters."""
        tp = TorchTrainingPlan()
        with self.assertRaises(FedbiomedTrainingPlanError):
            tp.send_to_device("unsupported variable type", self.cpu)


class TestTorchNNTrainingRoutineDataloaderTypes(unittest.TestCase):
    """Test training routine when data loaders return different data types.

    Dataloaders in Fed-BioMed should always return a tuple (data, target). In the base case, the `data` and `target`
    are torch Tensors. However, they could also be lists, tuples or dicts. While the use is responsible for handling
    these data types correctly in the `training_step` routine, we must make sure that the training routine as a whole
    runs correctly.
    """

    @staticmethod
    def iterate_once(return_value):
        """Utility create generators that load a data sample only once."""
        yield return_value

    def setUp(self) -> None:
        self.patcher = patch.multiple(TorchTrainingPlan, __abstractmethods__=set())
        self.patcher.start()

    def tearDown(self) -> None:
        self.patcher.stop()

    @patch('torch.Tensor.backward')
    def test_torch_training_plan_training_routine_loader_types_01_tensors(self, patch_tensor_backward):
        tp = TorchTrainingPlan()
        with patch.object(tp, 'init_model', new=lambda _: MagicMock(spec=torch.nn.Module)), \
             patch.object(tp, 'init_optimizer', new=lambda _: MagicMock(spec=torch.optim.Adam)):
            tp.post_init({}, TestTorchnn.FakeTrainingArgs())
        tp._dry_run = False
        tp.training_data_loader = MagicMock(spec=DataLoader(MagicMock(spec=Dataset)), batch_size=1)
        gen_data = TestTorchNNTrainingRoutineDataloaderTypes.iterate_once(
            (torch.Tensor([0]), torch.Tensor([1])))
        tp.training_data_loader.__iter__.return_value = gen_data
        tp.training_data_loader.__len__.return_value = 1
        tp.training_step = MagicMock(return_value=torch.Tensor([0.]))

        class FakeDPController:
            def before_training(self, model, optimizer, loader):
                return tp._model, tp._optimizer, tp.training_data_loader
        tp._dp_controller = FakeDPController()

        tp.training_routine()
        tp.training_step.assert_called_once_with(torch.Tensor([0]), torch.Tensor([1]))
        patch_tensor_backward.assert_called_once()

    @patch('torch.Tensor.backward')
    def test_torch_training_plan_training_routine_loader_types_02_tuples(self, patch_tensor_backward):
        tp = TorchTrainingPlan()
        with patch.object(tp, 'init_model', new=lambda _: MagicMock(spec=torch.nn.Module)), \
                patch.object(tp, 'init_optimizer', new=lambda _: MagicMock(spec=torch.optim.Adam)):
            tp.post_init({}, TestTorchnn.FakeTrainingArgs())
        tp._dry_run = False
        tp.training_data_loader = MagicMock(spec=DataLoader(MagicMock(spec=Dataset)), batch_size=1)
        gen_data = TestTorchNNTrainingRoutineDataloaderTypes.iterate_once(
            ((torch.Tensor([0]), torch.Tensor([1])), torch.Tensor([2])))
        tp.training_data_loader.__iter__.return_value = gen_data
        tp.training_data_loader.__len__.return_value = 1
        tp.training_data_loader.batch_size = 1
        tp.training_step = MagicMock(return_value=torch.Tensor([0.]))

        class FakeDPController:
            def before_training(self, model, optimizer, loader):
                return tp._model, tp._optimizer, tp.training_data_loader
        tp._dp_controller = FakeDPController()

        tp.training_routine()
        tp.training_step.assert_called_once_with((torch.Tensor([0]), torch.Tensor([1])), torch.Tensor([2]))
        patch_tensor_backward.assert_called_once()

    @patch('torch.Tensor.backward')
<<<<<<< HEAD
    def test_torch_training_plan_training_routine_loader_types_03_dicts(self, patch_tensor_backward):
        tp = TorchTrainingPlan()
        with patch.object(tp, 'init_model', new=lambda _: MagicMock(spec=torch.nn.Module)), \
             patch.object(tp, 'init_optimizer', new=lambda _: MagicMock(spec=torch.optim.Adam)):
            tp.post_init({}, TestTorchnn.FakeTrainingArgs())
        tp._dry_run = False
        tp.training_data_loader = MagicMock(spec=DataLoader(MagicMock(spec=Dataset)), batch_size=1)
        gen_data = TestTorchNNTrainingRoutineDataloaderTypes.iterate_once(
            ({'key': torch.Tensor([0])}, {'key': torch.Tensor([1])}))
        tp.training_data_loader.__iter__.return_value = gen_data
        tp.training_data_loader.__len__.return_value = 1
        tp.training_data_loader.batch_size = 1
        tp.training_step = MagicMock(return_value=torch.Tensor([0.]))
=======
    def test_data_loader_returns_dicts(self, patch_tensor_backward):
        batch_size = 1
        tp = TorchTrainingPlan()
        tp._model = torch.nn.Module()
        tp._optimizer = MagicMock(spec=torch.optim.Adam)
        tp._training_args = {'batch_size': batch_size}
>>>>>>> b6c3a4a4

        # Set training data loader ---------------------------------------------------------------------------
        mock_dataset = MagicMock(spec=Dataset())
        tp.training_data_loader = MagicMock( spec=DataLoader(mock_dataset),
                                             batch_size=batch_size,
                                             dataset=[1,2]
                                            )
        gen_load_data_as_tuples = TestTorchNNTrainingRoutineDataloaderTypes.iterate_once(
                                                ({'key': torch.Tensor([0])}, {'key': torch.Tensor([1])})
                                    )
        tp.training_data_loader.__len__.return_value = 2  # otherwise, mocked training_data_loader equals 0
        tp.training_data_loader.__iter__.return_value = gen_load_data_as_tuples

        # --------------------------------------------------------------------------------------------------
        
        tp._num_updates = 1
        class FakeDPController:
            def before_training(self, model, optimizer, loader):
                return tp._model, tp._optimizer, tp.training_data_loader
        tp._dp_controller = FakeDPController()

        tp.training_routine()
        tp.training_step.assert_called_once_with({'key': torch.Tensor([0])}, {'key': torch.Tensor([1])})
        patch_tensor_backward.assert_called_once()


if __name__ == '__main__':  # pragma: no cover
    unittest.main()<|MERGE_RESOLUTION|>--- conflicted
+++ resolved
@@ -4,23 +4,14 @@
 import os
 import logging
 import re
-<<<<<<< HEAD
 import itertools
-=======
-from fedbiomed.common.training_args import TrainingArgs
->>>>>>> b6c3a4a4
 
 import torch
 import torch.nn as nn
 from torch.autograd import Variable
 import numpy as np
 
-<<<<<<< HEAD
 from unittest.mock import patch, MagicMock
-=======
-from abc import ABC
-from unittest.mock import PropertyMock, patch, MagicMock
->>>>>>> b6c3a4a4
 from torch.utils.data import DataLoader, Dataset
 from torch.optim import Adam, SGD
 from torch.nn import Module
@@ -535,12 +526,7 @@
         mock_dataset = MagicMock(pec=Dataset)
         
         tp.training_data_loader = MagicMock(spec=DataLoader(mock_dataset), batch_size=batch_size)
-<<<<<<< HEAD
         mocked_loss_result = MagicMock(spec=torch.Tensor, return_value=torch.Tensor([0.]))
-=======
-        tp._training_args = {'batch_size': batch_size, 'optimizer_args': {}}
-        mocked_loss_result = MagicMock(spec=torch.Tensor, return_value = torch.Tensor([0.]))
->>>>>>> b6c3a4a4
         mocked_loss_result.item.return_value = 0.
         tp.training_step = lambda x, y: mocked_loss_result
         tp._training_args = {'num_updates': num_batches, 'epochs': None, 'batch_maxnum': None, 'batch_size': batch_size}
@@ -570,89 +556,8 @@
                 self.assertEqual(logged_total_num_samples, dataset_size)
                 self.assertEqual(logged_percent_progress, round(100*(i+1)/num_batches))
 
-<<<<<<< HEAD
-    def test_torch_training_plan_13_compute_corrected_loss(self):
-=======
-        # TODO: do the same for `num_updates`
-        
-    def test_torchnn_05_num_updates(self):
-        """Test that num_updates parameter is respected correctly.
-e
-        In the following test, we make sure that no matter the dataset size, nor the batch size, we always perform the
-        number of updates requested by the researcher. Remember each update corresponds to one optimizer step, i.e.
-        one batch.
-        """
-        tp = TorchTrainingPlan()
-        tp._model = MagicMock()
-        tp._set_device = MagicMock()
-        tp._batch_maxnum = 0
-        tp._optimizer = MagicMock()
-        tp._optimizer.step = MagicMock()
-        tp.training_step = MagicMock(return_value=Variable(torch.Tensor([0]), requires_grad=True))
-        tp._log_interval = 1000  # essentially disable logging
-        tp._dry_run = False
-        
-        tp._dp_controller = FakeDPController()
-
-        def setup_tp(tp, num_samples, batch_size, num_updates):
-            """Utility function to prepare the TrainingPlan test"""
-            tp._optimizer.step.reset_mock()
-            num_batches_per_epoch = num_samples // batch_size
-            tp.training_data_loader = MagicMock(spec=DataLoader(MagicMock(spec=Dataset)),
-                                                dataset=[1,2],
-                                                batch_size=batch_size)
-        
-            tp.training_data_loader.__iter__.return_value = list(itertools.repeat(
-                (MagicMock(spec=torch.Tensor), MagicMock(spec=torch.Tensor)), num_batches_per_epoch))
-            tp.training_data_loader.__len__.return_value = num_batches_per_epoch
-            tp._num_updates = num_updates
-            tp._training_args = {'batch_size': batch_size}
-            return tp
-
-        # Case where we do 1 single epoch with 1 batch
-        tp = setup_tp(tp, num_samples=5, batch_size=5, num_updates=1)
-        tp.training_routine(None, None)
-        self.assertEqual(tp._optimizer.step.call_count, 1)
-
-        # Case where researcher asks for less updates than would be needed to complete even the first epoch
-        tp = setup_tp(tp, num_samples=15, batch_size=5, num_updates=2)
-        tp.training_routine(None, None)
-        self.assertEqual(tp._optimizer.step.call_count, 2)
-
-        # Case where researcher asks for a num_updates that is not a multiple of the num batches per epoch
-        tp = setup_tp(tp, num_samples=15, batch_size=5, num_updates=7)
-        tp.training_routine(None, None)
-        self.assertEqual(tp._optimizer.step.call_count, 7)
-
-        # Case where researcher asks for a num_updates that is a multiple of the num batches per epoch
-        tp = setup_tp(tp, num_samples=15, batch_size=5, num_updates=9)
-        tp.training_routine(None, None)
-        self.assertEqual(tp._optimizer.step.call_count, 9)
-
-        # Case where researcher also set batch_maxnum. In this case we still respect the num_updates, therefore
-        # more epochs (each one with only batch_maxnum iterations_ will be performed)
-        tp = setup_tp(tp, num_samples=45, batch_size=5, num_updates=3)
-        tp._batch_maxnum = 1
-        tp.training_routine(None, None)
-        self.assertEqual(tp._optimizer.step.call_count, 3)
-
-        # Case where the batch_maxnum is the same as the num_updates
-        tp = setup_tp(tp, num_samples=45, batch_size=5, num_updates=3)
-        tp._batch_maxnum = 3
-        tp.training_routine(None, None)
-        self.assertEqual(tp._optimizer.step.call_count, 3)
-
-        
-        tp = setup_tp(tp, num_samples=10, batch_size=5, num_updates=6)
-        tp._batch_maxnum = 3
-        tp.training_routine(None, None)
-        self.assertEqual(tp._optimizer.step.call_count, 6)
-
-    def test_torch_nn_06_compute_corrected_loss(self):
->>>>>>> b6c3a4a4
-        """test_torch_nn_06_compute_corrected_loss: 
-        checks:
-            that fedavg and scaffold are equivalent if correction states are set to 0
+    def test_torch_training_plan_13_scaffold_fedavg_comparison(self):
+        """Checks and scaffold are equivalent if correction states are set to 0
         """
         def set_training_plan(model, aggregator_name:str, loss_value: float = .0):
             """Configure a TorchTrainingPlan with a given model.
@@ -694,18 +599,11 @@
             tp.training_data_loader.__len__.return_value = num_batches
             tp.training_data_loader.batch_size = batch_size
             tp.training_data_loader.dataset.__len__.return_value = dataset_size
-<<<<<<< HEAD
             tp._training_args = {'num_updates': num_batches,
                                  'epochs': None,
                                  'batch_maxnum': None,
                                  'batch_size': batch_size}
             tp._optimizer_args = {"lr": 1e-3}
-=======
-            tp._num_updates = num_batches
-            tp._training_args = {'batch_size': batch_size}
-            
-            tp._optimizer_args = {"lr" : 1e-3}
->>>>>>> b6c3a4a4
             tp._optimizer = torch.optim.Adam(tp._model.parameters(), **tp._optimizer_args)
             tp._dp_controller = FakeDPController()
             return tp
@@ -879,44 +777,24 @@
         patch_tensor_backward.assert_called_once()
 
     @patch('torch.Tensor.backward')
-<<<<<<< HEAD
     def test_torch_training_plan_training_routine_loader_types_03_dicts(self, patch_tensor_backward):
         tp = TorchTrainingPlan()
         with patch.object(tp, 'init_model', new=lambda _: MagicMock(spec=torch.nn.Module)), \
              patch.object(tp, 'init_optimizer', new=lambda _: MagicMock(spec=torch.optim.Adam)):
             tp.post_init({}, TestTorchnn.FakeTrainingArgs())
         tp._dry_run = False
-        tp.training_data_loader = MagicMock(spec=DataLoader(MagicMock(spec=Dataset)), batch_size=1)
-        gen_data = TestTorchNNTrainingRoutineDataloaderTypes.iterate_once(
-            ({'key': torch.Tensor([0])}, {'key': torch.Tensor([1])}))
-        tp.training_data_loader.__iter__.return_value = gen_data
-        tp.training_data_loader.__len__.return_value = 1
-        tp.training_data_loader.batch_size = 1
         tp.training_step = MagicMock(return_value=torch.Tensor([0.]))
-=======
-    def test_data_loader_returns_dicts(self, patch_tensor_backward):
-        batch_size = 1
-        tp = TorchTrainingPlan()
-        tp._model = torch.nn.Module()
-        tp._optimizer = MagicMock(spec=torch.optim.Adam)
-        tp._training_args = {'batch_size': batch_size}
->>>>>>> b6c3a4a4
-
         # Set training data loader ---------------------------------------------------------------------------
         mock_dataset = MagicMock(spec=Dataset())
-        tp.training_data_loader = MagicMock( spec=DataLoader(mock_dataset),
-                                             batch_size=batch_size,
-                                             dataset=[1,2]
-                                            )
+        tp.training_data_loader = MagicMock(spec=DataLoader(mock_dataset),
+                                             batch_size=1,
+                                             dataset=[1, 2]
+                                           )
         gen_load_data_as_tuples = TestTorchNNTrainingRoutineDataloaderTypes.iterate_once(
                                                 ({'key': torch.Tensor([0])}, {'key': torch.Tensor([1])})
                                     )
         tp.training_data_loader.__len__.return_value = 2  # otherwise, mocked training_data_loader equals 0
         tp.training_data_loader.__iter__.return_value = gen_load_data_as_tuples
-
-        # --------------------------------------------------------------------------------------------------
-        
-        tp._num_updates = 1
         class FakeDPController:
             def before_training(self, model, optimizer, loader):
                 return tp._model, tp._optimizer, tp.training_data_loader
