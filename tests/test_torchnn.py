--- conflicted
+++ resolved
@@ -96,45 +96,13 @@
         modulename = 'tmp_model'
         file = self.tmpdir + os.path.sep + modulename + '.py'
 
-<<<<<<< HEAD
-    def test_torchnn_01_save_load_model(self):
-=======
         if os.path.isfile(file):
             os.remove(file)
->>>>>>> 5f22d28c
 
         tp1.save_code(file)
         self.assertTrue(os.path.isfile(file))
         os.remove(file)
 
-<<<<<<< HEAD
-        modulename = 'tmp_model'
-        codefile = self.tmpdir + os.path.sep + modulename + '.py'
-        try:
-            os.remove(codefile)
-        except FileNotFoundError:
-            pass
-
-        tp1.save_code(codefile)
-        self.assertTrue(os.path.isfile(codefile))
-
-        # would expect commented lines to be necessary
-        #
-        # sys.path.insert(0, self.tmpdir)
-        # exec('import ' + modulename, globals())
-        exec('import ' + modulename)
-        # sys.path.pop(0)
-        TrainingPlan2 = eval(modulename + '.' + self.TrainingPlan.__name__)
-        tp2 = TrainingPlan2()
-
-        self.assertIsNotNone(tp2.test_method)
-        self.assertTrue(tp2.test_method())
-
-        os.remove(codefile)
-
-    def test_torchnn_02_save_load_params(self):
-        tp1 = TrainingPlan()
-=======
     @patch("fedbiomed.common.training_plans.TorchTrainingPlan._configure_dependencies")
     @patch("fedbiomed.common.training_plans.TorchTrainingPlan._configure_model_and_optimizer")
     @patch("fedbiomed.common.training_plans._torchnn.deepcopy")
@@ -327,7 +295,6 @@
     def test_torch_training_plan_09_save_and_load_params(self):
         """ Test save and load parameters """
         tp1 = TorchTrainingPlan()
->>>>>>> 5f22d28c
         tp1._model = torch.nn.Module()
         paramfile = self.tmpdir + '/tmp_params.pt'
 
@@ -365,7 +332,7 @@
         os.remove(paramfile)
 
     @patch('torch.nn.Module.__call__')
-    def test_torchnn_03_testing_routine(self,
+    def test_torch_nn_03_testing_routine(self,
                                          patch_model_call):
 
         history_monitor = MagicMock()
@@ -470,7 +437,7 @@
                                    history_monitor=history_monitor,
                                    before_train=True)
 
-    def test_torchnn_04_logging_progress_computation(self):
+    def test_torch_nn_04_logging_progress_computation(self):
         """Test logging bug #313
 
         Create a DataLoader within a TrainingPlan with the following characteristics:
@@ -481,7 +448,6 @@
         The expected behaviour is that the first iteration should report a progress of 3/5 (60%),
         while the second iteration should report a progress of 5/5 (100%).
         """
-
 
         tp = TorchTrainingPlan()
         tp._optimizer = MagicMock()
@@ -537,6 +503,7 @@
         tp._log_interval = 1000  # essentially disable logging
         tp._dry_run = False
 
+        @staticmethod
         def setup_tp(tp, num_samples, batch_size, num_updates):
             """Utility function to prepare the TrainingPlan test"""
             tp._optimizer.step.reset_mock()
@@ -580,9 +547,6 @@
         self.assertEqual(tp._optimizer.step.call_count, 3)
 
 
-
-
-
 class TestSendToDevice(unittest.TestCase):
 
     def setUp(self) -> None:
