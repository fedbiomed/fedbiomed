--- conflicted
+++ resolved
@@ -1,5 +1,4 @@
 import copy
-import itertools
 import types
 import unittest
 import os
@@ -479,15 +478,9 @@
             tp._training_args['num_updates'] = num_updates
             tp.training_data_loader = MagicMock(spec=torch.utils.data.DataLoader)
 
-<<<<<<< HEAD
-            mocked_loss_result = MagicMock()
+            mocked_loss_result = MagicMock(spec=torch.Tensor)
             mocked_loss_result.item.return_value = 0.
             tp.training_step = lambda x, y: mocked_loss_result
-=======
-        mocked_loss_result = MagicMock(spec=torch.Tensor, return_value = torch.Tensor([0.]))
-        mocked_loss_result.item.return_value = 0.
-        tp.training_step = lambda x, y: mocked_loss_result
->>>>>>> ccf264b1
 
             custom_dataset = self.CustomDataset()
             x_train = torch.Tensor(custom_dataset.X_train)
@@ -524,80 +517,43 @@
         conduct_logging_test(num_samples, batch_size, num_updates)
 
     def test_torch_training_plan_12_num_updates(self):
-        """Test that num_updates parameter is respected correctly.
-
-        In the following test, we make sure that no matter the dataset size, nor the batch size, we always perform the
-        number of updates requested by the researcher. Remember each update corresponds to one optimizer step, i.e.
-        one batch.
-        """
-        tp = TorchTrainingPlan()
-        tp._model = MagicMock()
-        tp._set_device = MagicMock()
-        tp._batch_maxnum = 0
-        tp._optimizer = MagicMock()
-        tp._optimizer.step = MagicMock()
-        tp.training_step = MagicMock(return_value=Variable(torch.Tensor([0]), requires_grad=True))
-        tp._log_interval = 1000  # essentially disable logging
-        tp._dry_run = False
-        tp._training_args = {}
+        tp = TorchTrainingPlan()
+        tp._optimizer = MagicMock(sepc=torch.optim.SGD)
+        tp._model = torch.nn.Module()
+        tp._log_interval = 1
+        num_batches = 3
+        batch_size = 5
+        mock_dataset = MagicMock(pec=Dataset)
+        tp.training_data_loader = MagicMock(spec=DataLoader(mock_dataset), batch_size=batch_size)
+        mocked_loss_result = MagicMock(spec=torch.Tensor, return_value=torch.Tensor([0.]))
+        mocked_loss_result.item.return_value = 0.
+        tp.training_step = lambda x, y: mocked_loss_result
+        tp._training_args = {'num_updates': num_batches, 'epochs': None, 'batch_maxnum': None, 'batch_size': batch_size}
+
+        custom_dataset = self.CustomDataset()
+        x_train = torch.Tensor(custom_dataset.X_train)
+        y_train = torch.Tensor(custom_dataset.Y_train)
+        
+        dataset_size = num_batches * batch_size
+        fake_data = {'modality1': x_train, 'modality2': x_train}
+        fake_target = (y_train, y_train)
+        tp.training_data_loader.__iter__.return_value = num_batches*[(fake_data, fake_target)]
+        tp.training_data_loader.__len__.return_value = num_batches
+        tp.training_data_loader.dataset.__len__.return_value = dataset_size
+
         tp._dp_controller = FakeDPController()
 
-        def setup_tp(tp, num_samples, batch_size, num_updates):
-            """Utility function to prepare the TrainingPlan test"""
-            tp._optimizer.step.reset_mock()
-            tp.training_data_loader = MagicMock(spec=torch.utils.data.DataLoader)
-            num_batches = num_samples // batch_size
-            tp.training_data_loader.__iter__.return_value = itertools.cycle(
-                num_batches*[(
-                    batch_size*[MagicMock(spec=torch.Tensor)],
-                    batch_size*[MagicMock(spec=torch.Tensor)]
-                 )],
-            )
-            tp.training_data_loader.__len__.return_value = num_batches
-            tp.training_data_loader.dataset = MagicMock()
-            tp.training_data_loader.dataset.__len__ = num_samples
-            tp._training_args['num_updates'] = num_updates
-            tp._training_args['epochs'] = None
-            tp._training_args['batch_maxnum'] = None
-            return tp
-
-        # Case where we do 1 single epoch with 1 batch
-        tp = setup_tp(tp, num_samples=5, batch_size=5, num_updates=1)
-        tp.training_routine(None, None)
-        self.assertEqual(tp._optimizer.step.call_count, 1)
-
-        # Case where researcher asks for less updates than would be needed to complete even the first epoch
-        tp = setup_tp(tp, num_samples=15, batch_size=5, num_updates=2)
-        tp.training_routine(None, None)
-        self.assertEqual(tp._optimizer.step.call_count, 2)
-
-        # Case where researcher asks for a num_updates that is not a multiple of the num batches per epoch
-        tp = setup_tp(tp, num_samples=15, batch_size=5, num_updates=7)
-        tp.training_routine(None, None)
-        self.assertEqual(tp._optimizer.step.call_count, 7)
-
-        # Case where researcher asks for a num_updates that is a multiple of the num batches per epoch
-        tp = setup_tp(tp, num_samples=15, batch_size=5, num_updates=9)
-        tp.training_routine(None, None)
-        self.assertEqual(tp._optimizer.step.call_count, 9)
-
-        # Case where researcher also set batch_maxnum. In this case we still respect the num_updates, therefore
-        # more epochs (each one with only batch_maxnum iterations_ will be performed)
-        tp = setup_tp(tp, num_samples=45, batch_size=5, num_updates=3)
-        tp._batch_maxnum = 1
-        tp.training_routine(None, None)
-        self.assertEqual(tp._optimizer.step.call_count, 3)
-
-        # Case where the batch_maxnum is the same as the num_updates
-        tp = setup_tp(tp, num_samples=45, batch_size=5, num_updates=3)
-        tp._batch_maxnum = 3
-        tp.training_routine(None, None)
-        self.assertEqual(tp._optimizer.step.call_count, 3)
-
-        tp = setup_tp(tp, num_samples=10, batch_size=5, num_updates=6)
-        tp._batch_maxnum = 3
-        tp.training_routine(None, None)
-        self.assertEqual(tp._optimizer.step.call_count, 6)
+        with self.assertLogs('fedbiomed', logging.DEBUG) as captured:
+            tp.training_routine()
+            training_progress_messages = [x for x in captured.output if re.search('Train Epoch: 1', x)]
+            self.assertEqual(len(training_progress_messages), num_batches)  # Double-check correct number of train iters
+            for i, logging_message in enumerate(training_progress_messages):
+                logged_num_processed_samples = int(logging_message.split('[')[1].split('/')[0])
+                logged_total_num_samples = int(logging_message.split('/')[1].split()[0])
+                logged_percent_progress = float(logging_message.split('(')[1].split('%')[0])
+                self.assertEqual(logged_num_processed_samples, min((i+1)*batch_size, dataset_size))
+                self.assertEqual(logged_total_num_samples, dataset_size)
+                self.assertEqual(logged_percent_progress, round(100*(i+1)/num_batches))
 
     def test_torch_training_plan_13_compute_corrected_loss(self):
         """test_torch_nn_06_compute_corrected_loss: 
@@ -644,9 +600,11 @@
             tp.training_data_loader.__len__.return_value = num_batches
             tp.training_data_loader.batch_size = batch_size
             tp.training_data_loader.dataset.__len__.return_value = dataset_size
-            tp._num_updates = num_batches
-            
-            tp._optimizer_args = {"lr" : 1e-3}
+            tp._training_args = {'num_updates': num_batches,
+                                 'epochs': None,
+                                 'batch_maxnum': None,
+                                 'batch_size': batch_size}
+            tp._optimizer_args = {"lr": 1e-3}
             tp._optimizer = torch.optim.Adam(tp._model.parameters(), **tp._optimizer_args)
             tp._dp_controller = FakeDPController()
             return tp
