import copy
import itertools
import types
import unittest
import os
import logging
import re
import itertools

import torch
import torch.nn as nn
from torch.autograd import Variable
<<<<<<< HEAD
import numpy as np
=======
>>>>>>> c29d4ace

from unittest.mock import patch, MagicMock
from torch.utils.data import DataLoader, Dataset
from torch.optim import Adam, SGD
from torch.nn import Module
from torch.optim.lr_scheduler import LambdaLR
from testsupport.base_fake_training_plan import BaseFakeTrainingPlan
from fedbiomed.common.exceptions import FedbiomedTrainingPlanError
from fedbiomed.common.training_plans import TorchTrainingPlan
from fedbiomed.common.metrics import MetricTypes


# define TP outside of test class to avoid indentation problems when exporting class to file
class TrainingPlan(TorchTrainingPlan):
    def __init__(self):
        super(TrainingPlan, self).__init__()
        self.lin1 = nn.Linear(4, 2)

    def test_method(self):
        return True


class FakeDPController:
    def validate_and_fix_model(self, model):
        return model

    def before_training(self, model, optimizer, loader):
        return model, optimizer, loader

class TestTorchnn(unittest.TestCase):
    """
    Test the Torchnn class
    """

    model = Module()
    optimizer = Adam([torch.zeros([2, 4])])

    class FakeTrainingArgs:

        def pure_training_arguments(self):
            return {"dry_run": True, "num_updates": 1, "batch_size": 10, "log_interval": 10,
                    "epochs": None, "batch_maxnum": None}

        def optimizer_arguments(self):
            return {"lr": 0.0001}

        def dp_arguments(self):
            return None

    class CustomDataset(Dataset):
        """ Create PyTorch Dataset for test purposes """

        def __init__(self):
            self.X_train = [[1, 2, 3],
                            [1, 2, 3],
                            [1, 2, 3],
                            [1, 2, 3],
                            [1, 2, 3],
                            [1, 2, 3]]
            self.Y_train = [1, 2, 3, 4, 5, 6]

        def __len__(self):
            return len(self.Y_train)

        def __getitem__(self, idx):
            return self.X_train[idx], self.Y_train[idx]

    # before the tests
    def setUp(self):

        self.patcher = patch.multiple(TorchTrainingPlan, __abstractmethods__=set())
        self.patcher.start()

        self.TrainingPlan = TrainingPlan
        self.params = {'one': 1, '2': 'two'}
        self.tmpdir = '.'

    # after the tests
    def tearDown(self):
        self.patcher.stop()
        pass

    #
    # TODO : add tests for checking the training payload
    #
    def test_torch_training_plan_01_save_model(self):
        """Test save model method of troch traning plan"""
        tp1 = TorchTrainingPlan()
        modulename = 'tmp_model'
        file = self.tmpdir + os.path.sep + modulename + '.py'

        if os.path.isfile(file):
            os.remove(file)

        tp1.save_code(file)
        self.assertTrue(os.path.isfile(file))
        os.remove(file)

    @patch("fedbiomed.common.training_plans.TorchTrainingPlan._configure_dependencies")
    @patch("fedbiomed.common.training_plans.TorchTrainingPlan._configure_model_and_optimizer")
    @patch("fedbiomed.common.training_plans._torchnn.deepcopy")
    def test_torch_training_plan_02_post_init(self, mock_deepcopy, conf_optimizer_model, conf_deps):

        mock_deepcopy.return_value = []
        conf_optimizer_model.return_value = None
        conf_deps.return_value = None

        tp = TorchTrainingPlan()
        tp._model = Module()
        tp.post_init({}, TestTorchnn.FakeTrainingArgs())

        self.assertEqual(tp._log_interval, 10)
        self.assertEqual(tp._num_updates, 1)
        self.assertEqual(tp._dry_run, True)

        conf_optimizer_model.assert_called_once()
        conf_deps.assert_called_once()
        mock_deepcopy.assert_called_once()

    @patch('fedbiomed.common.training_plans.BaseTrainingPlan.add_dependency')
    def test_torch_training_plan_03_configure_deps(self, add_dependency):
        """Test private method configure dependencies """
        add_dependency.return_value = None

        # Test default init dependencies
        tp = TorchTrainingPlan()
        add_dependency.reset_mock()
        tp._configure_dependencies()
        add_dependency.assert_called_once()

        # Wrong 1 -----------------------------------------------------------------
        class FakeWrongTP(BaseFakeTrainingPlan):
            def init_dependencies(self, invalid):
                pass

        tp = FakeWrongTP()
        with self.assertRaises(FedbiomedTrainingPlanError):
            tp._configure_dependencies()

        # Wrong 2 -----------------------------------------------------------------
        class FakeWrongTP(BaseFakeTrainingPlan):
            def init_dependencies(self):
                return None

        tp = FakeWrongTP()
        with self.assertRaises(FedbiomedTrainingPlanError):
            tp._configure_dependencies()

    def test_torch_training_plan_04_configure_model_and_optimizer_1(self):
        """Tests method for configuring model and optimizer """

        tp = TorchTrainingPlan()

        # Special methods without arguments ----------------------------------------------
        class FakeTP(BaseFakeTrainingPlan):
            def init_model(self):
                return TestTorchnn.model

            def init_optimizer(self):
                return TestTorchnn.optimizer

        tp = FakeTP()
        tp._optimizer_args = {}
        tp._model_args = {}
        tp._dp_controller = FakeDPController()
        tp._configure_model_and_optimizer()
        self.assertEqual(tp._optimizer, TestTorchnn.optimizer)
        self.assertEqual(tp._model, TestTorchnn.model)
        # ---------------------------------------------------------------------------------

    def test_torch_training_plan_05_configure_model_and_optimizer_2(self):
        """Tests method for configuring model and optimizer with arguments """

        class FakeTP(BaseFakeTrainingPlan):
            def init_model(self, model_args):
                return TestTorchnn.model

            def init_optimizer(self, optimizer_args):
                return TestTorchnn.optimizer

        tp = FakeTP()
        tp._optimizer_args = {}
        tp._model_args = {}
        tp._dp_controller = FakeDPController()
        tp._configure_model_and_optimizer()
        self.assertEqual(tp._optimizer, TestTorchnn.optimizer)
        self.assertEqual(tp._model, TestTorchnn.model)
        # -----------------------------------------------------------------------------------

    def test_torch_training_plan_06_configure_model_and_optimizer_test_invalid_types(self):
        """Tests method for configuring model and optimizer when they return invalid types """

        class FakeTP(BaseFakeTrainingPlan):
            def init_model(self, model_args):
                return None

            def init_optimizer(self, optimizer_args):
                return TestTorchnn.optimizer

        tp = FakeTP()
        tp._optimizer_args = {}
        tp._model_args = {}
        tp._dp_controller = FakeDPController()

        with self.assertRaises(FedbiomedTrainingPlanError):
            tp._configure_model_and_optimizer()

        # -----------------------------------------------------------------------------------

        class FakeTP(BaseFakeTrainingPlan):
            def init_model(self, model_args):
                return TestTorchnn.model

            def init_optimizer(self, optimizer_args):
                return None

        tp = FakeTP()
        tp._optimizer_args = {}
        tp._model_args = {}
        tp._dp_controller = FakeDPController()
        with self.assertRaises(FedbiomedTrainingPlanError):
            tp._configure_model_and_optimizer()

    def test_torch_training_plan_07_configure_model_and_optimizer_test_invalid_types(self):
        """Tests method for configuring model and optimizer with wrong number of arguments """

        class FakeTP(BaseFakeTrainingPlan):
            def init_model(self, model_args, x):
                return None

            def init_optimizer(self, optimizer_args):
                return TestTorchnn.optimizer

        tp = FakeTP()
        tp._optimizer_args = {}
        tp._model_args = {}
        with self.assertRaises(FedbiomedTrainingPlanError):
            tp._configure_model_and_optimizer()

        # -----------------------------------------------------------------------------------
        class FakeTP(BaseFakeTrainingPlan):
            def init_model(self, model_args):
                return TestTorchnn.model

            def init_optimizer(self, optimizer_args, x):
                return None

        tp = FakeTP()
        tp._optimizer_args = {}
        tp._model_args = {}
        tp._dp_controller = FakeDPController()

        with self.assertRaises(FedbiomedTrainingPlanError):
            tp._configure_model_and_optimizer()

    def test_torch_training_plan_08_getters(self):
        """Tests getter methods. """

        tp = TorchTrainingPlan()
        tp._model = TestTorchnn.model
        tp._optimizer = TestTorchnn.optimizer

        m = tp.model()
        self.assertEqual(m, TestTorchnn.model)

        o = tp.optimizer()
        self.assertEqual(o, TestTorchnn.optimizer)

        ma = {"a": 12}
        ta = {"t": 13}
        oa = {"y": 14}
        ip = {"s": 15}
        tp._model_args = ma
        tp._training_args = ta
        tp._optimizer_args = oa
        tp._init_params = ip

        r_ma = tp.model_args()
        r_ta = tp.training_args()
        r_oa = tp.optimizer_args()
        r_ip = tp.initial_parameters()

        self.assertEqual(r_ma, ma)
        self.assertEqual(r_oa, oa)
        self.assertEqual(r_ta, ta)
        self.assertEqual(r_ip, ip)

    def test_torch_training_plan_09_save_and_load_params(self):
        """ Test save and load parameters """
        tp1 = TorchTrainingPlan()
        tp1._model = torch.nn.Module()
        paramfile = self.tmpdir + '/tmp_params.pt'

        if os.path.isfile(paramfile):
            os.remove(paramfile)

        # save/load from/to variable
        tp1.save(paramfile, self.params)
        self.assertTrue(os.path.isfile(paramfile))
        params2 = tp1.load(paramfile, True)

        self.assertTrue(type(params2) is dict)
        self.assertEqual(self.params, params2)

        # save/load from/to object params
        tp1.save(paramfile)
        tp2 = TorchTrainingPlan()
        tp2._model = torch.nn.Module()
        tp2.load(paramfile)
        self.assertTrue(type(params2) is dict)

        sd1 = tp1.model().state_dict()
        sd2 = tp2.model().state_dict()

        # verify we have an equivalent state dict
        for key in sd1:
            self.assertTrue(key in sd2)

        for key in sd2:
            self.assertTrue(key in sd1)

        for (key, value) in sd1.items():
            self.assertTrue(torch.all(torch.isclose(value, sd2[key])))

        os.remove(paramfile)

    @patch('torch.nn.Module.__call__')
    def test_torch_training_plan_10_testing_routine(self,
                                         patch_model_call):

        history_monitor = MagicMock()
        history_monitor.add_scalar = MagicMock(return_value=None)
        tp = TorchTrainingPlan()
        tp._model = torch.nn.Module()

        # Create custom test data and set data loader for training plan
        test_dataset = TestTorchnn.CustomDataset()
        data_loader = DataLoader(test_dataset, batch_size=len(test_dataset))

        # Patch predict call (self(data))
        patch_model_call.return_value = torch.tensor(test_dataset.Y_train)

        # Raises error if there is no testing data loader is defined ----------------------------------
        with self.assertRaises(FedbiomedTrainingPlanError):
            tp.testing_routine(metric=MetricTypes.ACCURACY,
                               metric_args={},
                               history_monitor=history_monitor,
                               before_train=True)

        # Run testing routine -------------------------------------------------------------------------
        tp.set_data_loaders(test_data_loader=data_loader, train_data_loader=data_loader)
        tp.testing_routine(metric=MetricTypes.ACCURACY,
                           metric_args={},
                           history_monitor=history_monitor,
                           before_train=True)
        history_monitor.add_scalar.assert_called_once_with(metric={'ACCURACY': 1.0},
                                                           iteration=1,
                                                           epoch=None,
                                                           test=True,
                                                           test_on_local_updates=False,
                                                           test_on_global_updates=True,
                                                           total_samples=6,
                                                           batch_samples=6,
                                                           num_batches=1)
        history_monitor.add_scalar.reset_mock()

        # If metric is None --------------------------------------------------------------------------------
        tp.testing_routine(metric=None,
                           metric_args={},
                           history_monitor=history_monitor,
                           before_train=True)
        history_monitor.add_scalar.assert_called_once_with(metric={'ACCURACY': 1.0},
                                                           iteration=1,
                                                           epoch=None,
                                                           test=True,
                                                           test_on_local_updates=False,
                                                           test_on_global_updates=True,
                                                           total_samples=6,
                                                           batch_samples=6,
                                                           num_batches=1)
        history_monitor.add_scalar.reset_mock()

        # If prediction raises an exception
        patch_model_call.side_effect = Exception
        with self.assertRaises(FedbiomedTrainingPlanError):
            tp.testing_routine(metric=MetricTypes.ACCURACY,
                               metric_args={},
                               history_monitor=history_monitor,
                               before_train=True)
        patch_model_call.side_effect = None

        # Testing routine with testing step ---------------------------------------------------------------------
        class TrainingPlanWithTestingStep(BaseFakeTrainingPlan):
            def __init__(self):
                super(TrainingPlanWithTestingStep, self).__init__()

            def testing_step(self, data, target):  # noqa
                return {'Metric': 12}

        tp = TrainingPlanWithTestingStep()
        tp._model = torch.nn.Module()
        tp.set_data_loaders(test_data_loader=data_loader, train_data_loader=data_loader)
        tp.testing_routine(metric=MetricTypes.ACCURACY,
                           metric_args={},
                           history_monitor=history_monitor,
                           before_train=True)
        history_monitor.add_scalar.assert_called_once_with(metric={'Metric': 12.0},
                                                           iteration=1,
                                                           epoch=None,
                                                           test=True,
                                                           test_on_local_updates=False,
                                                           test_on_global_updates=True,
                                                           total_samples=6,
                                                           batch_samples=6,
                                                           num_batches=1)
        with patch.object(TrainingPlanWithTestingStep, 'testing_step') as patch_testing_step:
            patch_testing_step.side_effect = Exception
            with self.assertRaises(FedbiomedTrainingPlanError):
                tp.testing_routine(metric=MetricTypes.ACCURACY,
                                   metric_args={},
                                   history_monitor=history_monitor,
                                   before_train=True)

            # If testing_step returns none
            patch_testing_step.side_effect = None
            patch_testing_step.return_value = None
            with self.assertRaises(FedbiomedTrainingPlanError):
                tp.testing_routine(metric=MetricTypes.ACCURACY,
                                   metric_args={},
                                   history_monitor=history_monitor,
                                   before_train=True)

    def test_torch_training_plan_11_logging_progress_computation(self):
        """Test the logging facility during training

<<<<<<< HEAD
        ## Test two scenarios
        ### Scenario 1
        - batch size = 5
        - total num samples = 15 (5*3 = batch_size * num_batches)
        - num_updates = 3
=======
        Create a DataLoader within a TrainingPlan with the following characteristics:
        - batch size = 5
        - total num samples = 15 (5*3 = batch_size * num_batches)
        - therefore, 3 batches will be processed
>>>>>>> c29d4ace

        The expected behaviour is that the first iteration should report a progress of 5/15 (33%),
        while the second iteration should report a progress of 10/15 (66%). Last iteration should report
        15/15 (100%). Only one epoch should be completed.
<<<<<<< HEAD

        ### Scenario 2
        - batch size = 3
        - total num samples = 5
        - num_updates = 3

        The expected behaviour is that the first update should report:
            - epoch 1
            - progress of 3/9 (33%),
        the second update should report:
            - epoch 2
            - progress of 6/9 (66%),
        the third and final update should report:
            - epoch 2
            - progress of 9/9 (100%)
=======
>>>>>>> c29d4ace
        """

        def conduct_logging_test(num_samples, batch_size, num_updates):
            tp = TorchTrainingPlan()
            with patch.object(tp, 'init_model', new=lambda _: MagicMock(spec=torch.nn.Module)), \
                    patch.object(tp, 'init_optimizer', new=lambda _: MagicMock(spec=torch.optim.Adam)):
                tp.post_init({}, TestTorchnn.FakeTrainingArgs())
            tp._dry_run = False
            tp._log_interval = 1
            tp._training_args['num_updates'] = num_updates
            tp.training_data_loader = MagicMock(spec=torch.utils.data.DataLoader)

            mocked_loss_result = MagicMock()
            mocked_loss_result.item.return_value = 0.
            tp.training_step = lambda x, y: mocked_loss_result

            custom_dataset = self.CustomDataset()
            x_train = torch.Tensor(custom_dataset.X_train)
            y_train = torch.Tensor(custom_dataset.Y_train)
            fake_data = {'modality1': x_train, 'modality2': x_train}
            fake_target = (y_train, y_train)
            tp.training_data_loader.__iter__.return_value = itertools.cycle([(fake_data, fake_target)])
            tp.training_data_loader.__len__.return_value = int(np.ceil(num_samples // batch_size))
            tp.training_data_loader.batch_size = batch_size
            tp.training_data_loader.dataset = MagicMock()
            tp.training_data_loader.dataset.__len__.return_value = num_samples

            tp._dp_controller = FakeDPController()

            with self.assertLogs('fedbiomed', logging.DEBUG) as captured:
                tp.training_routine()
                training_progress_messages = [x for x in captured.output if re.search('Train Epoch: ', x)]
                self.assertEqual(len(training_progress_messages), num_updates)  # Double-check correct number of train iters
                for i, logging_message in enumerate(training_progress_messages):
                    logged_num_processed_samples = int(logging_message.split('[')[1].split('/')[0])
                    logged_total_num_samples = int(logging_message.split('/')[1].split()[0])
                    logged_percent_progress = float(logging_message.split('(')[1].split('%')[0])
                    self.assertEqual(logged_num_processed_samples, (i+1)*batch_size)
                    self.assertEqual(logged_total_num_samples, batch_size*num_updates)
                    self.assertEqual(logged_percent_progress, round(100*(i+1)/num_updates))

        num_samples = 15
        batch_size = 5
        num_updates = 3
        conduct_logging_test(num_samples, batch_size, num_updates)
        num_samples = 5
        batch_size = 3
        num_updates = 3
        conduct_logging_test(num_samples, batch_size, num_updates)

    def test_torch_training_plan_12_num_updates(self):
        """Test that num_updates parameter is respected correctly.

        In the following test, we make sure that no matter the dataset size, nor the batch size, we always perform the
        number of updates requested by the researcher. Remember each update corresponds to one optimizer step, i.e.
        one batch.
        """
        tp = TorchTrainingPlan()
<<<<<<< HEAD
        tp._model = MagicMock()
        tp._set_device = MagicMock()
        tp._batch_maxnum = 0
        tp._optimizer = MagicMock()
        tp._optimizer.step = MagicMock()
        tp.training_step = MagicMock(return_value=Variable(torch.Tensor([0]), requires_grad=True))
        tp._log_interval = 1000  # essentially disable logging
        tp._dry_run = False
        tp._training_args = {}
        tp._dp_controller = FakeDPController()

        def setup_tp(tp, num_samples, batch_size, num_updates):
            """Utility function to prepare the TrainingPlan test"""
            tp._optimizer.step.reset_mock()
            tp.training_data_loader = MagicMock(spec=torch.utils.data.DataLoader)
            num_batches = num_samples // batch_size
            tp.training_data_loader.__iter__.return_value = itertools.cycle(
                num_batches*[(
                    batch_size*[MagicMock(spec=torch.Tensor)],
                    batch_size*[MagicMock(spec=torch.Tensor)]
                 )],
            )
            tp.training_data_loader.__len__.return_value = num_batches
            tp.training_data_loader.dataset = MagicMock()
            tp.training_data_loader.dataset.__len__ = num_samples
            tp._training_args['num_updates'] = num_updates
            tp._training_args['epochs'] = None
            tp._training_args['batch_maxnum'] = None
            return tp

        # Case where we do 1 single epoch with 1 batch
        tp = setup_tp(tp, num_samples=5, batch_size=5, num_updates=1)
        tp.training_routine(None, None)
        self.assertEqual(tp._optimizer.step.call_count, 1)

        # Case where researcher asks for less updates than would be needed to complete even the first epoch
        tp = setup_tp(tp, num_samples=15, batch_size=5, num_updates=2)
        tp.training_routine(None, None)
        self.assertEqual(tp._optimizer.step.call_count, 2)

        # Case where researcher asks for a num_updates that is not a multiple of the num batches per epoch
        tp = setup_tp(tp, num_samples=15, batch_size=5, num_updates=7)
        tp.training_routine(None, None)
        self.assertEqual(tp._optimizer.step.call_count, 7)

        # Case where researcher asks for a num_updates that is a multiple of the num batches per epoch
        tp = setup_tp(tp, num_samples=15, batch_size=5, num_updates=9)
        tp.training_routine(None, None)
        self.assertEqual(tp._optimizer.step.call_count, 9)

        # Case where researcher also set batch_maxnum. In this case we still respect the num_updates, therefore
        # more epochs (each one with only batch_maxnum iterations_ will be performed)
        tp = setup_tp(tp, num_samples=45, batch_size=5, num_updates=3)
        tp._batch_maxnum = 1
        tp.training_routine(None, None)
        self.assertEqual(tp._optimizer.step.call_count, 3)

        # Case where the batch_maxnum is the same as the num_updates
        tp = setup_tp(tp, num_samples=45, batch_size=5, num_updates=3)
        tp._batch_maxnum = 3
        tp.training_routine(None, None)
        self.assertEqual(tp._optimizer.step.call_count, 3)

        tp = setup_tp(tp, num_samples=10, batch_size=5, num_updates=6)
        tp._batch_maxnum = 3
        tp.training_routine(None, None)
        self.assertEqual(tp._optimizer.step.call_count, 6)
=======
        tp._optimizer = MagicMock(sepc=torch.optim.SGD)
        tp._model = torch.nn.Module()
        tp._log_interval = 1
        num_batches = 3
        batch_size = 5
        mock_dataset = MagicMock(pec=Dataset)
        tp.training_data_loader = MagicMock(spec=DataLoader(mock_dataset), batch_size=batch_size)

        mocked_loss_result = MagicMock()
        mocked_loss_result.item.return_value = 0.
        tp.training_step = lambda x, y: mocked_loss_result

        custom_dataset = self.CustomDataset()
        x_train = torch.Tensor(custom_dataset.X_train)
        y_train = torch.Tensor(custom_dataset.Y_train)
        
        dataset_size = num_batches * batch_size
        fake_data = {'modality1': x_train, 'modality2': x_train}
        fake_target = (y_train, y_train)
        tp.training_data_loader.__iter__.return_value = num_batches*[(fake_data, fake_target)]
        tp.training_data_loader.__len__.return_value = num_batches
        #tp.training_data_loader.dataset = MagicMock()
        tp.training_data_loader.dataset.__len__.return_value = dataset_size
        tp._num_updates = num_batches

        tp._dp_controller = FakeDPController()

        with self.assertLogs('fedbiomed', logging.DEBUG) as captured:
            tp.training_routine()
            training_progress_messages = [x for x in captured.output if re.search('Train Epoch: 1', x)]
            self.assertEqual(len(training_progress_messages), num_batches)  # Double-check correct number of train iters
            for i, logging_message in enumerate(training_progress_messages):
                logged_num_processed_samples = int(logging_message.split('[')[1].split('/')[0])
                logged_total_num_samples = int(logging_message.split('/')[1].split()[0])
                logged_percent_progress = float(logging_message.split('(')[1].split('%')[0])
                self.assertEqual(logged_num_processed_samples, min((i+1)*batch_size, dataset_size))
                self.assertEqual(logged_total_num_samples, dataset_size)
                self.assertEqual(logged_percent_progress, round(100*(i+1)/num_batches))
>>>>>>> c29d4ace

        # TODO: do the same for `num_updates`
        
    def test_torchnn_05_num_updates(self):
        """Test that num_updates parameter is respected correctly.
e
        In the following test, we make sure that no matter the dataset size, nor the batch size, we always perform the
        number of updates requested by the researcher. Remember each update corresponds to one optimizer step, i.e.
        one batch.
        """
        tp = TorchTrainingPlan()
        tp._model = MagicMock()
        tp._set_device = MagicMock()
        tp._batch_maxnum = 0
        tp._optimizer = MagicMock()
        tp._optimizer.step = MagicMock()
        tp.training_step = MagicMock(return_value=Variable(torch.Tensor([0]), requires_grad=True))
        tp._log_interval = 1000  # essentially disable logging
        tp._dry_run = False
        tp._dp_controller = FakeDPController()

        def setup_tp(tp, num_samples, batch_size, num_updates):
            """Utility function to prepare the TrainingPlan test"""
            tp._optimizer.step.reset_mock()
            num_batches_per_epoch = num_samples // batch_size
            tp.training_data_loader = MagicMock(spec=DataLoader(MagicMock(spec=Dataset)),
                                                dataset=[1,2],
                                                batch_size=batch_size)
        
            tp.training_data_loader.__iter__.return_value = list(itertools.repeat(
                (MagicMock(spec=torch.Tensor), MagicMock(spec=torch.Tensor)), num_batches_per_epoch))
            tp.training_data_loader.__len__.return_value = num_batches_per_epoch
            tp._num_updates = num_updates
            return tp

        # Case where we do 1 single epoch with 1 batch
        tp = setup_tp(tp, num_samples=5, batch_size=5, num_updates=1)
        tp.training_routine(None, None)
        self.assertEqual(tp._optimizer.step.call_count, 1)

        # Case where researcher asks for less updates than would be needed to complete even the first epoch
        tp = setup_tp(tp, num_samples=15, batch_size=5, num_updates=2)
        tp.training_routine(None, None)
        self.assertEqual(tp._optimizer.step.call_count, 2)

        # Case where researcher asks for a num_updates that is not a multiple of the num batches per epoch
        tp = setup_tp(tp, num_samples=15, batch_size=5, num_updates=7)
        tp.training_routine(None, None)
        self.assertEqual(tp._optimizer.step.call_count, 7)

        # Case where researcher asks for a num_updates that is a multiple of the num batches per epoch
        tp = setup_tp(tp, num_samples=15, batch_size=5, num_updates=9)
        tp.training_routine(None, None)
        self.assertEqual(tp._optimizer.step.call_count, 9)

        # Case where researcher also set batch_maxnum. In this case we still respect the num_updates, therefore
        # more epochs (each one with only batch_maxnum iterations_ will be performed)
        tp = setup_tp(tp, num_samples=45, batch_size=5, num_updates=3)
        tp._batch_maxnum = 1
        tp.training_routine(None, None)
        self.assertEqual(tp._optimizer.step.call_count, 3)

        # Case where the batch_maxnum is the same as the num_updates
        tp = setup_tp(tp, num_samples=45, batch_size=5, num_updates=3)
        tp._batch_maxnum = 3
        tp.training_routine(None, None)
        self.assertEqual(tp._optimizer.step.call_count, 3)

        
        tp = setup_tp(tp, num_samples=10, batch_size=5, num_updates=6)
        tp._batch_maxnum = 3
        tp.training_routine(None, None)
        self.assertEqual(tp._optimizer.step.call_count, 6)

    def test_torch_nn_06_compute_corrected_loss(self):
        """test_torch_nn_06_compute_corrected_loss: 
        checks:
            that fedavg and scaffold are equivalent if correction states are set to 0
        """
        def set_training_plan(model, aggregator_name:str, loss_value: float = .0):
            """Configure a TorchTrainingPlan with a given model.
            
            Args:
                model: a torch model
                aggregator_name: name of the aggregator method
                loss_value: value that is returned by mocked `training_Step` method
            """
            tp = TorchTrainingPlan()
            tp._set_device = MagicMock()
            tp._batch_maxnum = 0
            
            tp._model = copy.deepcopy(model)
            tp._log_interval = 1
            tp.training_data_loader = MagicMock()
            tp._log_interval = 1000  # essentially disable logging
            tp._dry_run = False
            
            tp.aggregator_name = aggregator_name
            if aggregator_name == 'scaffold':
                for name, param in tp._model.named_parameters():
                    tp.correction_state[name] = torch.zeros_like(param)

            def training_step(instance, data, target):
                return torch.sum(instance.model().forward(data['modality1']))

            tp.training_step = types.MethodType(training_step, tp)

            custom_dataset = self.CustomDataset()
            x_train = torch.Tensor(custom_dataset.X_train)
            y_train = torch.Tensor(custom_dataset.Y_train)
            num_batches = 1
            batch_size = 5
            dataset_size = num_batches * batch_size
            fake_data = {'modality1': x_train}
            fake_target = (y_train, y_train)
            tp.training_data_loader.__iter__.return_value = num_batches*[(fake_data, fake_target)]
            tp.training_data_loader.__len__.return_value = num_batches
            tp.training_data_loader.batch_size = batch_size
            tp.training_data_loader.dataset.__len__.return_value = dataset_size
            tp._num_updates = num_batches
            
            tp._optimizer_args = {"lr" : 1e-3}
            tp._optimizer = torch.optim.Adam(tp._model.parameters(), **tp._optimizer_args)
            tp._dp_controller = FakeDPController()
            return tp
        
        model = torch.nn.Linear(3, 1)
        tp_fedavg = set_training_plan(model, "fedavg", .1)
        tp_fedavg.training_routine(None, None)
        
        tp_scaffold = set_training_plan(model, "scaffold", .1)
        
        tp_scaffold.training_routine(None, None)
        
        # test that model trained with scaffold is equivalent to model trained with fedavg
        for (name, layer_fedavg), (name, layer_scaffold) in zip(tp_fedavg._model.state_dict().items(),
                                                                tp_scaffold._model.state_dict().items()):
            self.assertTrue(torch.isclose(layer_fedavg, layer_scaffold).all())

    def test_torch_nn_07_get_learning_rate(self):
        """test_torch_nn_08_get_learning_rate: test we retrieve the appropriate 
        learning rate
        """
        # first test wih basic optimizer (eg without learning rate scheduler)
        tp = TorchTrainingPlan()
        tp._model = torch.nn.Linear(2, 3)
        lr = .1
        dataset = torch.Tensor([[1, 2], [1, 1], [2, 2]])
        target = torch.Tensor([1, 2, 2])
        tp._optimizer = SGD(tp._model.parameters(), lr=lr)
        
        lr_extracted = tp.get_learning_rate()
        self.assertListEqual(lr_extracted, [lr])
        
        # last test using a pytorch scheduler
        scheduler = LambdaLR(tp._optimizer, lambda e: 2*e)
        # this pytorch scheduler increase earning rate by twice its previous value
        for e, (x,y) in enumerate(zip(dataset, target)):
            # training a simple model in pytorch fashion
            # `e` represents epoch
            out = tp._model.forward(x)
            tp._optimizer.zero_grad()
            loss = torch.mean(out) - y
            loss.backward()
            tp._optimizer.step()
            scheduler.step()
            
            # checks
            lr_extracted = tp.get_learning_rate()
            self.assertListEqual(lr_extracted, [lr * 2 * (e+1)])


class TestSendToDevice(unittest.TestCase):

    def setUp(self) -> None:
        self.patcher = patch.multiple(TorchTrainingPlan, __abstractmethods__=set())
        self.patcher.start()
        self.cuda = torch.device('cuda')
        self.cpu = torch.device('cpu')

    def tearDown(self) -> None:
        self.patcher.stop()

    @patch('torch.Tensor.to')
    def test_send_to_device_01_send_tensor_to_device(self, patch_tensor_to):
        """Test basic case of sending a tensor to cpu and gpu."""
        tp = TorchTrainingPlan()
        t = torch.Tensor([0])
        t = tp.send_to_device(t, self.cpu)
        patch_tensor_to.assert_called_once()
        t = torch.Tensor([0])
        t = tp.send_to_device(t, self.cuda)
        self.assertEqual(patch_tensor_to.call_count, 2)

    def test_send_to_device_02_nested_collections(self):
        """Test case where tensors are contained within nested collections."""
        tp = TorchTrainingPlan()
        t = torch.Tensor([0])
        ll = [t]*3
        d = {'key1': ll, 'key2': t}
        tup = (ll, d, t)
        output = tp.send_to_device(tup, torch.device('cpu'))

        self.assertIsInstance(output[0], type(tup[0]))
        for el in output[0]:
            self.assertIsInstance(el, torch.Tensor)

        self.assertIsInstance(output[1], type(tup[1]))
        for key, val in output[1].items():
            self.assertIsInstance(val, type(d[key]))
            for el in val:
                self.assertIsInstance(el, torch.Tensor)

        self.assertIsInstance(output[2], torch.Tensor)

        with patch('torch.Tensor.to') as p:
            _ = tp.send_to_device(tup, torch.device('cuda'))
            self.assertEqual(p.call_count, 8)

    def test_send_to_device_03_unsupported_parameters(self):
        """Ensure that the function correctly raises errors with wrong parameters."""
        tp = TorchTrainingPlan()
        with self.assertRaises(FedbiomedTrainingPlanError):
            tp.send_to_device("unsupported variable type", self.cpu)


class TestTorchNNTrainingRoutineDataloaderTypes(unittest.TestCase):
    """Test training routine when data loaders return different data types.

    Dataloaders in Fed-BioMed should always return a tuple (data, target). In the base case, the `data` and `target`
    are torch Tensors. However, they could also be lists, tuples or dicts. While the use is responsible for handling
    these data types correctly in the `training_step` routine, we must make sure that the training routine as a whole
    runs correctly.
    """

    @staticmethod
    def iterate_once(return_value):
        """Utility create generators that load a data sample only once."""
        yield return_value

    def setUp(self) -> None:
        self.patcher = patch.multiple(TorchTrainingPlan, __abstractmethods__=set())
        self.patcher.start()

    def tearDown(self) -> None:
        self.patcher.stop()

    @patch('torch.Tensor.backward')
    def test_torch_training_plan_training_routine_loader_types_01_tensors(self, patch_tensor_backward):
        tp = TorchTrainingPlan()
<<<<<<< HEAD
        with patch.object(tp, 'init_model', new=lambda _: MagicMock(spec=torch.nn.Module)), \
             patch.object(tp, 'init_optimizer', new=lambda _: MagicMock(spec=torch.optim.Adam)):
            tp.post_init({}, TestTorchnn.FakeTrainingArgs())
        tp._dry_run = False
        tp.training_data_loader = MagicMock(spec=DataLoader(MagicMock(spec=Dataset)), batch_size=1)
        gen_data = TestTorchNNTrainingRoutineDataloaderTypes.iterate_once(
            (torch.Tensor([0]), torch.Tensor([1])))
        tp.training_data_loader.__iter__.return_value = gen_data
        tp.training_data_loader.__len__.return_value = 1
=======
        tp._model = torch.nn.Module()
        tp._optimizer = MagicMock(spec=torch.optim.Adam)

        tp.training_data_loader = MagicMock(spec=DataLoader(MagicMock(spec=Dataset)), batch_size=2, dataset=[1, 2])
        gen_load_data_as_tuples = TestTorchNNTrainingRoutineDataloaderTypes.iterate_once(
            (torch.Tensor([0]), torch.Tensor([1])))
        tp.training_data_loader.__len__.return_value = 2
        tp.training_data_loader.__iter__.return_value = gen_load_data_as_tuples

>>>>>>> c29d4ace
        tp.training_step = MagicMock(return_value=torch.Tensor([0.]))

        class FakeDPController:
            def before_training(self, model, optimizer, loader):
                return tp._model, tp._optimizer, tp.training_data_loader
        tp._dp_controller = FakeDPController()

        tp.training_routine()
        tp.training_step.assert_called_once_with(torch.Tensor([0]), torch.Tensor([1]))
        patch_tensor_backward.assert_called_once()

    @patch('torch.Tensor.backward')
    def test_torch_training_plan_training_routine_loader_types_02_tuples(self, patch_tensor_backward):
        tp = TorchTrainingPlan()
<<<<<<< HEAD
        with patch.object(tp, 'init_model', new=lambda _: MagicMock(spec=torch.nn.Module)), \
                patch.object(tp, 'init_optimizer', new=lambda _: MagicMock(spec=torch.optim.Adam)):
            tp.post_init({}, TestTorchnn.FakeTrainingArgs())
        tp._dry_run = False
        tp.training_data_loader = MagicMock(spec=DataLoader(MagicMock(spec=Dataset)), batch_size=1)
        gen_data = TestTorchNNTrainingRoutineDataloaderTypes.iterate_once(
            ((torch.Tensor([0]), torch.Tensor([1])), torch.Tensor([2])))
        tp.training_data_loader.__iter__.return_value = gen_data
        tp.training_data_loader.__len__.return_value = 1
        tp.training_data_loader.batch_size = 1
=======
        tp._model = torch.nn.Module()
        tp._optimizer = MagicMock(spec=torch.optim.Adam)

        mock_dataset = MagicMock(spec=Dataset())
        tp.training_data_loader = MagicMock(spec=DataLoader(mock_dataset), batch_size=3)
        gen_load_data_as_tuples = TestTorchNNTrainingRoutineDataloaderTypes.iterate_once(
            ((torch.Tensor([0]), torch.Tensor([1])), torch.Tensor([2])))

        tp.training_data_loader.__len__.return_value = 3
        tp.training_data_loader.__iter__.return_value = gen_load_data_as_tuples
        tp.training_data_loader.dataset.__len__.return_value = 1
>>>>>>> c29d4ace
        tp.training_step = MagicMock(return_value=torch.Tensor([0.]))

        class FakeDPController:
            def before_training(self, model, optimizer, loader):
                return tp._model, tp._optimizer, tp.training_data_loader
        tp._dp_controller = FakeDPController()

        tp.training_routine()
        tp.training_step.assert_called_once_with((torch.Tensor([0]), torch.Tensor([1])), torch.Tensor([2]))
        patch_tensor_backward.assert_called_once()

    @patch('torch.Tensor.backward')
    def test_torch_training_plan_training_routine_loader_types_03_dicts(self, patch_tensor_backward):
        tp = TorchTrainingPlan()
<<<<<<< HEAD
        with patch.object(tp, 'init_model', new=lambda _: MagicMock(spec=torch.nn.Module)), \
             patch.object(tp, 'init_optimizer', new=lambda _: MagicMock(spec=torch.optim.Adam)):
            tp.post_init({}, TestTorchnn.FakeTrainingArgs())
        tp._dry_run = False
        tp.training_data_loader = MagicMock(spec=DataLoader(MagicMock(spec=Dataset)), batch_size=1)
        gen_data = TestTorchNNTrainingRoutineDataloaderTypes.iterate_once(
            ({'key': torch.Tensor([0])}, {'key': torch.Tensor([1])}))
        tp.training_data_loader.__iter__.return_value = gen_data
        tp.training_data_loader.__len__.return_value = 1
        tp.training_data_loader.batch_size = 1
        tp.training_step = MagicMock(return_value=torch.Tensor([0.]))
=======
        tp._model = torch.nn.Module()
        tp._optimizer = MagicMock(spec=torch.optim.Adam)
>>>>>>> c29d4ace

        # Set training data loader ---------------------------------------------------------------------------
        mock_dataset = MagicMock(spec=Dataset())
        tp.training_data_loader = MagicMock( spec=DataLoader(mock_dataset),
                                             batch_size=1,
                                             dataset=[1,2]
                                            )
        gen_load_data_as_tuples = TestTorchNNTrainingRoutineDataloaderTypes.iterate_once(
                                                ({'key': torch.Tensor([0])}, {'key': torch.Tensor([1])})
                                    )
        tp.training_data_loader.__len__.return_value = 2  # otherwise, mocked training_data_loader equals 0
        tp.training_data_loader.__iter__.return_value = gen_load_data_as_tuples
        # --------------------------------------------------------------------------------------------------
        
        tp._num_updates = 1
        class FakeDPController:
            def before_training(self, model, optimizer, loader):
                return tp._model, tp._optimizer, tp.training_data_loader
        tp._dp_controller = FakeDPController()

        tp.training_routine()
        tp.training_step.assert_called_once_with({'key': torch.Tensor([0])}, {'key': torch.Tensor([1])})
        patch_tensor_backward.assert_called_once()


if __name__ == '__main__':  # pragma: no cover
    unittest.main()<|MERGE_RESOLUTION|>--- conflicted
+++ resolved
@@ -10,10 +10,7 @@
 import torch
 import torch.nn as nn
 from torch.autograd import Variable
-<<<<<<< HEAD
 import numpy as np
-=======
->>>>>>> c29d4ace
 
 from unittest.mock import patch, MagicMock
 from torch.utils.data import DataLoader, Dataset
@@ -449,23 +446,15 @@
     def test_torch_training_plan_11_logging_progress_computation(self):
         """Test the logging facility during training
 
-<<<<<<< HEAD
         ## Test two scenarios
         ### Scenario 1
         - batch size = 5
         - total num samples = 15 (5*3 = batch_size * num_batches)
         - num_updates = 3
-=======
-        Create a DataLoader within a TrainingPlan with the following characteristics:
-        - batch size = 5
-        - total num samples = 15 (5*3 = batch_size * num_batches)
-        - therefore, 3 batches will be processed
->>>>>>> c29d4ace
 
         The expected behaviour is that the first iteration should report a progress of 5/15 (33%),
         while the second iteration should report a progress of 10/15 (66%). Last iteration should report
         15/15 (100%). Only one epoch should be completed.
-<<<<<<< HEAD
 
         ### Scenario 2
         - batch size = 3
@@ -481,8 +470,6 @@
         the third and final update should report:
             - epoch 2
             - progress of 9/9 (100%)
-=======
->>>>>>> c29d4ace
         """
 
         def conduct_logging_test(num_samples, batch_size, num_updates):
@@ -541,7 +528,6 @@
         one batch.
         """
         tp = TorchTrainingPlan()
-<<<<<<< HEAD
         tp._model = MagicMock()
         tp._set_device = MagicMock()
         tp._batch_maxnum = 0
@@ -609,121 +595,8 @@
         tp._batch_maxnum = 3
         tp.training_routine(None, None)
         self.assertEqual(tp._optimizer.step.call_count, 6)
-=======
-        tp._optimizer = MagicMock(sepc=torch.optim.SGD)
-        tp._model = torch.nn.Module()
-        tp._log_interval = 1
-        num_batches = 3
-        batch_size = 5
-        mock_dataset = MagicMock(pec=Dataset)
-        tp.training_data_loader = MagicMock(spec=DataLoader(mock_dataset), batch_size=batch_size)
-
-        mocked_loss_result = MagicMock()
-        mocked_loss_result.item.return_value = 0.
-        tp.training_step = lambda x, y: mocked_loss_result
-
-        custom_dataset = self.CustomDataset()
-        x_train = torch.Tensor(custom_dataset.X_train)
-        y_train = torch.Tensor(custom_dataset.Y_train)
-        
-        dataset_size = num_batches * batch_size
-        fake_data = {'modality1': x_train, 'modality2': x_train}
-        fake_target = (y_train, y_train)
-        tp.training_data_loader.__iter__.return_value = num_batches*[(fake_data, fake_target)]
-        tp.training_data_loader.__len__.return_value = num_batches
-        #tp.training_data_loader.dataset = MagicMock()
-        tp.training_data_loader.dataset.__len__.return_value = dataset_size
-        tp._num_updates = num_batches
-
-        tp._dp_controller = FakeDPController()
-
-        with self.assertLogs('fedbiomed', logging.DEBUG) as captured:
-            tp.training_routine()
-            training_progress_messages = [x for x in captured.output if re.search('Train Epoch: 1', x)]
-            self.assertEqual(len(training_progress_messages), num_batches)  # Double-check correct number of train iters
-            for i, logging_message in enumerate(training_progress_messages):
-                logged_num_processed_samples = int(logging_message.split('[')[1].split('/')[0])
-                logged_total_num_samples = int(logging_message.split('/')[1].split()[0])
-                logged_percent_progress = float(logging_message.split('(')[1].split('%')[0])
-                self.assertEqual(logged_num_processed_samples, min((i+1)*batch_size, dataset_size))
-                self.assertEqual(logged_total_num_samples, dataset_size)
-                self.assertEqual(logged_percent_progress, round(100*(i+1)/num_batches))
->>>>>>> c29d4ace
-
-        # TODO: do the same for `num_updates`
-        
-    def test_torchnn_05_num_updates(self):
-        """Test that num_updates parameter is respected correctly.
-e
-        In the following test, we make sure that no matter the dataset size, nor the batch size, we always perform the
-        number of updates requested by the researcher. Remember each update corresponds to one optimizer step, i.e.
-        one batch.
-        """
-        tp = TorchTrainingPlan()
-        tp._model = MagicMock()
-        tp._set_device = MagicMock()
-        tp._batch_maxnum = 0
-        tp._optimizer = MagicMock()
-        tp._optimizer.step = MagicMock()
-        tp.training_step = MagicMock(return_value=Variable(torch.Tensor([0]), requires_grad=True))
-        tp._log_interval = 1000  # essentially disable logging
-        tp._dry_run = False
-        tp._dp_controller = FakeDPController()
-
-        def setup_tp(tp, num_samples, batch_size, num_updates):
-            """Utility function to prepare the TrainingPlan test"""
-            tp._optimizer.step.reset_mock()
-            num_batches_per_epoch = num_samples // batch_size
-            tp.training_data_loader = MagicMock(spec=DataLoader(MagicMock(spec=Dataset)),
-                                                dataset=[1,2],
-                                                batch_size=batch_size)
-        
-            tp.training_data_loader.__iter__.return_value = list(itertools.repeat(
-                (MagicMock(spec=torch.Tensor), MagicMock(spec=torch.Tensor)), num_batches_per_epoch))
-            tp.training_data_loader.__len__.return_value = num_batches_per_epoch
-            tp._num_updates = num_updates
-            return tp
-
-        # Case where we do 1 single epoch with 1 batch
-        tp = setup_tp(tp, num_samples=5, batch_size=5, num_updates=1)
-        tp.training_routine(None, None)
-        self.assertEqual(tp._optimizer.step.call_count, 1)
-
-        # Case where researcher asks for less updates than would be needed to complete even the first epoch
-        tp = setup_tp(tp, num_samples=15, batch_size=5, num_updates=2)
-        tp.training_routine(None, None)
-        self.assertEqual(tp._optimizer.step.call_count, 2)
-
-        # Case where researcher asks for a num_updates that is not a multiple of the num batches per epoch
-        tp = setup_tp(tp, num_samples=15, batch_size=5, num_updates=7)
-        tp.training_routine(None, None)
-        self.assertEqual(tp._optimizer.step.call_count, 7)
-
-        # Case where researcher asks for a num_updates that is a multiple of the num batches per epoch
-        tp = setup_tp(tp, num_samples=15, batch_size=5, num_updates=9)
-        tp.training_routine(None, None)
-        self.assertEqual(tp._optimizer.step.call_count, 9)
-
-        # Case where researcher also set batch_maxnum. In this case we still respect the num_updates, therefore
-        # more epochs (each one with only batch_maxnum iterations_ will be performed)
-        tp = setup_tp(tp, num_samples=45, batch_size=5, num_updates=3)
-        tp._batch_maxnum = 1
-        tp.training_routine(None, None)
-        self.assertEqual(tp._optimizer.step.call_count, 3)
-
-        # Case where the batch_maxnum is the same as the num_updates
-        tp = setup_tp(tp, num_samples=45, batch_size=5, num_updates=3)
-        tp._batch_maxnum = 3
-        tp.training_routine(None, None)
-        self.assertEqual(tp._optimizer.step.call_count, 3)
-
-        
-        tp = setup_tp(tp, num_samples=10, batch_size=5, num_updates=6)
-        tp._batch_maxnum = 3
-        tp.training_routine(None, None)
-        self.assertEqual(tp._optimizer.step.call_count, 6)
-
-    def test_torch_nn_06_compute_corrected_loss(self):
+
+    def test_torch_training_plan_13_compute_corrected_loss(self):
         """test_torch_nn_06_compute_corrected_loss: 
         checks:
             that fedavg and scaffold are equivalent if correction states are set to 0
@@ -788,7 +661,7 @@
                                                                 tp_scaffold._model.state_dict().items()):
             self.assertTrue(torch.isclose(layer_fedavg, layer_scaffold).all())
 
-    def test_torch_nn_07_get_learning_rate(self):
+    def test_torch_training_plan_14_get_learning_rate(self):
         """test_torch_nn_08_get_learning_rate: test we retrieve the appropriate 
         learning rate
         """
@@ -899,7 +772,6 @@
     @patch('torch.Tensor.backward')
     def test_torch_training_plan_training_routine_loader_types_01_tensors(self, patch_tensor_backward):
         tp = TorchTrainingPlan()
-<<<<<<< HEAD
         with patch.object(tp, 'init_model', new=lambda _: MagicMock(spec=torch.nn.Module)), \
              patch.object(tp, 'init_optimizer', new=lambda _: MagicMock(spec=torch.optim.Adam)):
             tp.post_init({}, TestTorchnn.FakeTrainingArgs())
@@ -909,17 +781,6 @@
             (torch.Tensor([0]), torch.Tensor([1])))
         tp.training_data_loader.__iter__.return_value = gen_data
         tp.training_data_loader.__len__.return_value = 1
-=======
-        tp._model = torch.nn.Module()
-        tp._optimizer = MagicMock(spec=torch.optim.Adam)
-
-        tp.training_data_loader = MagicMock(spec=DataLoader(MagicMock(spec=Dataset)), batch_size=2, dataset=[1, 2])
-        gen_load_data_as_tuples = TestTorchNNTrainingRoutineDataloaderTypes.iterate_once(
-            (torch.Tensor([0]), torch.Tensor([1])))
-        tp.training_data_loader.__len__.return_value = 2
-        tp.training_data_loader.__iter__.return_value = gen_load_data_as_tuples
-
->>>>>>> c29d4ace
         tp.training_step = MagicMock(return_value=torch.Tensor([0.]))
 
         class FakeDPController:
@@ -934,7 +795,6 @@
     @patch('torch.Tensor.backward')
     def test_torch_training_plan_training_routine_loader_types_02_tuples(self, patch_tensor_backward):
         tp = TorchTrainingPlan()
-<<<<<<< HEAD
         with patch.object(tp, 'init_model', new=lambda _: MagicMock(spec=torch.nn.Module)), \
                 patch.object(tp, 'init_optimizer', new=lambda _: MagicMock(spec=torch.optim.Adam)):
             tp.post_init({}, TestTorchnn.FakeTrainingArgs())
@@ -945,19 +805,6 @@
         tp.training_data_loader.__iter__.return_value = gen_data
         tp.training_data_loader.__len__.return_value = 1
         tp.training_data_loader.batch_size = 1
-=======
-        tp._model = torch.nn.Module()
-        tp._optimizer = MagicMock(spec=torch.optim.Adam)
-
-        mock_dataset = MagicMock(spec=Dataset())
-        tp.training_data_loader = MagicMock(spec=DataLoader(mock_dataset), batch_size=3)
-        gen_load_data_as_tuples = TestTorchNNTrainingRoutineDataloaderTypes.iterate_once(
-            ((torch.Tensor([0]), torch.Tensor([1])), torch.Tensor([2])))
-
-        tp.training_data_loader.__len__.return_value = 3
-        tp.training_data_loader.__iter__.return_value = gen_load_data_as_tuples
-        tp.training_data_loader.dataset.__len__.return_value = 1
->>>>>>> c29d4ace
         tp.training_step = MagicMock(return_value=torch.Tensor([0.]))
 
         class FakeDPController:
@@ -972,7 +819,6 @@
     @patch('torch.Tensor.backward')
     def test_torch_training_plan_training_routine_loader_types_03_dicts(self, patch_tensor_backward):
         tp = TorchTrainingPlan()
-<<<<<<< HEAD
         with patch.object(tp, 'init_model', new=lambda _: MagicMock(spec=torch.nn.Module)), \
              patch.object(tp, 'init_optimizer', new=lambda _: MagicMock(spec=torch.optim.Adam)):
             tp.post_init({}, TestTorchnn.FakeTrainingArgs())
@@ -984,10 +830,6 @@
         tp.training_data_loader.__len__.return_value = 1
         tp.training_data_loader.batch_size = 1
         tp.training_step = MagicMock(return_value=torch.Tensor([0.]))
-=======
-        tp._model = torch.nn.Module()
-        tp._optimizer = MagicMock(spec=torch.optim.Adam)
->>>>>>> c29d4ace
 
         # Set training data loader ---------------------------------------------------------------------------
         mock_dataset = MagicMock(spec=Dataset())
