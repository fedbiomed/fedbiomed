"""Fake `BaseTrainingPlan` subclass nullifying most methods, for tests use."""

from typing import Any, Dict, Optional
from unittest import mock
import time

from fedbiomed.common.models import Model
from fedbiomed.common.training_plans import BaseTrainingPlan


# Fakes TrainingPlan (either `fedbiomed.common.torchnn`` or `fedbiomed.common.fedbiosklearn`)
class FakeModel(BaseTrainingPlan):
    """Fake `BaseTrainingPlan` subclass nullifying most methods.

    This class is designed to be used in the context of tests.
    Important notes:
      - Its wrapped `Model` is an auto-spec mock object.
      - The latter deterministically returns a list of int when queried
        for its model parameters, that have values [1, 2, 3, 4].
      - The `training_routine` method implements a 1-second sleep action.
    """
    SLEEPING_TIME = 1  # time that simulate training (in seconds)

    def __init__(self, model_args: Optional[Dict[str, Any]] = None, **kwargs):
        super().__init__()
        # For testing Job model_args
        self.model_args = model_args
        self.__type = 'DummyTrainingPlan'
        self._optimizer_args = {}
        self._model = mock.create_autospec(Model, instance=True)
        self._model.get_weights.return_value = {"coefs": [1, 2, 3, 4]}

    def post_init(
        self,
        model_args: Dict[str, Any],
        training_args: Dict[str, Any],
        aggregator_args: Optional[Dict[str, Any]] = None,
    ) -> None:
        """Fake 'post_init', that does not make use of input arguments."""
        return None

    def type(self):
        """Getter for TrainingPlan Type."""
        return self.__type

<<<<<<< HEAD
    def set_data_loaders(self, train_data_loader, test_data_loader):
        self.training_data_loader = train_data_loader
        self.testing_data_loader = test_data_loader

    def load(self, path: str, update_model: bool = True):
=======
    def load(self, path: str, to_params: bool):
>>>>>>> e5f97008
        """Fakes `load` method of TrainingPlan classes,
        used for loading model parameters. API mimickes
        TrainingPlan 's `load` method, but passed arguments
        are unused

        Args:
            path (str): originally, the path where the parameters model
<<<<<<< HEAD
            are stored. Unused in this dummy class. 
            update_model (bool): originally, whether to update the model
            parameters. Unused in this dummy class.
=======
            are stored. Unused in this dummy class.
            to_params (bool): originally, whether to return parameter into
            the model or into a dictionary. Unused in this dummy class.
>>>>>>> e5f97008
        """

    def save(self, filename: str, results: Dict[str, Any] = None):
        """
        Fakes `save` method of TrainingPlan classes, originally used for
        saving node's local model. Passed argument are unused.

        Args:
            filename (str): originally, the name of the file
            that will contain the saved parameters. Unused in this
            dummy class.
            results (Dict[str, Any]): originally, contains the
            results of the training. Unused in this method.
        """

    def save_code(self, path: str):
        """
        Fakes `save_code` method of TrainingPlan classes, originally used for
        saving codes of model calss. Passed argument are unused.

        Args:
            path (str): saving path
        """

    def set_dataset_path(self, path: str):
        """Fakes `set_dataset` method of TrainingPlan classes. Originally
        used for setting dataset path. Passed arguments are unused.

        Args:
            path (str): originally, path where the node dataset are stored.
            Unused in this method.
        """

    def training_routine(self, **kwargs):
        """Fakes `training_routine` method of TrainingPlan classes. Originally
        used for training the model. Passed arguments are unused.
        Sleeps for a certain amount of time (set by SLEEPING_TIME attibute),
        so it mimicks a training and able timing tests.
        """
        time.sleep(FakeModel.SLEEPING_TIME)

    def testing_routine(self, metric, history_monitor, before_train: bool):
<<<<<<< HEAD
        pass

    def after_training_params(self, flatten=False) -> List[int]:
        """Fakes `after_training_params` method of TrainingPlan classes.
        Originally used to get the parameters after training is performed.
        Passed arguments are unused.
        
        Returns:
            List[int]: Mimicks return of trained parameters 
            (always returns a list of integers: [1, 2, 3, 4])
        """
        return [1, 2, 3, 4]
=======
        pass
>>>>>>> e5f97008
<|MERGE_RESOLUTION|>--- conflicted
+++ resolved
@@ -43,15 +43,7 @@
         """Getter for TrainingPlan Type."""
         return self.__type
 
-<<<<<<< HEAD
-    def set_data_loaders(self, train_data_loader, test_data_loader):
-        self.training_data_loader = train_data_loader
-        self.testing_data_loader = test_data_loader
-
-    def load(self, path: str, update_model: bool = True):
-=======
     def load(self, path: str, to_params: bool):
->>>>>>> e5f97008
         """Fakes `load` method of TrainingPlan classes,
         used for loading model parameters. API mimickes
         TrainingPlan 's `load` method, but passed arguments
@@ -59,15 +51,9 @@
 
         Args:
             path (str): originally, the path where the parameters model
-<<<<<<< HEAD
-            are stored. Unused in this dummy class. 
-            update_model (bool): originally, whether to update the model
-            parameters. Unused in this dummy class.
-=======
             are stored. Unused in this dummy class.
             to_params (bool): originally, whether to return parameter into
             the model or into a dictionary. Unused in this dummy class.
->>>>>>> e5f97008
         """
 
     def save(self, filename: str, results: Dict[str, Any] = None):
@@ -110,19 +96,4 @@
         time.sleep(FakeModel.SLEEPING_TIME)
 
     def testing_routine(self, metric, history_monitor, before_train: bool):
-<<<<<<< HEAD
-        pass
-
-    def after_training_params(self, flatten=False) -> List[int]:
-        """Fakes `after_training_params` method of TrainingPlan classes.
-        Originally used to get the parameters after training is performed.
-        Passed arguments are unused.
-        
-        Returns:
-            List[int]: Mimicks return of trained parameters 
-            (always returns a list of integers: [1, 2, 3, 4])
-        """
-        return [1, 2, 3, 4]
-=======
-        pass
->>>>>>> e5f97008
+        pass