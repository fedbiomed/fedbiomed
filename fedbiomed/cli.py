# This file is originally part of Fed-BioMed
# SPDX-License-Identifier: Apache-2.0

import argparse
import importlib
import os
import sys

from fedbiomed.common.cli import CLIArgumentParser, CommonCLI
from fedbiomed.common.config import docker_special_case
from fedbiomed.common.constants import DEFAULT_NODE_NAME, DEFAULT_RESEARCHER_NAME


class UniqueStore(argparse.Action):
    """Argparse action for avoiding having several time the same optional
    argument"""

    def __call__(self, parser, namespace, values, option_string):
        if getattr(namespace, self.dest, self.default) is not self.default:
            parser.error(option_string + " appears several times.")
        setattr(namespace, self.dest, values)


class ComponentParser(CLIArgumentParser):
    """Instantiates configuration parser"""

    def initialize(self):
        """Initializes argument parser for creating configuration file."""

        self._parser = self._subparser.add_parser(
            "component",
            help="The helper for generating or updating component configuration files, see `configuration -h`"
            " for more details",
        )

        self._parser.set_defaults(func=self.default)

        # Common parser to register common arguments for create and refresh
        common_parser = argparse.ArgumentParser(add_help=False)
        common_parser.add_argument(
            "-p",
            "--path",
            action=UniqueStore,
            metavar="COMPONENT_PATH",
            type=str,
            nargs="?",
            required=False,
<<<<<<< HEAD
            help="Path to specify where Fed-BioMed component will be initialized.",
=======
            help="Path to specify where Fed-BioMed component will be intialized.",
>>>>>>> 7cb9436c
        )

        common_parser.add_argument(
            "-c",
            "--component",
            metavar="COMPONENT_TYPE[ NODE|RESEARCHER ]",
            type=str,
            nargs="?",
            required=True,
            help="Component type NODE or RESEARCHER",
        )

        common_parser.add_argument(
            "-n",
            "--name",
            type=str,
            nargs="?",
            default="Default Node Name",
            help="Name of the node (required for identification)",
        )

        # Create sub parser under `configuration` command
        component_sub_parsers = self._parser.add_subparsers()

        create = component_sub_parsers.add_parser(
            "create",
            parents=[common_parser],
            help="Creates component folder for the specified component if it does not exist. "
            "If the component folder exists, leave it unchanged",
        )

        create.add_argument(
            "-eo",
            "--exist-ok",
            action="store_true",
            help="Creates configuration only if there isn't an existing one",
        )

        create.set_defaults(func=self.create)

    def _get_component_instance(self, path: str, component: str):
        """Gets component"""
        if component.lower() == "node":
            config_node = importlib.import_module("fedbiomed.node.config")
            _component = config_node.node_component
        elif component.lower() == "researcher":
            os.environ["FBM_RESEARCHER_COMPONENT_ROOT"] = path
            config_researcher = importlib.import_module("fedbiomed.researcher.config")
            _component = config_researcher.researcher_component
        else:
            print(f"Undefined component type {component}")
            sys.exit(101)

        return _component

    def create(self, args):
        """CLI Handler for creating configuration file and assets for given component"""
        if args.component is None:
            CommonCLI.error("Error: bad command line syntax")

        if not args.path:
            if args.component.lower() == "researcher":
                component_path = os.path.join(os.getcwd(), DEFAULT_RESEARCHER_NAME)
            else:
                component_path = os.path.join(os.getcwd(), DEFAULT_NODE_NAME)
        else:
            component_path = args.path

        # Researcher specific case ----------------------------------------------------
        # This is a special case since researcher import
        if args.component.lower() == "researcher":
            if (
                DEFAULT_RESEARCHER_NAME in component_path
                and os.path.isdir(component_path)
                and not docker_special_case(component_path)
            ):
                if not args.exist_ok:
                    CommonCLI.error(
                        f"Default component is already existing. In the directory {component_path} "
                        "please remove existing one to re-initiate"
                    )
                else:
                    CommonCLI.success(
                        "Component is already existing. Using existing component."
                    )
                    return
            else:
                self._get_component_instance(component_path, args.component)
                return
        else:
            component = self._get_component_instance(component_path, args.component)
            # Overwrite force configuration file
            if component.is_component_existing(component_path):
                if not args.exist_ok:
                    CommonCLI.error(
                        f"Component is already existing in the directory `{component_path}`. To ignore "
                        "this error please execute component creation using `--exist-ok`"
                    )
                else:
                    CommonCLI.success(
                        "Component is already existing. Using existing component."
                    )
                    return

            component.initiate(alias=args.name, root=component_path)

        CommonCLI.success(f"Component has been initialized in {component_path}")


cli = CommonCLI()
cli.initialize_optional()

# Initialize configuration parser
configuration_parser = ComponentParser(cli.subparsers)
configuration_parser.initialize()

# Add node and researcher options
node_p = cli.subparsers.add_parser(
    "node", add_help=False, help="Command for managing Node component"
)
researcher_p = cli.subparsers.add_parser(
    "researcher", add_help=False, help="Command for managing Researcher component"
)


def node(args):
    """Forwards node CLI"""
    NodeCLI = importlib.import_module("fedbiomed.node.cli").NodeCLI
    cli = NodeCLI()
    cli.parse_args(args)


def researcher(args):
    """Forwards researcher CLI"""
    ResearcherCLI = importlib.import_module("fedbiomed.researcher.cli").ResearcherCLI
    cli = ResearcherCLI()
    cli.parse_args(args)


node_p.set_defaults(func=node)
researcher_p.set_defaults(func=researcher)


def run():
    """Runs the CLI"""
    # This part executes know arguments
    args, extra = cli.parser.parse_known_args()
    # Forward arguments to Node or Researcher CLI
    if hasattr(args, "func") and args.func in [node, researcher]:
        args.func(extra)
    elif hasattr(args, "func"):
        args.func(args)
    # If there is no command provided
    else:
        cli.parse_args(["--help"])


if __name__ == "__main__":
    run()<|MERGE_RESOLUTION|>--- conflicted
+++ resolved
@@ -45,11 +45,7 @@
             type=str,
             nargs="?",
             required=False,
-<<<<<<< HEAD
             help="Path to specify where Fed-BioMed component will be initialized.",
-=======
-            help="Path to specify where Fed-BioMed component will be intialized.",
->>>>>>> 7cb9436c
         )
 
         common_parser.add_argument(
