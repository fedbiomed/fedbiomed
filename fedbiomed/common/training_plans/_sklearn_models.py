# coding: utf-8

"""SKLearnTrainingPlan subclasses for models implementing `partial_fit`."""

import functools
import sys
from abc import ABCMeta
from contextlib import contextmanager
from io import StringIO
from typing import Any, Dict, Iterator, List, Optional

import numpy as np
from sklearn.linear_model import SGDClassifier, SGDRegressor

from fedbiomed.common.constants import ErrorNumbers
from fedbiomed.common.exceptions import FedbiomedTrainingPlanError
from fedbiomed.common.logger import logger
from fedbiomed.common.training_plans import SKLearnTrainingPlan


__all__ = [
    "FedPerceptron",
    "FedSGDClassifier",
    "FedSGDRegressor",
]


@contextmanager
def capture_stdout() -> Iterator[List[str]]:
    """Context manager to capture console outputs (stdout).

    Returns:
        A list, empty at first, that will be populated with the line-wise
        strings composing the captured stdout upon exiting the context.
    """
    output = []  # type: List[str]
    stdout = sys.stdout
    str_io = StringIO()
    # Capture stdout outputs into the StringIO. Return yet-empty list.
    try:
        sys.stdout = str_io
        yield output
    # Restore sys.stdout, then parse captured outputs for loss values.
    finally:
        sys.stdout = stdout
        output.extend(str_io.getvalue().splitlines())


class SKLearnTrainingPlanPartialFit(SKLearnTrainingPlan, metaclass=ABCMeta):
    """Base SKLearnTrainingPlan for models implementing `partial_fit`."""

    def __init__(self) -> None:
        super().__init__()
        if not hasattr(self._model_cls, 'partial_fit'):
            raise FedbiomedTrainingPlanError(
                f"{ErrorNumbers.FB302.value}: SKLearnTrainingPlanPartialFit"
                "requires the target scikit-learn model class to expose a"
                "`partial_fit` method."
            )

    def _training_routine(
            self,
            history_monitor: Optional['HistoryMonitor'] = None
        ) -> None:
        """Backend training routine for scikit-learn models with `partial_fit`.

        Args:
            history_monitor (HistoryMonitor, None): optional HistoryMonitor
                instance, recording the loss value during training.
        """
        num_updates, num_batches_per_epoch = self.num_parameter_updates()
        # Gather reporting parameters.
        report = False
        if (history_monitor is not None) and hasattr(self._model, "verbose"):
            report = True
            log_interval = self._training_args.get("log_interval", 10)
            loss_name = getattr(self._model, "loss", "")
            loss_name = "Loss" + (f" {loss_name}" if loss_name else "")
            record_loss = functools.partial(
                history_monitor.add_scalar,
                train=True,
                num_batches=num_updates,
                total_samples=num_updates*self.training_data_loader.batch_size()
            )
            verbose = self._model.get_params("verbose")
            self._model.set_params(verbose=1)
<<<<<<< HEAD

        for idx, batch in enumerate(self.training_data_loader, start=1):
            if idx > num_updates:
                break
            inputs, target = batch
            loss = self._train_over_batch(inputs, target, report)
            # Optionally report on the batch training loss.
            if report and (idx % log_interval == 0) and not np.isnan(loss):
                epoch = (idx-1) // num_batches_per_epoch + 1
                record_loss(
                    metric={loss_name: loss},
                    iteration=idx,
                    epoch=epoch,
                    batch_samples=len(inputs)
                )
                logger.debug(
                    f"Train Epoch: {epoch} "
                    f"Batch: {idx}/{record_loss.keywords['num_batches']}"
                    f"\tLoss: {loss:.6f}"
                )
=======
        # Iterate over epochs.
        for epoch in range(self._training_args.get("epochs", 1)):
            # Iterate over data batches.
            for idx, batch in enumerate(self.training_data_loader, start=1):
                inputs, target = batch
                loss = self._train_over_batch(inputs, target, report)
                # Optionally report on the batch training loss.
                if report and (idx % log_interval == 0) and not np.isnan(loss):
                    record_loss(
                        metric={loss_name: loss},
                        iteration=idx,
                        epoch=epoch,
                        batch_samples=len(inputs)
                    )
                    logger.debug(
                        f"Train Epoch: {epoch} "
                        f"Batch: {idx}/{record_loss.keywords['num_batches']}"
                        f"\tLoss: {loss:.6f}"
                    )

                if 0 < self._batch_maxnum <= idx:
                    logger.info(f'Reached {self._batch_maxnum} batches for this epoch, ignore remaining data')
                    break
>>>>>>> c29d4ace
        # Reset model verbosity to its initial value.
        if report:
            self._model.set_params(verbose=verbose)

    def _train_over_batch(
            self,
            inputs: np.ndarray,
            target: np.ndarray,
            report: bool
        ) -> float:
        """Perform gradient descent over a single data batch.

        This method also resets the n_iter_ attribute of the
        scikit-learn model, such that n_iter_ will always equal
        1 at the end of the execution.

        Args:
            inputs: 2D-array of batched input features.
            target: 2D-array of batched target labels.
            report: Whether to capture and parse the training
                loss printed out to the console by the scikit-learn
                model. If False, or if parsing fails, return a nan.
        """
        b_len = inputs.shape[0]
        # Gather start weights of the model and initialize zero gradients.
        param = {k: getattr(self._model, k) for k in self._param_list}
        grads = {k: np.zeros_like(v) for k, v in param.items()}
        # Iterate over the batch; accumulate sample-wise gradients (and loss).
        stdout = []  # type: List[List[str]]
        for idx in range(b_len):
            # Compute updated weights based on the sample. Capture loss prints.
            with capture_stdout() as console:
                self._model.partial_fit(inputs[idx:idx+1], target[idx])
            stdout.append(console)
            # Accumulate updated weights (weights + sum of gradients).
            # Reset the model's weights and iteration counter.
            for key in self._param_list:
                grads[key] += getattr(self._model, key)
                setattr(self._model, key, param[key])
            self._model.n_iter_ -= 1
        # Compute the batch-averaged updated weights and apply them.
        # Update the `param` values, and reset gradients to zero.
        for key in self._param_list:
            setattr(self._model, key, grads[key] / b_len)
        self._model.n_iter_ += 1
        # Optionally report the training loss over this batch.
        if report:
            try:
                return self._parse_batch_loss(stdout, inputs, target)
            except Exception as exc:
                msg = (
                    f"{ErrorNumbers.FB605.value}: error while parsing "
                    f"training losses from stdout: {exc}"
                )
                logger.error(msg)
        # Otherwise, return nan as a fill-in value.
        return float('nan')

    def _parse_batch_loss(
            self,
            stdout: List[List[str]],
            inputs: np.ndarray,
            target: np.ndarray
        ) -> float:
        """Parse logged loss values from captured stdout lines.

        Args:
            stdout: Captured stdout outputs from calling
                the model's partial fit, with one list per batched sample.
            inputs: Batched input features.
            target: Batched target labels.
        """
        values = [self._parse_sample_losses(sample) for sample in stdout]
        losses = np.array(values)
        return float(np.mean(losses))

    @staticmethod
    def _parse_sample_losses(
            stdout: List[str]
        ) -> List[float]:
        """Parse logged loss values from captured stdout lines."""
        losses = []  # type: List[float]
        for row in stdout:
            split = row.rsplit("loss: ", 1)
            if len(split) == 1:  # no "loss: " in the line
                continue
            try:
                losses.append(float(split[1]))
            except ValueError as exc:
                logger.error(f"Value error during monitoring: {exc}")
        return losses


class FedSGDRegressor(SKLearnTrainingPlanPartialFit):
    """Fed-BioMed training plan for scikit-learn SGDRegressor models."""

    _model_cls = SGDRegressor
    _model_dep = (
        "from sklearn.linear_model import SGDRegressor",
        "from fedbiomed.common.training_plans import FedSGDRegressor"
    )

    def __init__(self) -> None:
        """Initialize the sklearn SGDRegressor training plan."""
        super().__init__()
        self._is_regression = True

    def set_init_params(self) -> None:
        """Initialize the model's trainable parameters."""
        init_params = {
            'intercept_': np.array([0.]),
            'coef_': np.array([0.] * self._model_args['n_features'])
        }
        self._param_list = list(init_params.keys())
        for key, val in init_params.items():
            setattr(self._model, key, val)

    def get_learning_rate(self) -> List[float]:
        return self._model.eta0


class FedSGDClassifier(SKLearnTrainingPlanPartialFit):
    """Fed-BioMed training plan for scikit-learn SGDClassifier models."""

    _model_cls = SGDClassifier
    _model_dep = (
        "from sklearn.linear_model import SGDClassifier",
        "from fedbiomed.common.training_plans import FedSGDClassifier"
    )

    def __init__(self) -> None:
        """Initialize the sklearn SGDClassifier training plan."""
        super().__init__()
        self._is_classification = True

    def set_init_params(self) -> None:
        """Initialize the model's trainable parameters."""
        # Set up zero-valued start weights, for binary of multiclass classif.
        n_classes = self._model_args["n_classes"]
        if n_classes == 2:
            init_params = {
                "intercept_": np.zeros((1,)),
                "coef_": np.zeros((1, self._model_args["n_features"]))
            }
        else:
            init_params = {
                "intercept_": np.zeros((n_classes,)),
                "coef_": np.zeros((n_classes, self._model_args["n_features"]))
            }
        # Assign these initialization parameters and retain their names.
        self._param_list = list(init_params.keys())
        for key, val in init_params.items():
            setattr(self._model, key, val)
        # Also initialize the "classes_" slot with unique predictable labels.
        # FIXME: this assumes target values are integers in range(n_classes).
        setattr(self._model, "classes_", np.arange(n_classes))

    def get_learning_rate(self) -> List[float]:
        return self._model.eta0

    def _parse_batch_loss(
            self,
            stdout: List[List[str]],
            inputs: np.ndarray,
            target: np.ndarray
        ) -> float:
        """Parse logged loss values from captured stdout lines."""
        # Delegate binary classification case to parent class.
        if self._model_args["n_classes"] == 2:
            return super()._parse_batch_loss(stdout, inputs, target)
        # Handle multilabel classification case.
        # Compute and batch-average sample-wise label-wise losses.
        values = [self._parse_sample_losses(sample) for sample in stdout]
        losses = np.array(values).mean(axis=0)
        # Compute the support-weighted average of label-wise losses.
        # NOTE: this assumes a (n, 1)-shaped targets array.
        classes = getattr(self._model, "classes_")
        support = (target == classes).sum(axis=0)
        return float(np.average(losses, weights=support))


class FedPerceptron(FedSGDClassifier):
    """Fed-BioMed training plan for scikit-learn Perceptron models.

    This class inherits from FedSGDClassifier, and forces the wrapped
    scikit-learn SGDClassifier model to use a "perceptron" loss, that
    makes it equivalent to an actual scikit-learn Perceptron model.
    """

    _model_dep = (
        "from sklearn.linear_model import SGDClassifier",
        "from fedbiomed.common.training_plans import FedPerceptron"
    )

    def __init__(self) -> None:
        """Class constructor."""
        super().__init__()
        self._model.set_params(loss="perceptron")

    def post_init(
            self,
            model_args: Dict[str, Any],
            training_args: Dict[str, Any]
        ) -> None:
        model_args["loss"] = "perceptron"
        super().post_init(model_args, training_args)<|MERGE_RESOLUTION|>--- conflicted
+++ resolved
@@ -84,8 +84,7 @@
             )
             verbose = self._model.get_params("verbose")
             self._model.set_params(verbose=1)
-<<<<<<< HEAD
-
+        # iterate over number of updates
         for idx, batch in enumerate(self.training_data_loader, start=1):
             if idx > num_updates:
                 break
@@ -105,31 +104,6 @@
                     f"Batch: {idx}/{record_loss.keywords['num_batches']}"
                     f"\tLoss: {loss:.6f}"
                 )
-=======
-        # Iterate over epochs.
-        for epoch in range(self._training_args.get("epochs", 1)):
-            # Iterate over data batches.
-            for idx, batch in enumerate(self.training_data_loader, start=1):
-                inputs, target = batch
-                loss = self._train_over_batch(inputs, target, report)
-                # Optionally report on the batch training loss.
-                if report and (idx % log_interval == 0) and not np.isnan(loss):
-                    record_loss(
-                        metric={loss_name: loss},
-                        iteration=idx,
-                        epoch=epoch,
-                        batch_samples=len(inputs)
-                    )
-                    logger.debug(
-                        f"Train Epoch: {epoch} "
-                        f"Batch: {idx}/{record_loss.keywords['num_batches']}"
-                        f"\tLoss: {loss:.6f}"
-                    )
-
-                if 0 < self._batch_maxnum <= idx:
-                    logger.info(f'Reached {self._batch_maxnum} batches for this epoch, ignore remaining data')
-                    break
->>>>>>> c29d4ace
         # Reset model verbosity to its initial value.
         if report:
             self._model.set_params(verbose=verbose)
