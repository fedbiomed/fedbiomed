--- conflicted
+++ resolved
@@ -455,12 +455,8 @@
                 data, target = self.send_to_device(data, self._device), self.send_to_device(target, self._device)
 
                 # update accounting for number of observed samples
-<<<<<<< HEAD
-                n_samples_observed_till_now += self._infer_batch_size(data)
-=======
                 batch_size = self.__infer_batch_size(data)
                 n_samples_observed_till_now += batch_size
->>>>>>> e71f4ee0
 
                 # train this batch
                 corrected_loss, loss = self._train_over_batch(data, target)
@@ -694,31 +690,3 @@
         for current_model, init_model in zip(self._model.parameters(), self._init_params):
             norm += ((current_model - init_model) ** 2).sum()
         return norm
-<<<<<<< HEAD
-=======
-
-    @staticmethod
-    def __infer_batch_size(data: Union[dict, torch.Tensor]) -> int:
-        """Utility function to guess batch size from data.
-
-        This function is a temporary fix needed to handle the case where
-        Opacus changes the batch_size dynamically, without communicating
-        it in any way.
-
-        This will be improved by issue #422.
-
-        Args:
-            data: Batch input data for training
-
-        Returns:
-            the batch size for the input data
-        """
-        if isinstance(data, dict):
-            # case `data` is a dict (eg {'modality1': data1, 'modality2': data2}):
-            # compute length of the first modality
-            batch_size = len(list(data.values())[0])
-        else:
-            # case `data` is a Tensor
-            batch_size = len(data)
-        return batch_size
->>>>>>> e71f4ee0
