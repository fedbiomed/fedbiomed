# This file is originally part of Fed-BioMed
# SPDX-License-Identifier: Apache-2.0

"""TrainingPlan definition for the pytorch deep learning framework."""

from abc import ABC, abstractmethod
from cgitb import reset
from typing import Any, Dict, Callable, List, Optional, OrderedDict, Tuple, Union

from copy import deepcopy

import numpy as np
import torch
from torch import nn

from fedbiomed.common.constants import ErrorNumbers, TrainingPlans
from fedbiomed.common.exceptions import FedbiomedTrainingPlanError
from fedbiomed.common.logger import logger
from fedbiomed.common.metrics import MetricTypes
from fedbiomed.common.metrics import Metrics

from fedbiomed.common.privacy import DPController
from fedbiomed.common.utils import get_method_spec

from ._base_training_plan import BaseTrainingPlan


class TorchTrainingPlan(BaseTrainingPlan, ABC):
    """Implements  TrainingPlan for torch NN framework

    An abstraction over pytorch module to run pytorch models and scripts on node side. Researcher model (resp. params)
    will be:

    1. saved  on a '*.py' (resp. '*.pt') files,
    2. uploaded on a HTTP server (network layer),
    3. then Downloaded from the HTTP server on node side,
    4. finally, read and executed on node side.


    Researcher must define/override:
    - a `training_data()` function
    - a `training_step()` function

    Researcher may have to add extra dependencies/python imports, by using `add_dependencies` method.

    Attributes:
        dataset_path: The path that indicates where dataset has been stored
        pre_processes: Preprocess functions that will be applied to the
            training data at the beginning of the training routine.
        training_data_loader: Data loader used in the training routine.
        testing_data_loader: Data loader used in the validation routine.
        correction_state: an OrderedDict of {'parameter name': torch.Tensor} where the keys correspond to the names of
            the model parameters contained in self._model.named_parameters(), and the values correspond to the
            correction to be applied to that parameter.
    """

    def __init__(self):
        """ Construct training plan """

        super().__init__()

        self.__type = TrainingPlans.TorchTrainingPlan

        # Differential privacy support
        self._dp_controller = None

        self._optimizer = None
        self._model = None

        self._training_args = None
        self._model_args = None
        self._optimizer_args = None
        self._use_gpu = False

        self._fedprox_mu = None
        self._log_interval = None
        self._dry_run = False
        self._num_updates = None
        self._epochs = None
        self._batch_maxnum = None
        self.correction_state = OrderedDict()
        self.aggregator_name = None
        self._aggregator_args = None

        # TODO : add random seed init
        # self.random_seed_params = None
        # self.random_seed_shuffling_data = None

        # device to use: cpu/gpu
        # - all operations except training only use cpu
        # - researcher doesn't request to use gpu by default
        self._device_init = "cpu"
        self._device = self._device_init

        # list dependencies of the model
        self.add_dependency(["import torch",
                             "import torch.nn as nn",
                             "import torch.nn.functional as F",
                             "from fedbiomed.common.training_plans import TorchTrainingPlan",
                             "from fedbiomed.common.data import DataManager",
                             "from fedbiomed.common.constants import ProcessTypes",
                             "from torch.utils.data import DataLoader",
                             "from torchvision import datasets, transforms"
                             ])

        # Aggregated model parameters
        self._init_params: List[torch.Tensor] = None

    def post_init(
            self,
            model_args: Dict[str, Any],
            training_args: Dict[str, Any],
            aggregator_args: Optional[Dict[str, Any]] = None,
        ) -> None:
        """Process model, training and optimizer arguments.

        Args:
            model_args: Arguments defined to instantiate the wrapped model.
            training_args: Arguments that are used in training routines
                such as epoch, dry_run etc.
                Please see [`TrainingArgs`][fedbiomed.common.training_args.TrainingArgs]
            aggregator_args: Arguments managed by and shared with the
                researcher-side aggregator.

        Raises:
            FedbiomedTrainingPlanError: If the provided arguments do not
                match expectations, or if the optimizer, model and dependencies
                configuration goes wrong.
        """

        self._model_args = model_args
        self._optimizer_args = training_args.optimizer_arguments() or {}
        self._training_args = training_args.pure_training_arguments()
        self._use_gpu = self._training_args.get('use_gpu')
        self._batch_maxnum = self._training_args.get('batch_maxnum')

        self._log_interval = self._training_args.get('log_interval')
        self._epochs = self._training_args.get('epochs')
        self._num_updates = self._training_args.get('num_updates', 1)
        self._dry_run = self._training_args.get('dry_run')

        # aggregator args
        self._fedprox_mu = self._training_args.get('fedprox_mu')
        # TODO: put fedprox mu inside strategy_args
        self._aggregator_args = aggregator_args or {}

        self.set_aggregator_args(self._aggregator_args)
        #self.aggregator_name = self._aggregator_args.get('aggregator_name')
        # FIXME: we should have a AggregatorHandler that handles aggregator args

        self._dp_controller = DPController(training_args.dp_arguments() or None)

        # Add dependencies
        self._configure_dependencies()

        # Configure model and optimizer
        self._configure_model_and_optimizer()

    @abstractmethod
    def init_model(self):
        """Abstract method where model should be defined """
        pass

    @abstractmethod
    def training_step(self):
        """Abstract method, all subclasses must provide a training_step.
        """
        pass

    @abstractmethod
    def training_data(self):
        """Abstract method to return training data"""
        pass

    def model(self):
        return self._model

    def optimizer(self):
        return self._optimizer

    def model_args(self) -> Dict:
        """Retrieves model args

        Returns:
            Model arguments arguments
        """
        return self._model_args

    def get_learning_rate(self) -> List[float]:
        """Gets learning rate from value set in optimizer.

        !!! warning
            This function gathers the base learning rate applied to the model weights,
            including alterations due to any LR scheduler. However, it does not catch
            any adaptive component, e.g. due to RMSProp, Adam or such.

        Returns:
            List[float]: list of single learning rate or multiple learning rates
                (as many as the number of the layers contained in the model)
        """
        if self._optimizer is None:
            raise FedbiomedTrainingPlanError(f"{ErrorNumbers.FB605.value}: Optimizer not found, please call "
                                             f"`init_optimizer beforehand")
        learning_rates = []
        params = self._optimizer.param_groups
        for param in params:
            learning_rates.append(param['lr'])
        return learning_rates

    def update_optimizer_args(self) -> Dict:
        """
        Updates `_optimizer_args` variable. Can prove useful
        to retrieve optimizer parameters after having trained a
        model, parameters which may have changed during training (eg learning rate).

        Updated arguments:
         - learning_rate

        Returns:
            Dict: updated `_optimizer_args`
        """
        if self._optimizer_args is None:
            self._optimizer_args = {}
        self._optimizer_args['lr'] = self.get_learning_rate()
        return self._optimizer_args

    def get_model_params(self) -> OrderedDict:
        return self._model.state_dict()

    def training_args(self) -> Dict:
        """Retrieves training args

        Returns:
            Training arguments
        """
        return self._training_args

    def optimizer_args(self) -> Dict:
        """Retrieves optimizer arguments

        Returns:
            Optimizer arguments
        """
        self.update_optimizer_args()  # update `optimizer_args` (eg after training)
        return self._optimizer_args

    def initial_parameters(self) -> Dict:
        """Returns initial parameters without DP or training applied

        Returns:
            State dictionary of torch Module
        """
        return self._init_params

    def init_optimizer(self):
        """Abstract method for declaring optimizer by default """
        try:
            self._optimizer = torch.optim.Adam(self._model.parameters(), **self._optimizer_args)
        except AttributeError as e:
            raise FedbiomedTrainingPlanError(f"{ErrorNumbers.FB605.value}: Invalid argument for default "
                                             f"optimizer Adam. Error: {e}")

        return self._optimizer

    def type(self) -> TrainingPlans.TorchTrainingPlan:
        """ Gets training plan type"""
        return self.__type

    def _configure_model_and_optimizer(self):
        """Configures model and optimizers before training """

        # Message to format for unexpected argument definitions in special methods
        method_error = \
            ErrorNumbers.FB605.value + ": Special method `{method}` has more than one argument: {keys}. This method " \
                                       "can not have more than one argument/parameter (for {prefix} arguments) or " \
                                       "method can be defined without argument and `{alternative}` can be used for " \
                                       "accessing {prefix} arguments defined in the experiment."

        # Get model defined by user -----------------------------------------------------------------------------
        init_model_spec = get_method_spec(self.init_model)
        if not init_model_spec:
            self._model = self.init_model()
        elif len(init_model_spec.keys()) == 1:
            self._model = self.init_model(self._model_args)
        else:
            raise FedbiomedTrainingPlanError(method_error.format(prefix="model",
                                                                 method="init_model",
                                                                 keys=list(init_model_spec.keys()),
                                                                 alternative="self.model_args()"))

        # Validate and fix model
        self._model = self._dp_controller.validate_and_fix_model(self._model)

        # Validate model
        if not isinstance(self._model, nn.Module):
            raise FedbiomedTrainingPlanError(f"{ErrorNumbers.FB605.value}: Model should be an instance of `nn.Module`")

        # Get optimizer defined by researcher ---------------------------------------------------------------------
        init_optim_spec = get_method_spec(self.init_optimizer)
        if not init_optim_spec:
            self._optimizer = self.init_optimizer()
        elif len(init_optim_spec.keys()) == 1:
            self._optimizer = self.init_optimizer(self._optimizer_args)
        else:
            raise FedbiomedTrainingPlanError(method_error.format(prefix="optimizer",
                                                                 method="init_optimizer",
                                                                 keys=list(init_optim_spec.keys()),
                                                                 alternative="self.optimizer_args()"))

        # Validate optimizer
        if not isinstance(self._optimizer, torch.optim.Optimizer):
            raise FedbiomedTrainingPlanError(f"{ErrorNumbers.FB605.value}: Optimizer should torch base optimizer.")

    def _set_device(self, use_gpu: Union[bool, None], node_args: dict):
        """Set device (CPU, GPU) that will be used for training, based on `node_args`

        Args:
            use_gpu: researcher requests to use GPU (or not)
            node_args: command line arguments for node
        """

        # set default values for node args
        if 'gpu' not in node_args:
            node_args['gpu'] = False
        if 'gpu_num' not in node_args:
            node_args['gpu_num'] = None
        if 'gpu_only' not in node_args:
            node_args['gpu_only'] = False

        # Training uses gpu if it exists on node and
        # - either proposed by node + requested by training plan
        # - or forced by node
        cuda_available = torch.cuda.is_available()
        if use_gpu is None:
            use_gpu = self._use_gpu
        use_cuda = cuda_available and ((use_gpu and node_args['gpu']) or node_args['gpu_only'])

        if node_args['gpu_only'] and not cuda_available:
            logger.error('Node wants to force model training on GPU, but no GPU is available')
        if use_cuda and not use_gpu:
            logger.warning('Node enforces model training on GPU, though it is not requested by researcher')
        if not use_cuda and use_gpu:
            logger.warning('Node training model on CPU, though researcher requested GPU')

        # Set device for training
        self._device = "cpu"
        if use_cuda:
            if node_args['gpu_num'] is not None:
                if node_args['gpu_num'] in range(torch.cuda.device_count()):
                    self._device = "cuda:" + str(node_args['gpu_num'])
                else:
                    logger.warning(f"Bad GPU number {node_args['gpu_num']}, using default GPU")
                    self._device = "cuda"
            else:
                self._device = "cuda"

        logger.debug(f"Using device {self._device} for training "
                     f"(cuda_available={cuda_available}, gpu={node_args['gpu']}, "
                     f"gpu_only={node_args['gpu_only']}, "
                     f"use_gpu={use_gpu}, gpu_num={node_args['gpu_num']})")

    def send_to_device(self,
                       to_send: Union[torch.Tensor, list, tuple, dict],
                       device: torch.device
                       ):
        """Send inputs to correct device for training.

        Recursively traverses lists, tuples and dicts until it meets a torch Tensor, then sends the Tensor
        to the specified device.

        Args:
            to_send: the data to be sent to the device.
            device: the device to send the data to.

        Raises:
           FedbiomedTrainingPlanError: when to_send is not the correct type
        """
        if isinstance(to_send, torch.Tensor):
            return to_send.to(device)
        elif isinstance(to_send, dict):
            return {key: self.send_to_device(val, device) for key, val in to_send.items()}
        elif isinstance(to_send, tuple):
            return tuple(self.send_to_device(d, device) for d in to_send)
        elif isinstance(to_send, list):
            return [self.send_to_device(d, device) for d in to_send]
        else:
            raise FedbiomedTrainingPlanError(f'{ErrorNumbers.FB310.value} cannot send data to device. '
                                             f'Data must be a torch Tensor or a list, tuple or dict '
                                             f'ultimately containing Tensors.')

    def training_routine(self,
                         history_monitor: Any = None,
                         node_args: Union[dict, None] = None,
                         ):
        # FIXME: add betas parameters for ADAM solver + momentum for SGD
        # FIXME 2: remove parameters specific for validation specified in the
        # training routine
        """Training routine procedure.

        End-user should define;

        - a `training_data()` function defining how sampling / handling data in node's dataset is done. It should
            return a generator able to output tuple (batch_idx, (data, targets)) that is iterable for each batch.
        - a `training_step()` function defining how cost is computed. It should output loss values for backpropagation.

        Args:
            history_monitor: Monitor handler for real-time feed. Defined by the Node and can't be overwritten
            node_args: command line arguments for node. Can include:
                - `gpu (bool)`: propose use a GPU device if any is available. Default False.
                - `gpu_num (Union[int, None])`: if not None, use the specified GPU device instead of default
                    GPU device if this GPU device is available. Default None.
                - `gpu_only (bool)`: force use of a GPU device if any available, even if researcher
                    doesn't request for using a GPU. Default False.
        """

        self._model.train()  # pytorch switch for training

        # set correct type for node args
        node_args = {} if not isinstance(node_args, dict) else node_args

        self._set_device(self._use_gpu, node_args)

        # send all model to device, ensures having all the requested tensors
        self._model.to(self._device)

        # Run preprocess when everything is ready before the training
        self._preprocess()

        # Initialize training data that comes from Round class
        # TODO: Decide whether it should attached to `self`
        # self.data = data_loader

        # initial aggregated model parameters
        self._init_params = deepcopy(list(self._model.parameters()))


        # DP actions --------------------------------------------------------------------------------------------
        self._model, self._optimizer, self.training_data_loader = \
            self._dp_controller.before_training(self._model, self._optimizer, self.training_data_loader)

<<<<<<< HEAD
        num_updates, num_batches_per_epoch = self.num_parameter_updates()
        for update_idx, (data, target) in enumerate(self.training_data_loader, start=1):
            if update_idx > num_updates:
                break

            data, target = self.send_to_device(data, self._device), self.send_to_device(target, self._device)
            self._optimizer.zero_grad()

            loss = self.training_step(data, target)  # raises an exception if not provided

            # If FedProx is enabled: use regularized loss function
            if self._fedprox_mu is not None:
                loss += float(self._fedprox_mu) / 2 * self.__norm_l2()

            # Run the backward pass to compute parameters' gradients
            loss.backward()

            # If Scaffold is used: apply corrections to the gradients
            if self.aggregator_name is not None and self.aggregator_name.lower() == "scaffold":
                for name, param in self._model.named_parameters():
                    correction = self.correction_state.get(name)
                    if correction is not None:
                        param.grad.add_(correction.to(param.grad.device))

            # Have the optimizer collect, refine and apply gradients
            self._optimizer.step()

            if update_idx % self._log_interval == 0 or self._dry_run:
                epoch = (update_idx-1) // num_batches_per_epoch + 1
                logger.debug('Train Epoch: {} [{}/{} ({:.0f}%) samples]\tLoss: {:.6f}'.format(
                    epoch,
                    update_idx*self.training_data_loader.batch_size,
                    num_updates*self.training_data_loader.batch_size,
                    100 * update_idx / num_updates,
                    loss.item()))

                # Send scalar values via general/feedback topic
                if history_monitor is not None:
                    history_monitor.add_scalar(metric={'Loss': loss.item()},
                                               iteration=update_idx,
                                               epoch=epoch,
                                               train=True,
                                               num_batches=num_updates,
                                               total_samples=num_updates*self.training_data_loader.batch_size,
                                               batch_samples=self.training_data_loader.batch_size)
=======
        for epoch in range(1, num_epochs + 1):

            # (below) sampling data (with `training_data` method defined on
            # researcher's notebook)
            # training_data = self.training_data(batch_size=batch_size)
            num_samples_till_now = 0
            for batch_idx, (data, target) in enumerate(self.training_data_loader):

                # Quick exit if we are in the last epoch, and we have reached the total remainder of batches
                if self._num_updates is not None and batch_idx >= num_batches_in_last_epoch and epoch == num_epochs:
                    break

                # Plus one since batch_idx starts from 0
                batch_ = batch_idx + 1

                data, target = self.send_to_device(data, self._device), self.send_to_device(target, self._device)
                self._optimizer.zero_grad()

                loss = self.training_step(data, target)  # raises an exception if not provided

                # If FedProx is enabled: use regularized loss function
                corrected_loss = torch.clone(loss)
                if self._fedprox_mu is not None:
                    corrected_loss += float(self._fedprox_mu) / 2 * self.__norm_l2()

                # Run the backward pass to compute parameters' gradients
                corrected_loss.backward()

                # If Scaffold is used: apply corrections to the gradients
                if self.aggregator_name is not None and self.aggregator_name.lower() == "scaffold":
                    for name, param in self._model.named_parameters():
                        correction = self.correction_state.get(name)
                        if correction is not None:
                            param.grad.add_(correction.to(param.grad.device))

                # Have the optimizer collect, refine and apply gradients
                self._optimizer.step()

                if batch_  % self._log_interval == 0 or batch_ == 1 or self._dry_run:
                    batch_size = self.training_data_loader.batch_size

                    if self._num_updates is None:
                        _len_data_loader = len(self.training_data_loader.dataset)
                        _n_data_parsed = len(self.training_data_loader.dataset)
                    else:
                        _len_data_loader = self._num_updates
                        _n_data_parsed = self._num_updates * batch_size
                    num_samples_till_now = min(batch_ * batch_size, len(self.training_data_loader.dataset))
                    logger.debug('Train Epoch: {} [{}/{} ({:.0f}%)]\tLoss: {:.6f}'.format(
                        epoch,
                        num_samples_till_now,
                        _n_data_parsed,
                        100 * batch_ / _len_data_loader,
                        loss.item()))

                    # Send scalar values via general/feedback topic
                    if history_monitor is not None:
                        history_monitor.add_scalar(metric={'Loss': loss.item()},
                                                   iteration=batch_,
                                                   epoch=epoch,
                                                   train=True,
                                                   num_batches=_len_data_loader,
                                                   total_samples=_n_data_parsed,
                                                   batch_samples=len(data))

>>>>>>> ccf264b1

                if self._dry_run:
                    self._model.to(self._device_init)
                    torch.cuda.empty_cache()
                    return

        # release gpu usage as much as possible though:
        # - it should be done by deleting the object
        # - and some gpu memory remains used until process (cuda kernel ?) finishes

        self._model.to(self._device_init)
        torch.cuda.empty_cache()

    def testing_routine(
            self,
            metric: Optional[MetricTypes],
            metric_args: Dict[str, Any],
            history_monitor: Optional['HistoryMonitor'],
            before_train: bool
        ) -> None:
        """Evaluation routine, to be called once per round.

        !!! info "Note"
            If the training plan implements a `testing_step` method
            (the signature of which is func(data, target) -> metrics)
            then it will be used rather than the input metric.

        Args:
            metric: The metric used for validation.
                If None, use MetricTypes.ACCURACY.
            history_monitor: HistoryMonitor instance,
                used to record computed metrics and communicate them to
                the researcher (server).
            before_train: Whether the evaluation is being performed
                before local training occurs, of afterwards. This is merely
                reported back through `history_monitor`.
        """
        if not isinstance(self._model, torch.nn.Module):
            msg = (
                f"{ErrorNumbers.FB320.value}: model should be a torch "
                f"nn.Module, but is of type {type(self._model)}"
            )
            logger.critical(msg)
            raise FedbiomedTrainingPlanError(msg)
        try:
            self._model.eval()  # pytorch switch for model inference-mode
            with torch.no_grad():
                super().testing_routine(
                    metric, metric_args, history_monitor, before_train
                )
        finally:
            self._model.train()  # restore training behaviors

    def predict(
            self,
            data: Any,
        ) -> np.ndarray:
        """Return model predictions for a given batch of input features.

        This method is called as part of `testing_routine`, to compute
        predictions based on which evaluation metrics are computed. It
        will however be skipped if a `testing_step` method is attached
        to the training plan, than wraps together a custom routine to
        compute an output metric directly from a (data, target) batch.

        Args:
            data: Array-like (or tensor) structure containing batched
                input features.

        Returns:
            np.ndarray: Output predictions, converted to a numpy array
                (as per the `fedbiomed.common.metrics.Metrics` specs).
        """
        with torch.no_grad():
            pred = self._model(data)
        return pred.numpy()

    # provided by fedbiomed
    def save(self, filename: str, params: dict = None) -> None:
        """Save the torch training parameters from this training plan or from given `params` to a file

        Args:
            filename (str): Path to the destination file
            params (dict): Parameters to save to a file, should be structured as a torch state_dict()

        """
        if params is not None:
            return torch.save(params, filename)
        else:
            return torch.save(self._model.state_dict(), filename)

    # provided by fedbiomed
    def load(self, filename: str, to_params: bool = False) -> dict:
        """Load the torch training parameters to this training plan or to a data structure from a file

        Args:
            filename: path to the source file
            to_params: if False, load params to this pytorch object; if True load params to a data structure

        Returns:
            Contains parameters
        """
        params = torch.load(filename)
        if to_params is False:
            self._model.load_state_dict(params)
        return params

    def set_aggregator_args(self, aggregator_args: Dict[str, Any]):
        """Handles and loads aggregators arguments sent through MQTT and
        file exchanged system. If sent through file exchanged system, loads the arguments.

        Args:
            aggregator_args (Dict[str, Any]): dictionary mapping aggregator argument name with its value (eg
            'aggregator_correction' with correction states)
        """
        self.aggregator_name = aggregator_args.get('aggregator_name') or self.aggregator_name

        for arg_name, aggregator_arg in aggregator_args.items():
            if arg_name == 'aggregator_correction' and aggregator_arg.get('param_path', False):
                # FIXME: this is too specific to Scaffold. Should be redesigned, or handled
                # by an aggregator handler that contains all keys for all strategies implemented
                # in fedbiomed

                #setattr(self, arg_name, aggregator_arg)
                # here we ae loading all args that have been sent from file exchange system
                self.correction_state = torch.load(aggregator_arg.get('param_path'))

    def after_training_params(self) -> dict:
        """Retrieve parameters after training is done

        Call the user defined postprocess function:
            - if provided, the function is part of pytorch model defined by the researcher
            - and expect the model parameters as argument

        Returns:
            The state_dict of the model, or modified state_dict if preprocess is present
        """

        # Check whether postprocess method exists, and use it

        params = self._model.state_dict()
        if hasattr(self, 'postprocess'):
            logger.debug("running model.postprocess() method")
            try:
                params = self.postprocess(self._model.state_dict())  # Post process
            except Exception as e:
                raise FedbiomedTrainingPlanError(f"{ErrorNumbers.FB605.value}: Error while running post process "
                                                 f"{e}" )

        params = self._dp_controller.after_training(params)
        return params

    def __norm_l2(self) -> float:
        """Regularize L2 that is used by FedProx optimization

        Returns:
            L2 norm of model parameters (before local training)
        """
        norm = 0
        
        for current_model, init_model in zip(self._model.parameters(), self._init_params):
            norm += ((current_model - init_model) ** 2).sum()
        return norm<|MERGE_RESOLUTION|>--- conflicted
+++ resolved
@@ -433,28 +433,32 @@
         # initial aggregated model parameters
         self._init_params = deepcopy(list(self._model.parameters()))
 
-
-        # DP actions --------------------------------------------------------------------------------------------
+        # DP actions
         self._model, self._optimizer, self.training_data_loader = \
             self._dp_controller.before_training(self._model, self._optimizer, self.training_data_loader)
 
-<<<<<<< HEAD
         num_updates, num_batches_per_epoch = self.num_parameter_updates()
         for update_idx, (data, target) in enumerate(self.training_data_loader, start=1):
+            # Immediately exit if we have reached the total number of iterations
             if update_idx > num_updates:
                 break
 
+            # send data to device
             data, target = self.send_to_device(data, self._device), self.send_to_device(target, self._device)
+
+            # zero-out gradients
             self._optimizer.zero_grad()
 
+            # call researcher-defined training hook
             loss = self.training_step(data, target)  # raises an exception if not provided
 
             # If FedProx is enabled: use regularized loss function
+            corrected_loss = torch.clone(loss)
             if self._fedprox_mu is not None:
-                loss += float(self._fedprox_mu) / 2 * self.__norm_l2()
+                corrected_loss += float(self._fedprox_mu) / 2 * self.__norm_l2()
 
             # Run the backward pass to compute parameters' gradients
-            loss.backward()
+            corrected_loss.backward()
 
             # If Scaffold is used: apply corrections to the gradients
             if self.aggregator_name is not None and self.aggregator_name.lower() == "scaffold":
@@ -466,6 +470,7 @@
             # Have the optimizer collect, refine and apply gradients
             self._optimizer.step()
 
+            # Handle monitoring training loss and other metrics
             if update_idx % self._log_interval == 0 or self._dry_run:
                 epoch = (update_idx-1) // num_batches_per_epoch + 1
                 logger.debug('Train Epoch: {} [{}/{} ({:.0f}%) samples]\tLoss: {:.6f}'.format(
@@ -484,78 +489,11 @@
                                                num_batches=num_updates,
                                                total_samples=num_updates*self.training_data_loader.batch_size,
                                                batch_samples=self.training_data_loader.batch_size)
-=======
-        for epoch in range(1, num_epochs + 1):
-
-            # (below) sampling data (with `training_data` method defined on
-            # researcher's notebook)
-            # training_data = self.training_data(batch_size=batch_size)
-            num_samples_till_now = 0
-            for batch_idx, (data, target) in enumerate(self.training_data_loader):
-
-                # Quick exit if we are in the last epoch, and we have reached the total remainder of batches
-                if self._num_updates is not None and batch_idx >= num_batches_in_last_epoch and epoch == num_epochs:
-                    break
-
-                # Plus one since batch_idx starts from 0
-                batch_ = batch_idx + 1
-
-                data, target = self.send_to_device(data, self._device), self.send_to_device(target, self._device)
-                self._optimizer.zero_grad()
-
-                loss = self.training_step(data, target)  # raises an exception if not provided
-
-                # If FedProx is enabled: use regularized loss function
-                corrected_loss = torch.clone(loss)
-                if self._fedprox_mu is not None:
-                    corrected_loss += float(self._fedprox_mu) / 2 * self.__norm_l2()
-
-                # Run the backward pass to compute parameters' gradients
-                corrected_loss.backward()
-
-                # If Scaffold is used: apply corrections to the gradients
-                if self.aggregator_name is not None and self.aggregator_name.lower() == "scaffold":
-                    for name, param in self._model.named_parameters():
-                        correction = self.correction_state.get(name)
-                        if correction is not None:
-                            param.grad.add_(correction.to(param.grad.device))
-
-                # Have the optimizer collect, refine and apply gradients
-                self._optimizer.step()
-
-                if batch_  % self._log_interval == 0 or batch_ == 1 or self._dry_run:
-                    batch_size = self.training_data_loader.batch_size
-
-                    if self._num_updates is None:
-                        _len_data_loader = len(self.training_data_loader.dataset)
-                        _n_data_parsed = len(self.training_data_loader.dataset)
-                    else:
-                        _len_data_loader = self._num_updates
-                        _n_data_parsed = self._num_updates * batch_size
-                    num_samples_till_now = min(batch_ * batch_size, len(self.training_data_loader.dataset))
-                    logger.debug('Train Epoch: {} [{}/{} ({:.0f}%)]\tLoss: {:.6f}'.format(
-                        epoch,
-                        num_samples_till_now,
-                        _n_data_parsed,
-                        100 * batch_ / _len_data_loader,
-                        loss.item()))
-
-                    # Send scalar values via general/feedback topic
-                    if history_monitor is not None:
-                        history_monitor.add_scalar(metric={'Loss': loss.item()},
-                                                   iteration=batch_,
-                                                   epoch=epoch,
-                                                   train=True,
-                                                   num_batches=_len_data_loader,
-                                                   total_samples=_n_data_parsed,
-                                                   batch_samples=len(data))
-
->>>>>>> ccf264b1
-
-                if self._dry_run:
-                    self._model.to(self._device_init)
-                    torch.cuda.empty_cache()
-                    return
+
+            if self._dry_run:
+                self._model.to(self._device_init)
+                torch.cuda.empty_cache()
+                return
 
         # release gpu usage as much as possible though:
         # - it should be done by deleting the object
