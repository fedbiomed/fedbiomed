--- conflicted
+++ resolved
@@ -6,17 +6,14 @@
 from abc import ABCMeta, abstractmethod
 from typing import Any, Dict, List, Tuple, Optional, OrderedDict, Union, Iterator
 
-<<<<<<< HEAD
 
 from fedbiomed.common.models import TorchModel
 from fedbiomed.common.optimizers.generic_optimizers import BaseOptimizer, OptimizerBuilder
 from fedbiomed.common.optimizers.optimizer import Optimizer as FedOptimizer
 from fedbiomed.common.training_args import TrainingArgs
-=======
 import torch
 from torch import nn
 
->>>>>>> f4cc87f5
 from fedbiomed.common.constants import ErrorNumbers, TrainingPlans
 from fedbiomed.common.exceptions import FedbiomedTrainingPlanError
 from fedbiomed.common.logger import logger
@@ -28,11 +25,6 @@
 from fedbiomed.common.training_plans._base_training_plan import BaseTrainingPlan
 from fedbiomed.common.utils import get_method_spec
 
-
-import torch
-from torch import nn
-from declearn.optimizer import Optimizer as DeclearnOptimizer
-import numpy as np
 
 
 ModelInputType = Union[torch.Tensor, Dict, List, Tuple]
@@ -176,18 +168,12 @@
     def training_data(self):
         """Abstract method to return training data"""
 
-<<<<<<< HEAD
     def model(self) -> Optional[torch.nn.Module]:
         if self._model is not None:
 
             return self._model.model
         else:
             return self._model
-=======
-    def model(self) -> torch.nn.Module:
-        """Return the torch model wrapped by this instance."""
-        return self._model.model
->>>>>>> f4cc87f5
 
     def optimizer(self):
         return self._optimizer
@@ -462,14 +448,8 @@
         # self._init_params = deepcopy(list(self.model().parameters()))
 
         # DP actions
-<<<<<<< HEAD
         self._optimizer, self.training_data_loader = \
             self._dp_controller.before_training(optimizer= self._optimizer, loader=self.training_data_loader)
-=======
-        self._model.model, self._optimizer, self.training_data_loader = self._dp_controller.before_training(
-            self.model(), self._optimizer, self.training_data_loader
-        )
->>>>>>> f4cc87f5
 
         # set number of training loop iterations
         iterations_accountant = MiniBatchTrainingIterationsAccountant(self)
@@ -633,44 +613,7 @@
                     metric, metric_args, history_monitor, before_train
                 )
         finally:
-<<<<<<< HEAD
-            self._model.model.train()  # restore training behaviors
-
-    # provided by fedbiomed
-    def save(self, filename: str, params: dict = None) -> None:
-        """Save the torch training parameters from this training plan or from given `params` to a file
-
-        Args:
-            filename (str): Path to the destination file
-            params (dict): Parameters to save to a file, should be structured as a torch state_dict()
-
-        """
-        if params is not None:
-            return torch.save(params, filename)
-        else:
-            if self._optimizer is not None:
-                return self._model.save(filename)
-            else:
-                raise FedbiomedTrainingPlanError("No model to be saved found, have you called `post_init` beforehand?")
-
-    # provided by fedbiomed
-    def load(self, filename: str, to_params: bool = False) -> dict:
-        """Load the torch training parameters to this training plan or to a data structure from a file
-
-        Args:
-            filename: path to the source file
-            to_params: if False, load params to this pytorch object; if True load params to a data structure
-
-        Returns:
-            Contains parameters
-        """
-        params = torch.load(filename)
-        if to_params is False:
-            self._model.load(filename)
-        return params
-=======
             self.model().train()  # restore training behaviors
->>>>>>> f4cc87f5
 
     def set_aggregator_args(self, aggregator_args: Dict[str, Any]):
         """Handles and loads aggregators arguments sent through MQTT and
@@ -707,33 +650,19 @@
         Returns:
             The trained parameters to aggregate.
         """
-<<<<<<< HEAD
 
         # Check whether postprocess method exists, and use it
 
-        params = self._model.model.state_dict()
+        params = super().after_training_params()
         if hasattr(self, 'postprocess'):
             logger.debug("running model.postprocess() method")
             try:
                 params = self.postprocess(self._model.model.state_dict())  # Post process
             except Exception as e:
-                raise FedbiomedTrainingPlanError(f"{ErrorNumbers.FB605.value}: Error while running post process "
+                raise FedbiomedTrainingPlanError(f"{ErrorNumbers.FB605.value}: Error while running post-process "
                                                  f"{e}") from e
 
-=======
-        params = super().after_training_params()
-        # Check whether postprocess method exists, and use it.
-        if hasattr(self, 'postprocess'):
-            logger.debug("running model.postprocess() method")
-            try:
-                params = self.postprocess(params)
-            except Exception as exc:
-                raise FedbiomedTrainingPlanError(
-                    f"{ErrorNumbers.FB605.value}: Error while running post-"
-                    f"process: {exc}"
-                ) from exc
         # Run (optional) DP controller adjustments as well.
->>>>>>> f4cc87f5
         params = self._dp_controller.after_training(params)
         return params
 
