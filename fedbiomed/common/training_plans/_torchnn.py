--- conflicted
+++ resolved
@@ -73,14 +73,11 @@
         self._log_interval = None
         self._dry_run = False
         self._num_updates = None
-<<<<<<< HEAD
         self._epochs = None
         self._batch_maxnum = None
-=======
-
         self.correction_state = OrderedDict()
         self.aggregator_name = None
->>>>>>> c29d4ace
+        self._aggregator_args = None
 
         # TODO : add random seed init
         # self.random_seed_params = None
@@ -132,15 +129,6 @@
         self._optimizer_args = training_args.optimizer_arguments() or {}
         self._training_args = training_args.pure_training_arguments()
         self._use_gpu = self._training_args.get('use_gpu')
-<<<<<<< HEAD
-        self._fedprox_mu = self._training_args.get('fedprox_mu')
-        self._log_interval = self._training_args.get('log_interval')
-        self._dry_run = self._training_args.get('dry_run')
-
-        self._num_updates = self._training_args.get('num_updates')
-        self._epochs = self._training_args.get('epochs')
-        self._batch_maxnum = self._training_args.get('batch_maxnum')
-=======
         self._batch_maxnum = self._training_args.get('batch_maxnum')
 
         self._log_interval = self._training_args.get('log_interval')
@@ -156,7 +144,6 @@
         self.set_aggregator_args(self._aggregator_args)
         #self.aggregator_name = self._aggregator_args.get('aggregator_name')
         # FIXME: we should have a AggregatorHandler that handles aggregator args
->>>>>>> c29d4ace
 
         self._dp_controller = DPController(training_args.dp_arguments() or None)
 
@@ -446,40 +433,10 @@
         # initial aggregated model parameters
         self._init_params = deepcopy(self._model.state_dict())
 
-        if self._num_updates is not None:
-            # compute num epochs and batches from num_updates
-            # We *always* perform one more epoch than what would be needed, to account for the remainder num_updates
-            # requested by the researcher. However, in the case where the num_updates divides the num_batches_per_epoch,
-            # the last epoch will have 0 iterations.
-
-            if self._batch_maxnum <= 0:
-                num_batches_per_epoch = len(self.training_data_loader)
-                num_epochs = self._num_updates // num_batches_per_epoch #+ 1
-            else:
-                # FIXME: we decided that batch_maxnum is the maximum number of batch an epoch can have
-                # so if num_updates > batch_maxnum, more epochs are performed till the number of updates
-                # reaches num_updates
-                num_batches_per_epoch = min(self._batch_maxnum, len(self.training_data_loader))
-                self._num_updates_set = self._num_updates
-                self._num_updates = min(self._num_updates, self._batch_maxnum)
-                num_epochs = max(self._num_updates, self._num_updates_set) // num_batches_per_epoch
-
-            if self._num_updates % num_batches_per_epoch:
-                # increment self._num_updates // num_batches_per_epoch
-                num_epochs += 1
-            if self._batch_maxnum <= 0:
-                num_batches_in_last_epoch = self._num_updates - num_batches_per_epoch * (num_epochs - 1)
-            else:
-                num_batches_in_last_epoch = self._num_updates_set - num_batches_per_epoch * (num_epochs - 1)
-
-        else:
-            num_epochs = self._epochs
-            num_batches_in_last_epoch = None
         # DP actions --------------------------------------------------------------------------------------------
         self._model, self._optimizer, self.training_data_loader = \
             self._dp_controller.before_training(self._model, self._optimizer, self.training_data_loader)
 
-<<<<<<< HEAD
         num_updates, num_batches_per_epoch = self.num_parameter_updates()
         for update_idx, (data, target) in enumerate(self.training_data_loader, start=1):
             if update_idx > num_updates:
@@ -488,13 +445,23 @@
             data, target = self.send_to_device(data, self._device), self.send_to_device(target, self._device)
             self._optimizer.zero_grad()
 
-            res = self.training_step(data, target)  # raises an exception if not provided
+            loss = self.training_step(data, target)  # raises an exception if not provided
 
             # If FedProx is enabled: use regularized loss function
             if self._fedprox_mu is not None:
-                res += float(self._fedprox_mu) / 2 * self.__norm_l2()
-
-            res.backward()
+                loss += float(self._fedprox_mu) / 2 * self.__norm_l2()
+
+            # Run the backward pass to compute parameters' gradients
+            loss.backward()
+
+            # If Scaffold is used: apply corrections to the gradients
+            if self.aggregator_name is not None and self.aggregator_name.lower() == "scaffold":
+                for name, param in self._model.named_parameters():
+                    correction = self.correction_state.get(name)
+                    if correction is not None:
+                        param.grad.add_(correction.to(param.grad.device))
+
+            # Have the optimizer collect, refine and apply gradients
             self._optimizer.step()
 
             if update_idx % self._log_interval == 0 or self._dry_run:
@@ -504,98 +471,22 @@
                     update_idx*self.training_data_loader.batch_size,
                     num_updates*self.training_data_loader.batch_size,
                     100 * update_idx / num_updates,
-                    res.item()))
+                    loss.item()))
 
                 # Send scalar values via general/feedback topic
                 if history_monitor is not None:
-                    history_monitor.add_scalar(metric={'Loss': res.item()},
+                    history_monitor.add_scalar(metric={'Loss': loss.item()},
                                                iteration=update_idx,
                                                epoch=epoch,
                                                train=True,
                                                num_batches=num_updates,
                                                total_samples=num_updates*self.training_data_loader.batch_size,
                                                batch_samples=self.training_data_loader.batch_size)
-=======
-        for epoch in range(1, num_epochs + 1):
-
-            # (below) sampling data (with `training_data` method defined on
-            # researcher's notebook)
-            # training_data = self.training_data(batch_size=batch_size)
-            num_samples_till_now = 0
-            for batch_idx, (data, target) in enumerate(self.training_data_loader):
-
-                # Quick exit if we are in the last epoch, and we have reached the total remainder of batches
-                if self._num_updates is not None and batch_idx >= num_batches_in_last_epoch and epoch == num_epochs:
-                    break
-
-                # Plus one since batch_idx starts from 0
-                batch_ = batch_idx + 1
-
-                data, target = self.send_to_device(data, self._device), self.send_to_device(target, self._device)
-                self._optimizer.zero_grad()
-
-                loss = self.training_step(data, target)  # raises an exception if not provided
-
-                # If FedProx is enabled: use regularized loss function
-                if self._fedprox_mu is not None:
-                    loss += float(self._fedprox_mu) / 2 * self.__norm_l2()
-
-                # Run the backward pass to compute parameters' gradients
-                loss.backward()
-
-                # If Scaffold is used: apply corrections to the gradients
-                if self.aggregator_name is not None and self.aggregator_name.lower() == "scaffold":
-                    for name, param in self._model.named_parameters():
-                        correction = self.correction_state.get(name)
-                        if correction is not None:
-                            param.grad.add_(correction.to(param.grad.device))
-
-                # Have the optimizer collect, refine and apply gradients
-                self._optimizer.step()
-
-                if batch_  % self._log_interval == 0 or batch_ == 1 or self._dry_run:
-                    batch_size = self.training_data_loader.batch_size
-
-                    if self._num_updates is None:
-                        _len_data_loader = len(self.training_data_loader.dataset)
-                        _n_data_parsed = len(self.training_data_loader.dataset)
-                    else:
-                        _len_data_loader = self._num_updates
-                        _n_data_parsed = self._num_updates * batch_size
-                    num_samples_till_now = min(batch_ * batch_size, len(self.training_data_loader.dataset))
-                    logger.debug('Train Epoch: {} [{}/{} ({:.0f}%)]\tLoss: {:.6f}'.format(
-                        epoch,
-                        num_samples_till_now,
-                        _n_data_parsed,
-                        100 * batch_ / _len_data_loader,
-                        loss.item()))
-
-                    # Send scalar values via general/feedback topic
-                    if history_monitor is not None:
-                        history_monitor.add_scalar(metric={'Loss': loss.item()},
-                                                   iteration=batch_,
-                                                   epoch=epoch,
-                                                   train=True,
-                                                   num_batches=_len_data_loader,
-                                                   total_samples=_n_data_parsed,
-                                                   batch_samples=len(data))
-
->>>>>>> c29d4ace
 
                 if self._dry_run:
                     self._model.to(self._device_init)
                     torch.cuda.empty_cache()
                     return
-<<<<<<< HEAD
-=======
-
-                # do not take into account more than batch_maxnum
-                # batches from the dataset
-                if (self._batch_maxnum > 0) and (batch_ >= self._batch_maxnum):
-                    # print('Reached {} batches for this epoch, ignore remaining data'.format(batch_maxnum))
-                    logger.info('Reached {} batches for this epoch, ignore remaining data'.format(self._batch_maxnum))
-                    break
->>>>>>> c29d4ace
 
         # release gpu usage as much as possible though:
         # - it should be done by deleting the object
