--- conflicted
+++ resolved
@@ -1,8 +1,6 @@
-'''
-TrainingPlan definition for torchnn ML framework
-'''
-
-from abc import ABC
+"""TrainingPlan definition for the pytorch deep learning framework."""
+
+from abc import ABC, abstractmethod
 from typing import Any, Callable, Dict, List, Optional, Tuple, Union
 from copy import deepcopy
 
@@ -12,16 +10,10 @@
 from fedbiomed.common.constants import ErrorNumbers, TrainingPlans
 from fedbiomed.common.exceptions import FedbiomedTrainingPlanError
 from fedbiomed.common.logger import logger
-<<<<<<< HEAD
 from fedbiomed.common.metrics import Metrics, MetricTypes
+from fedbiomed.common.privacy import DPController
 from fedbiomed.common.utils import get_method_spec
 
-=======
-from fedbiomed.common.metrics import MetricTypes
-from fedbiomed.common.metrics import Metrics
-from fedbiomed.common.privacy import DPController
-from fedbiomed.common.training_args import TrainingArgs
->>>>>>> 4e59fb2a
 from ._base_training_plan import BaseTrainingPlan
 
 
@@ -92,18 +84,12 @@
         # Aggregated model parameters
         self._init_params = None
 
-<<<<<<< HEAD
     def post_init(
             self,
             model_args: Dict[str, Any],
-            training_args: Dict[str, Any],
-            optimizer_args: Optional[Dict[str, Any]] = None
+            training_args: Dict[str, Any]
         ) -> None:
         """Set arguments for the model, training and the optimizer.
-=======
-    def post_init(self, model_args: Dict, training_args: TrainingArgs) -> None:
-        """ Sets arguments for training, model and optimizer
->>>>>>> 4e59fb2a
 
         Args:
             model_args: Arguments defined by researcher to instantiate model/torch module
@@ -378,9 +364,6 @@
         node_args = {} if not isinstance(node_args, dict) else node_args
 
         self._set_device(self._use_gpu, node_args)
-
-        # Run preprocess when everything is ready before the training
-        self.__preprocess()
 
         # send all model to device, ensures having all the requested tensors
         self._model.to(self._device)
