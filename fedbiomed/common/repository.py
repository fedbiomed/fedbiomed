--- conflicted
+++ resolved
@@ -24,11 +24,6 @@
         """
         download a file from a HTTP file repository
         """
-<<<<<<< HEAD
-        wait_time = random.randint(1,5)
-        time.sleep(wait_time)   # why?
-=======
->>>>>>> 73392a7a
         res = requests.get(url)
         filepath = os.path.join(self.tmp_dir, filename)
         open(filepath, 'wb').write(res.content)
