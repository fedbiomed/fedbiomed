# This file is originally part of Fed-BioMed
# SPDX-License-Identifier: Apache-2.0

"""Optimizer class wrapping the declearn-issued Optimizer."""

from typing import Any, Dict, Optional, Sequence, Tuple, Union

from declearn.model.api import Vector
from declearn.optimizer import Optimizer as DeclearnOptimizer
from declearn.optimizer.modules import OptiModule
from declearn.optimizer.regularizers import Regularizer
from typing_extensions import Self

from fedbiomed.common.constants import ErrorNumbers
from fedbiomed.common.exceptions import FedbiomedOptimizerError


class Optimizer:
    """Optimizer class, interfacing the declearn one to provide with a modular SGD-core algorithm."""

    def __init__(
        self,
        lr: float,
        decay: float = 0.0,
        modules: Optional[Sequence[Union[OptiModule, str, Tuple[str, Dict[str, Any]]]]] = None,
        regularizers: Optional[Sequence[Union[Regularizer, str, Tuple[str, Dict[str, Any]]]]] = None,
    ) -> None:
        """Instantiate the declearn-issued gradient-descent optimizer.

        Args:
            lr: Base learning rate (i.e. step size) applied to gradients-based
                updates upon applying them to a model's weights.
            decay: Optional weight decay parameter, used to parameterize a
                decoupled weight decay regularization term (see [1]) added to
                the updates right before the learning rate is applied and model
                weights are effectively updated.
            modules: Optional list of plug-in modules implementing gradients'
                alteration into model weights' udpates. Modules will be applied
                to gradients following this list's ordering.
                See `declearn.optimizer.modules.OptiModule` for details.
                See Notes section below for details on the "specs" format.
            regularizers: Optional list of plug-in loss regularizers.
                Regularizers will be applied to gradients following this list's
                order, prior to any other alteration (see `modules` above).
                See `declearn.optimizer.regularizers.Regularizer` for details.
                See Notes section below for details on the "specs" format.

        !!! info "Note"
            `Regularizer` and `OptiModule` to be used by this optimizer,
            specified using the `regularizers` and `modules` parameters,
            may be passed as ready-for-use instances, or be instantiated
            from specs, consisting either of a single string (the `name`
            attribute of the class to build) or a tuple grouping this
            name and a config dict (to specify some hyper-parameters).

        !!! info "References"
            [1] Loshchilov & Hutter, 2019.
                Decoupled Weight Decay Regularization.
                https://arxiv.org/abs/1711.05101
        """
        try:
            self._optimizer = DeclearnOptimizer(
                lrate=lr,
                w_decay=decay,
                modules=modules,
                regularizers=regularizers,
            )
        except (KeyError, TypeError) as exc:
            raise FedbiomedOptimizerError(
                f"{ErrorNumbers.FB621.value}: declearn Optimizer instantiation"
                " raised the following exception: {exc}"
            ) from exc

    def init_round(self) -> None:
        """Trigger start-of-training-round behavior of wrapped regularizers."""
        try:
            self._optimizer.start_round()
        except Exception as exc:
            raise FedbiomedOptimizerError(
                f"{ErrorNumbers.FB620.value}: error in 'init_round': {exc}"
            ) from exc

    def step(self, grads: Vector, weights: Vector) -> Vector:
        """Run an optimization step to compute and return model weight updates.

        Use the pre-assigned `weights` and `grads` (set using the `set_weights`
        and `set_grads` methods) to compute weight updates, using the pipeline
        defined by this instance.

        Args:
            grads: Raw gradients based on which to compute weights updates,
                wrapped into a declearn Vector structure.
            weights: Current values of the weights with respect to which the
                gradients were computed, wrapped into a declearn Vector with
                the same concrete type as `grads`.

        Returns:
            Updates to be applied to the model weights, computed by:
                - running wrapped gradients and weights through the regularizer
                  plug-ins (that add loss-regularization terms' derivatives);
                - running resulting gradients through the optimodule plug-ins
                  (that perform any defined gradient-alteration operation);
                - adding a decoupled weight-decay term, if one is to be used;
                - scaling the updates by the base learning rate.
                The results are wrapped into a declearn Vector structure, the
                concrete type of which is same as input `grads` and `weights`.
        """
        try:
            # This code mostly replicates that of `declearn.optimizer.Optimizer.compute_updates_from_gradients`.
            # Add loss-regularization terms' derivatives to the raw gradients.
            for reg in self._optimizer.regularizers:
                grads = reg.run(grads, weights)
            # Iteratively refine updates by running them through the optimodules.
            for mod in self._optimizer.modules:
                grads = mod.run(grads)
            # Apply the base learning rate.
            updates = - self._optimizer.lrate * grads
            # Optionally add the decoupled weight decay term.
            if self._optimizer.w_decay:
                updates -= self._optimizer.w_decay * weights
            # Return the model updates.
            return updates
        except Exception as exc:
            raise FedbiomedOptimizerError(
                f"{ErrorNumbers.FB620.value}: error in 'step': {exc}"
            ) from exc

    def get_aux(self) -> Dict[str, Dict[str, Any]]:
        """Return auxiliary variables that need to be shared between the nodes and the researcher.

        Returns:
            Aux-var dict that associates `module.collect_aux_var()` values to
                `module.name` keys for each and every module plugged in this
                Optimizer that has some auxiliary variables to share.
        """
        try:
            return self._optimizer.collect_aux_var()
        except Exception as exc:
            raise FedbiomedOptimizerError(
                f"{ErrorNumbers.FB620.value}: error in 'get_aux': {exc}"
            ) from exc

    def set_aux(self, aux: Dict[str, Dict[str, Any]]) -> None:
        """Update plug-in modules based on received shared auxiliary variables.

        Args:
            aux: Auxiliary variables received from the counterpart optimizer
                (on the other side of the node-researcher frontier), that are
                to be a `{module.name: module.collect_aux_var()}` *or* a
                `{module.name: {node: module.collect_aux_var()}}` dict
                (depending on which side this optimizer is on).

        Raises:
            FedbiomedOptimizerError: If a key from `aux_var` does not match the
                name of any module plugged in this optimizer (i.e. if received
                variables cannot be mapped to a destinatory module).
        """
        try:
            self._optimizer.process_aux_var(aux)
        except Exception as exc:
            raise FedbiomedOptimizerError(
<<<<<<< HEAD
                f"{ErrorNumbers.FB621.value}: `Optimizer.set_aux`: {exc}"
=======
                f"{ErrorNumbers.FB620.value}: error in 'set_aux': {exc}"
>>>>>>> 28df75e5
            ) from exc

    def get_state(self) -> Dict[str, Any]:
        """Return the configuration and current states of this Optimizer.

        This method is to be used for creating breakpoints.

        Returns:
            State-and-config dict that may be saved as part of a breakpoint
                file, and used to re-create this Optimizer using the
                `Optimizer.load_state` classmethod constructor.
        """
        try:
            config = self._optimizer.get_config()
            states = self._optimizer.get_state()
            return {"config": config, "states": states}
        except Exception as exc:
            raise FedbiomedOptimizerError(
                f"{ErrorNumbers.FB620.value}: error in 'get_state': {exc}"
            ) from exc

    @classmethod
    def load_state(cls, state: Dict[str, Any]) -> Self:
        """Instantiate an Optimizer from its breakpoint state dict.

        Args:
            state: state-and-config dict created using the `get_state` method.

        Returns:
            Optimizer instance re-created from the `state` dict.

        Raises:
            FedbiomedOptimizerError: If the input `state` dict has improper keys
                or fails to set up a declearn Optimizer and set back its state.
        """
        try:
            optim = DeclearnOptimizer.from_config(state["config"])
            optim.set_state(state["states"])
        except Exception as exc:
            raise FedbiomedOptimizerError(
                f"{ErrorNumbers.FB621.value}: `Optimizer.load_state`: {exc}"
            ) from exc
        return cls(
            lr=optim.lrate,
            decay=optim.w_decay,
            modules=optim.modules,
            regularizers=optim.regularizers,
        )<|MERGE_RESOLUTION|>--- conflicted
+++ resolved
@@ -159,11 +159,7 @@
             self._optimizer.process_aux_var(aux)
         except Exception as exc:
             raise FedbiomedOptimizerError(
-<<<<<<< HEAD
                 f"{ErrorNumbers.FB621.value}: `Optimizer.set_aux`: {exc}"
-=======
-                f"{ErrorNumbers.FB620.value}: error in 'set_aux': {exc}"
->>>>>>> 28df75e5
             ) from exc
 
     def get_state(self) -> Dict[str, Any]:
