--- conflicted
+++ resolved
@@ -149,10 +149,6 @@
         Returns:
             Contains training argument for training routine
         """
-<<<<<<< HEAD
-        keys = ["batch_maxnum", "fedprox_mu", "log_interval", "dry_run", "epochs", "use_gpu", "num_updates"]
-=======
-
         keys = ["batch_maxnum",
                 "fedprox_mu",
                 "log_interval",
@@ -161,7 +157,6 @@
                 "use_gpu",
                 "num_updates",
                 "batch_size"]
->>>>>>> b6c3a4a4
         return self._extract_args(keys)
 
     def dp_arguments(self):
