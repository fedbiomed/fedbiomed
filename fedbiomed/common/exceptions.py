--- conflicted
+++ resolved
@@ -36,7 +36,6 @@
     pass
 
 
-<<<<<<< HEAD
 class FedbiomedMessagingError(FedbiomedError):
     """
     Exception specific to the Messaging (communication) class
@@ -45,8 +44,6 @@
     pass
 
 
-=======
->>>>>>> a398f80e
 class FedbiomedStrategyError(FedbiomedError):
     """
     Exception specific to the Strategy class and subclasses
