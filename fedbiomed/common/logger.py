--- conflicted
+++ resolved
@@ -132,23 +132,12 @@
             except Exception:
                 logging.error("Not able to send log message to remote party")
 
-<<<<<<< HEAD
-=======
-        except Exception:  # pragma: no cover
-            # obviously cannot call logger here... (infinite loop)  cannot also send the message to the researcher
-            # (which was the purpose of the try block which failed)
-            print(record.__dict__["asctime"],
-                  record.__dict__["name"],
-                  "CRITICAL - cannot send log message")
-            _msg = ErrorNumbers.FB602.value + ": Cannot send log message"
-            raise FedbiomedLoggerError(_msg)
->>>>>>> 4a328066
 
 
 class FedLogger(metaclass=SingletonMeta):
     """Base class for the logger. 
     
-    t uses python logging module by composition (only log() method is overwritten)
+    It uses python logging module by composition (only log() method is overwritten)
 
     All methods from the logging module can be accessed through the _logger member of the class if necessary
     (instead of overloading all the methods) (ex:  logger._logger.getEffectiveLevel() )
