"""Fed-BioMed constants/enums"""

from enum import Enum


class _BaseEnum(Enum):
    """
    Parent class to pass default methods to enumeration classes
    """

    @classmethod
    def list(cls):
        return list(map(lambda c: c.value, cls))


class ComponentType(_BaseEnum):
    """Enumeration class, used to characterize the type of component of the fedbiomed architecture

    Attributes:
        RESEARCHER: Researcher component
        NODE: Node component
    """

    RESEARCHER: int = 1
    NODE: int = 2


class HashingAlgorithms(_BaseEnum):
    """Enumeration class, used to characterize the hashing algorithms"""

    SHA256 = 'SHA256'
    SHA384 = 'SHA384'
    SHA512 = 'SHA512'
    SHA3_256 = 'SHA3_256'
    SHA3_384 = 'SHA3_384'
    SHA3_512 = 'SHA3_512'
    BLAKE2B = 'BLAKE2B'
    BLAKE2S = 'BLAKE2S'


class TrainingPlanStatus(_BaseEnum):
    """Constant values for training plan type that will be saved into db

    Attributes:
        REQUESTED: means training plan submitted in-application by the researcher
        REGISTERED: means training plan added by a hospital/node
        DEFAULT: means training plan is default training plan provided by Fed-BioMed
    """
    REQUESTED = 'requested'
    REGISTERED = 'registered'
    DEFAULT = 'default'


class TrainingPlanApprovalStatus(_BaseEnum):
    """Enumeration class for training plan approval status of a training plan on a node when training plan approval
    is active.

    Attributes:
        APPROVED: training plan was accepted for this node, can be executed now
        REJECTED: training plan was disapproved for this node, cannot be executed
        PENDING: training plan is waiting for review and approval, cannot be executed yet
    """
    APPROVED = "Approved"
    REJECTED = "Rejected"
    PENDING = "Pending"
<<<<<<< HEAD
    
=======

>>>>>>> 5c10d2cf
    def str2enum(name: str):
        for e in TrainingPlanApprovalStatus:
            if e.value == name:
                return e
        return None


<<<<<<< HEAD
class TrainingPlans(_BaseEnum):
    """Enumeration class for Training plans """

    TorchTrainingPlan = 'TorchTrainingPlan'
    SkLearnTrainingPlan = 'SkLearnTrainingPlan'


=======
>>>>>>> 5c10d2cf
class ProcessTypes(_BaseEnum):
    """Enumeration class for Preprocess types

    Attributes:
        DATA_LOADER: Preprocess for DataLoader
        PARAMS: Preprocess for model parameters
    """
    DATA_LOADER = 0
    PARAMS = 1


class DataLoadingBlockTypes(_BaseEnum):
    """Base class for typing purposes.

    Concrete enumeration types should be defined within the scope of their
    implementation or application. To define a concrete enumeration type,
    one must subclass this class as follows:
    ```python
    class MyLoadingBlockTypes(DataLoadingBlockTypes, Enum):
        MY_KEY: str 'myKey'
        MY_OTHER_KEY: str 'myOtherKey'
    ```

    Subclasses must respect the following conditions:
    - All fields must be str;
    - All field values must be unique.

    :warning: this class must always be empty as it is not allowed to
    contain any fields!
    """
    def __init__(self, *args):
        cls = self.__class__
        if not isinstance(self.value, str):
            raise ValueError("all fields of DataLoadingBlockTypes subclasses"
                             " must be of str type")
        if any(self.value == e.value for e in cls):
            a = self.name
            e = cls(self.value).name
            raise ValueError(
                f"duplicate values not allowed in DataLoadingBlockTypes and "
                f"its subclasses: {a} --> {e}")


class DatasetTypes(_BaseEnum):
    """Types of Datasets implemented in Fed-BioMed"""
    TABULAR = 'csv'
    IMAGES = 'images'
    DEFAULT = 'default'
    MEDNIST = 'mednist'
    MEDICAL_FOLDER = 'medical-folder'
    FLAMBY = 'flamby'
    TEST = 'test'
    NONE = 'none'


class SecaggElementTypes(_BaseEnum):
    """Enumeration class for secure aggregation element types

    Attributes:
        SERVER_KEY: server key split between the parties
        BIPRIME: biprime shared between the parties
    """
    SERVER_KEY: int = 0
    BIPRIME: int = 1


class ErrorNumbers(_BaseEnum):
    """List of all error messages types"""

    # MQTT errors
    FB100 = "FB100: undetermined messaging server error"
    FB101 = "FB101: cannot connect to the messaging server"
    FB102 = "FB102: messaging server does not answer in dedicated time"
    FB103 = "FB103: messaging call error"
    FB104 = "FB104: message exchange error"

    # HTTP errors

    FB200 = "FB200: undetermined repository server error"
    FB201 = "FB201: server not reachable"
    FB202 = "FB202: server returns 404 error"
    FB203 = "FB203: server returns other 4xx or 500 error"

    # application error on node

    FB300 = "FB300: undetermined node error"
    FB301 = "FB301: Protocol error"
    FB302 = "FB302: TrainingPlan class does not load"
    FB303 = "FB303: TrainingPlan class does not contain expected methods"
    FB304 = "FB304: TrainingPlan method crashes"
    FB305 = "FB305: TrainingPlan loops indefinitely"
    FB306 = "FB306: bad URL (.py) for TrainingPlan"
    FB307 = "FB307: bad URL (.pt) for training params"
    FB308 = "FB308: bad training request ().json"
    FB309 = "FB309: bad model params (.pt)"
    FB310 = "FB310: bad data format"
    FB311 = "FB311: receiving a new computation request during a running computation"
    FB312 = "FB312: Node stopped in SIGTERM signal handler"
    FB313 = "FB313: no dataset matching request"
    FB314 = "FB314: Node round error"
    FB315 = "FB315: Error while loading the data "
    FB316 = "FB316: Data loading plan error"
    FB317 = "FB317: FLamby package import error"
    FB318 = "FB318: Secure aggregation setup error"
    FB319 = "FB319: Command not found error"
    FB320 = "FB320: bad model type"
    # application error on researcher

    FB400 = "FB400: undetermined application error"
    FB401 = "FB401: aggregation crashes or returns an error"
    FB402 = "FB402: strategy method crashes or sends an error"
    FB403 = "FB403: bad URL (.pt) for model param"
    FB404 = "FB404: bad model param (.pt) format for TrainingPlan"
    FB405 = "FB405: received delayed answer for previous computation round"
    FB406 = "FB406: list of nodes is empty at data lookup phase"
    FB407 = "FB407: list of nodes became empty when training (no node has answered)"
    FB408 = "FB408: node did not answer during training"
    FB409 = "FB409: node sent Status=Error during training"
    FB410 = "FB410: bad type or value for experiment argument"
    FB411 = "FB411: cannot train an experiment that is not fully defined"
    FB412 = "FB412: cannot do model checking for experiment"
    FB413 = "FB413: cannot save or load breakpoint for experiment"
    FB414 = "FB414: bad type or value for training arguments"
    FB415 = "FB415: secure aggregation handling error"

    # node problem detected by researcher

    FB500 = "FB500: undetermined node error, detected by server"
    FB501 = "FB501: node not reachable"

    # general application errors (common to node/researcher/..)

    FB600 = "FB600: environ error"
    FB601 = "FB601: message error"
    FB602 = "FB602: logger error"
    FB603 = "FB603: task queue error"
    FB604 = "FB604: repository error"
    FB605 = "FB605: training plan error"
    FB606 = "FB606: model manager error"
    FB607 = "FB607: data manager error"
    FB608 = "FB608: torch data manager error"
    FB609 = "FB609: scikit-learn data manager error"
    FB610 = "FB610: Torch based tabular dataset creation error"
    FB611 = "FB611: Error while trying to evaluate using the specified metric"
    FB612 = "FB612: Torch based NIFTI dataset error"
    FB613 = "FB613: Medical Folder dataset error"
    FB614 = "FB614: data loading block error"
    FB615 = "FB615: data loading plan error"
    FB616 = "FB616: differential privacy controller error"
    FB617 = "FB617: FLamby dataset error"
    FB618 = "FB618: FLamby data transformation error"

    # oops
    FB999 = "FB999: unknown error code sent by the node"


class UserRoleType(int, _BaseEnum):
    """Enumeration class, used to characterize the type of component of the fedbiomed architecture

    Attributes:
        ADMIN: User with Admin role
        USER: Simple user
    """

    ADMIN = 1
    USER = 2


class UserRequestStatus(str, _BaseEnum):
    """Enumeration class, used to characterize the status for user registration requests

        Attributes:
            NEW: New user registration
            REJECTED: Rejected status
        """

    NEW = "NEW"
    REJECTED = "REJECTED"<|MERGE_RESOLUTION|>--- conflicted
+++ resolved
@@ -63,11 +63,7 @@
     APPROVED = "Approved"
     REJECTED = "Rejected"
     PENDING = "Pending"
-<<<<<<< HEAD
-    
-=======
-
->>>>>>> 5c10d2cf
+
     def str2enum(name: str):
         for e in TrainingPlanApprovalStatus:
             if e.value == name:
@@ -75,16 +71,6 @@
         return None
 
 
-<<<<<<< HEAD
-class TrainingPlans(_BaseEnum):
-    """Enumeration class for Training plans """
-
-    TorchTrainingPlan = 'TorchTrainingPlan'
-    SkLearnTrainingPlan = 'SkLearnTrainingPlan'
-
-
-=======
->>>>>>> 5c10d2cf
 class ProcessTypes(_BaseEnum):
     """Enumeration class for Preprocess types
 
