'''
all the fedbiomed constants/enums

do not import other fedbiomed packages here to avoid dependancy loop
'''


from enum import Enum


class _BaseEnum(Enum):
    """ Parent class to pass default methods to
        enumeration classes
    """

    @classmethod
    def list(cls):
        return list(map(lambda c: c.value, cls))


class ComponentType(_BaseEnum):
    """
    Enumeration class, used to characterize the type
    of component of the fedbiomed architecture.
    """

    RESEARCHER = 1
    NODE       = 2


class HashingAlgorithms(_BaseEnum):

    """ Enumeration class, used to characterize the hashing
    algorithms
    """

    SHA256      = 'SHA256'
    SHA384      = 'SHA384'
    SHA512      = 'SHA512'
    SHA3_256    = 'SHA3_256'
    SHA3_384    = 'SHA3_384'
    SHA3_512    = 'SHA3_512'
    BLAKE2B     = 'BLAKE2B'
    BLAKE2S     = 'BLAKE2S'


class ModelTypes(_BaseEnum):

    """ Constant values for model type that will be saved into db.
    - `registered` means model saved by a user/hospital/node.
    - `default`    means model is default model provided by Fed-BioMed.
    """

    REGISTERED = 'registered'
    DEFAULT    = 'default'


class ErrorNumbers(_BaseEnum):

    """
    list of all error messages types

    the first value of each enum is used for JSON serializing/deserializing
    the second value is a description string
    """

    # MQTT errors
    FB100 = "FB100: undetermined messaging server error"
    FB101 = "FB101: cannot connect to the messaging server"
    FB102 = "FB102: messaging server does not answer in dedicated time"
    FB103 = "FB103: messaging call error"
    FB104 = "FB104: message echange error"

    # HTTP errors

    FB200 = "FB200: undetermined repository server error"
    FB201 = "FB201: server not reachable"
    FB202 = "FB202: server returns 404 error"
    FB203 = "FB203: server returns other 4xx or 500 error"

    # application error on node

    FB300 = "FB300: undetermined node error"
    FB301 = "FB301: Protocol error"
    FB302 = "FB302: TrainingPlan class does not load"
    FB303 = "FB303: TrainingPlan class does not contain expected methods"
    FB304 = "FB304: TrainingPlan method crashes"
    FB305 = "FB305: TrainingPlan loops indefinitely"
    FB306 = "FB306: bad URL (.py) for TrainingPlan"
    FB307 = "FB307: bad URL (.pt) for training params"
    FB308 = "FB308: bad training request ().json"
    FB309 = "FB309: bad model params (.pt)"
    FB310 = "FB310: bad data format"
    FB311 = "FB311: receiving a new computation request during a running computation"
    FB312 = "FB312: Node stopped in SIGTERM signal handler"
    FB313 = "FB313: no dataset matching request"

    # application error on researcher

    FB400 = "FB400: undetermined application error"
    FB401 = "FB401: fedaverage method crashes or returns an error"
    FB402 = "FB402: strategy method crashes or sends an error"
    FB403 = "FB403: bad URL (.pt) for model param"
    FB404 = "FB404: bad model param (.pt) format for TrainingPlan"
    FB405 = "FB405: received delayed answer for previous computation round"
    FB406 = "FB406: list of nodes is empty at data lookup phase"
    FB407 = "FB407: list of nodes became empty when training"
    FB408 = "FB408: node did not answer during training"
    FB409 = "FB409: node sent Status=Error during training"
    FB410 = "FB410: bad type or value for experiment argument"
    FB411 = "FB411: cannot train an experiment that is not fully defined"
    FB412 = "FB412: cannot do model checking for experiment"
    FB413 = "FB413: cannot save or load breakpoint for experiment"
    
    # node problem detected by researcher

    FB500 = "FB500: undetermined node error, detected by server"
    FB501 = "FB501: node not reacheable"

    # general application errors (common to node/researcher/..)

    FB600 = "FB600: environ error"
    FB601 = "FB601: message error"
    FB602 = "FB602: logger error"
    FB603 = "FB603: task queue error"
<<<<<<< HEAD
    FB606 = "FB606: model_manager error"
=======
    FB604 = "FB604: repository error"
>>>>>>> 640c2bf9

    # oops

    FB999 = "FB999: unknown error code sent by the node"<|MERGE_RESOLUTION|>--- conflicted
+++ resolved
@@ -123,11 +123,8 @@
     FB601 = "FB601: message error"
     FB602 = "FB602: logger error"
     FB603 = "FB603: task queue error"
-<<<<<<< HEAD
+    FB604 = "FB604: repository error"
     FB606 = "FB606: model_manager error"
-=======
-    FB604 = "FB604: repository error"
->>>>>>> 640c2bf9
 
     # oops
 
