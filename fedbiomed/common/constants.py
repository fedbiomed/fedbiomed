--- conflicted
+++ resolved
@@ -250,12 +250,8 @@
     FB618 = "FB618: FLamby data transformation error"
     FB619 = "FB619: Certificate error"
     FB620 = "FB620: MPC protocol error"
-<<<<<<< HEAD
-    
-    FB623 = "FB623: Model error"
-=======
     FB621 = "FB621: declearn optimizer error"
->>>>>>> 8f80703a
+    FB622 = "FB622: Model error"
     # oops
     FB999 = "FB999: unknown error code sent by the node"
 
