import configparser
import os
import uuid

from fedbiomed.common.constants      import ErrorNumbers
from fedbiomed.common.exceptions     import FedbiomedEnvironError
from fedbiomed.common.logger         import logger
from fedbiomed.common.singleton      import SingletonMeta
from fedbiomed.common.constants      import ComponentType, HashingAlgorithms
from enum import Enum


"""
Descriptions of global/environment variables

Resarcher Global Variables:
    RESEARCHER_ID           : id of the researcher
    ID                      : equals to researcher id
    TENSORBOARD_RESULTS_DIR : path for writing tensorboard log files
    EXPERIMENTS_DIR         : folder for saving experiments
    MESSAGES_QUEUE_DIR      : Path for writing queue files

Nodes Global Variables:
    NODE_ID                 : id of the node
    ID                      : equals to node id
    MESSAGES_QUEUE_DIR      : Path for queues
    DB_PATH                 : TinyDB database path where datasets are saved
    MODEL_DB_PATH           : Database where registered model are saved

Common Global Variables:
    COMPONENT_TYPE          : Node or Researcher
    CONFIG_DIR              : Configuration file path
    VAR_DIR                 : Var directory of Fed-Biomed
    CACHE_DIR               : Cache directory of Fed-BioMed
    TMP_DIR                 : Temporary directory
    MQTT_BROKER             : MQTT broker IP address
    MQTT_BROKER_PORT        : MQTT broker port
    UPLOADS_URL             : Upload URL for file repository
"""


class Environ(metaclass = SingletonMeta):
    """
    this (singleton) class contains all variables for researcher or node
    """

    def __init__(self, component: ComponentType = None, rootdir: str = None):
        """
        class constructor

        input: type of the component either ComponentType.NODE or ComponentType.RESEARCHER
        """
        # dict with contains all configuration values
        self._values = {}

        if component == ComponentType.NODE or component == ComponentType.RESEARCHER :
            self._values['COMPONENT_TYPE'] = component
        else:
            _msg = ErrorNumbers.FB600.value + ": parameter should be of ComponentType"
            logger.critical(_msg)
            raise FedbiomedEnvironError(_msg)

        # common values for all components
        self._init_common( rootdir = rootdir)

        # specific configuration values
        if component == ComponentType.RESEARCHER:
            logger.setLevel("DEBUG")
            self._init_researcher()

        if component == ComponentType.NODE:
            logger.setLevel("INFO")
            self._init_node()

        # display some information on the present environment
        self.info()


    def __getitem__(self, key: str):
        """
        override the [] get operator to control the Exception type
        """
        if key not in self._values:
            _msg = ErrorNumbers.FB600.value + ": config file doe not contain the key: " + str(key)
            logger.critical(_msg)
            raise FedbiomedEnvironError(_msg)
        return self._values[key]


    def __setitem__(self, key: str, value):
        """
        override the [] set operator to control the Exception type
        """

        if value is None:
            _msg = ErrorNumbers.FB600.value + ": cannot set value to None for key: " + str(key)
            logger.critical(_msg)
            raise FedbiomedEnvironError(_msg)

        self._values[key] = value
        return value


    def _init_common(self, rootdir):
        """
        commun configuration values for researcher and node
        """

        # guess the fedbiomed package topir if no rootdir is given
        if rootdir is None:
            # locate the top dir from the file location (got up twice)
            ROOT_DIR = os.path.abspath(
                os.path.join(
                    os.path.dirname(
                        os.path.abspath(__file__)),
                    '..',
                    '..'
                )
            )
        else:
            ROOT_DIR=rootdir

        # intialize all environment values
        self._values['ROOT_DIR'] = ROOT_DIR

        # main directories
        self._values['CONFIG_DIR'] = os.path.join(ROOT_DIR, 'etc')
        VAR_DIR = os.path.join(ROOT_DIR, 'var')
        self._values['VAR_DIR']    = VAR_DIR
        self._values['CACHE_DIR']  = os.path.join(VAR_DIR, 'cache')
        self._values['TMP_DIR']    = os.path.join(VAR_DIR, 'tmp')

        for _key in 'CONFIG_DIR', 'VAR_DIR', 'CACHE_DIR', 'TMP_DIR':
            dir = self._values[_key]
            if not os.path.isdir(dir):
                try:
                    os.makedirs(dir)
                except FileExistsError:
                    _msg = ErrorNumbers.FB600.value + ": path already exists but is not a directory: " + dir
                    logger.critical(_msg)
<<<<<<< HEAD
                    raise EnvironException(_msg)
                except OSError:
                    _msg = ErrorNumbers.FB600.value + ": cannot create environment subtree in: " + dir
                    logger.critical(_msg)
                    raise EnvironException(_msg)
=======
                    raise FedbiomedEnvironError(_msg)
>>>>>>> 77678463

        pass


    def _init_researcher(self):
        """ specific configuration values for researcher
        """
        # Parse config file
        cfg = self._parse_config_file()

        # Initialize network configurations for Researcher component
        self._init_network_configurations(cfg)


        # we may remove RESEARCHER_ID in the future (to simplify the code)
        # and use ID instead
        try:
            _cfg_value = cfg.get('default', 'researcher_id')
        except configparser.Error:
            _msg = ErrorNumbers.FB600.value + ": no default/researcher_id in config file, please recreate a new config file"
            logger.critical(_msg)
            raise FedbiomedEnvironError(_msg)

        self._values['RESEARCHER_ID'] = os.getenv('RESEARCHER_ID',
                                                  _cfg_value)
        self._values['ID'] = self._values['RESEARCHER_ID']


        ROOT_DIR = self._values['ROOT_DIR']
        VAR_DIR = self._values['VAR_DIR']

        # more directories
        self._values['TENSORBOARD_RESULTS_DIR'] = os.path.join(ROOT_DIR, 'runs')
        self._values['EXPERIMENTS_DIR'] = os.path.join(VAR_DIR, "experiments")

        for _key in 'TENSORBOARD_RESULTS_DIR', 'EXPERIMENTS_DIR':
            dir = self._values[_key]
            if not os.path.isdir(dir):
                try:
                    os.makedirs(dir)
                except FileExistsError:
                    _msg = ErrorNumbers.FB600.value + ": path already exists but is not a directory " + dir
                    logger.critical(_msg)
<<<<<<< HEAD
                    raise EnvironException(_msg)
                except OSError:
                    _msg = ErrorNumbers.FB600.value + ": cannot create environment subtree in: " + dir
                    logger.critical(_msg)
                    raise EnvironException(_msg)
=======
                    raise FedbiomedEnvironError(_msg)
>>>>>>> 77678463

        self._values['MESSAGES_QUEUE_DIR'] = os.path.join( VAR_DIR, 'queue_messages')

        pass

    def _init_node(self):
        """
        specific configuration values for node
        """

        # Parse config file
        cfg = self._parse_config_file()
        self._init_network_configurations(cfg)

        try:
            _cfg_value = cfg.get('default', 'node_id')
        except configparser.Error:
            _msg = ErrorNumbers.FB600.value + ": no default/node_id in config file, please recreate a new config file"
            logger.critical(_msg)
            raise FedbiomedEnvironError(_msg)

        self._values['NODE_ID']   = os.getenv('NODE_ID', _cfg_value)
        self._values['ID']        = self._values['NODE_ID']


        VAR_DIR = self._values['VAR_DIR']
        NODE_ID = self._values['NODE_ID']
        ROOT_DIR = self._values['ROOT_DIR']

        self._values['MESSAGES_QUEUE_DIR']  = os.path.join(VAR_DIR,
                                                            f'queue_manager_{NODE_ID}')
        self._values['DB_PATH']             = os.path.join(VAR_DIR,
                                                            f'db_{NODE_ID}.json')

        self._values['DEFAULT_MODELS_DIR']  = os.path.join(ROOT_DIR,
                                                            'envs' , 'development', 'default_models')

        try:
            _cfg_value = cfg.get('security', 'allow_default_models')
        except configparser.Error:
            _msg = ErrorNumbers.FB600.value + ": no security/allow_default_models in config file, please recreate a new config file"
            logger.critical(_msg)
            raise FedbiomedEnvironError(_msg)

        self._values['ALLOW_DEFAULT_MODELS'] = os.getenv('ALLOW_DEFAULT_MODELS',
                                                         _cfg_value) \
                                                 .lower() in ('true', '1', 't', True)

        try:
            _cfg_value = cfg.get('security', 'model_approval')
        except configparser.Error:
            _msg = ErrorNumbers.FB600.value + ": no security/model_approval in config file, please recreate a new config file"
            logger.critical(_msg)
            raise FedbiomedEnvironError(_msg)

        self._values['MODEL_APPROVAL'] = os.getenv('ENABLE_MODEL_APPROVAL',
                                                   _cfg_value) \
                                           .lower() in ('true', '1', 't', True)

        try:
            _cfg_value = cfg.get('security', 'hashing_algorithm')
        except configparser.Error:
            _msg = ErrorNumbers.FB600.value + ": no security/hashing_algorithm in config file, please recreate a new config file"
            logger.critical(_msg)
            raise FedbiomedEnvironError(_msg)

        hashing_algorithm = _cfg_value

        if hashing_algorithm in HashingAlgorithms.list():
            self._values['HASHING_ALGORITHM'] = hashing_algorithm
        else:
            _msg = ErrorNumbers.FB600.value + ": unknown hashing algorithm: " + str(hashing_algorithm)
            logger.critical(_msg)
            raise FedbiomedEnvironError(_msg)


        # ========= PATCH MNIST Bug torchvision 0.9.0 ===================
        # https://github.com/pytorch/vision/issues/1938

        # imported only for the node component
        from six.moves import urllib

        opener = urllib.request.build_opener()
        opener.addheaders = [
            ('User-agent', 'Python-urllib/3.7'),
            ('Accept',
             'text/html,application/xhtml+xml,application/xml;q=0.9,image/webp,image/apng,*/*;q=0.8'),
            ('Accept-Language', 'en-US,en;q=0.9'),
            ('Accept-Encoding', 'gzip, deflate, br')
        ]
        urllib.request.install_opener(opener)

        pass

    def _parse_config_file(self):

        """ Read the .ini file corresponding to the component
        create the file with default values if it does not exists.
        Complete/modify the environment with values coming from the
        OS environment variables
        """

        # Get config file, it create new config if there is not any
                        # get config file location from environment
        # or use a predefined value
        if os.getenv('CONFIG_FILE') :
            CONFIG_FILE = os.getenv('CONFIG_FILE')
            if not os.path.isabs(CONFIG_FILE):
                CONFIG_FILE = os.path.join(self._values['CONFIG_DIR'],
                                           os.getenv('CONFIG_FILE'))
        else:
            if self._values['COMPONENT_TYPE'] == ComponentType.RESEARCHER:
                CONFIG_FILE = os.path.join(self._values['CONFIG_DIR'],
                                           'config_researcher.ini')
            else:
                CONFIG_FILE = os.path.join(self._values['CONFIG_DIR'],
                                           'config_node.ini')


        # Parser for the .ini file
        try:
            cfg = configparser.ConfigParser()
        except configparser.Error:
            _msg = ErrorNumbers.FB600.value + ": cannot parse configuration file"
            logger.critical(_msg)
            raise FedbiomedEnvironError(_msg)

        if os.path.isfile(CONFIG_FILE):
            # get values from .ini file
            try:
                cfg.read(CONFIG_FILE)
            except configparser.Error:
                _msg = ErrorNumbers.FB600.value + ": cannot read config file, check file permissions"
                logger.critical(_msg)
                raise FedbiomedEnvironError(_msg)

        else:
            if self._values['COMPONENT_TYPE'] == ComponentType.RESEARCHER:
                self._create_researcher_config_file(cfg, CONFIG_FILE)
            else:
                self._create_node_config_file(cfg, CONFIG_FILE)


        # store the CONFIG_FILE in environ (may help to debug)
        self._values['CONFIG_FILE'] = CONFIG_FILE

        return cfg

    def _create_node_config_file(self, cfg, config_file):

        """ Creates new config file for node

        Args:
            config_file (str): The path indicated where config file
                               should be saved.

        """

        # get uploads url
        uploads_url = self._get_uploads_url()


        # TODO: We may remove node_id in the future (to simplify the code)
        node_id = os.getenv('NODE_ID', 'node_' + str(uuid.uuid4()))

        cfg['default'] = {
            'node_id': node_id,
            'uploads_url': uploads_url
        }


        # Message broker
        mqtt_broker = os.getenv('MQTT_BROKER', 'localhost')
        mqtt_broker_port = int(os.getenv('MQTT_BROKER_PORT', 1883))

        cfg['mqtt'] = {
            'broker_ip': mqtt_broker,
            'port': mqtt_broker_port,
            'keep_alive': 60
        }

        # Security variables
        # Default hashing algorithim is SHA256
        allow_default_models = os.getenv('ALLOW_DEFAULT_MODELS' , True)
        model_approval = os.getenv('ENABLE_MODEL_APPROVAL' , False)

        cfg['security'] = {
            'hashing_algorithm': HashingAlgorithms.SHA256.value,
            'allow_default_models': allow_default_models,
            'model_approval': model_approval
        }


        # write the config for future relaunch of the same component
        # (only if the file does not exists)
        try:
            with open(config_file, 'w') as f:
                cfg.write(f)
        except configparser.Error:
            _msg = ErrorNumbers.FB600.value + ": cannot save config file: " + config_file
            logger.critical(_msg)
            raise FedbiomedEnvironError(_msg)

        pass

    def _create_researcher_config_file(self, cfg, config_file):

        """ Create config file for researcher """

        # get uploads url
        uploads_url = self._get_uploads_url()

        # Default configuration
        researcher_id = os.getenv('RESEARCHER_ID', 'researcher_' + str(uuid.uuid4()))
        cfg['default'] = {
            'researcher_id': researcher_id,
            'uploads_url': uploads_url
        }


        # Message broker
        mqtt_broker = os.getenv('MQTT_BROKER', 'localhost')
        mqtt_broker_port = int(os.getenv('MQTT_BROKER_PORT', 1883))

        cfg['mqtt'] = {
            'broker_ip': mqtt_broker,
            'port': mqtt_broker_port,
            'keep_alive': 60
        }

        # write the config for future relaunch of the same component
        # (only if the file does not exists)
        try:
            with open(config_file, 'w') as f:
                cfg.write(f)
        except configparser.Error:
            _msg = ErrorNumbers.FB600.value + ": cannot save config file: " + config_file
            logger.critical(_msg)
            raise FedbiomedEnvironError(_msg)


    def _init_network_configurations(self, cfg):

        """ Initialize network configurations """

        # broker location
        try:
            _cfg_value = cfg.get('mqtt', 'broker_ip')
        except configparser.Error:
            _msg = ErrorNumbers.FB600.value + ": no mqtt/broker_ip in config file, please recreate a new config file"
            logger.critical(_msg)
            raise FedbiomedEnvironError(_msg)

        self._values['MQTT_BROKER'] = os.getenv('MQTT_BROKER',
                                                _cfg_value)

        try:
            _cfg_value = cfg.get('mqtt', 'port')
        except configparser.Error:
            _msg = ErrorNumbers.FB600.value + ": no mqtt/port in config file, please recreate a new config file"
            logger.critical(_msg)
            raise FedbiomedEnvironError(_msg)

        self._values['MQTT_BROKER_PORT']  = int(os.getenv('MQTT_BROKER_PORT',
                                                          _cfg_value))

        # repository location
        try:
            _cfg_value = cfg.get('default', 'uploads_url')
        except configparser.Error:
            _msg = ErrorNumbers.FB600.value + ": no default/uploads_url in config file, please recreate a new config file"
            logger.critical(_msg)
            raise FedbiomedEnvironError(_msg)

        UPLOADS_URL = _cfg_value
        uploads_ip = os.getenv('UPLOADS_IP')
        if uploads_ip:
            UPLOADS_URL = "http://" + uploads_ip + ":8844/upload/"
            UPLOADS_URL = os.getenv('UPLOADS_URL', UPLOADS_URL)

        # trailing slash is needed for repo url
        if not UPLOADS_URL.endswith('/'):
            UPLOADS_URL += '/'

        self._values['UPLOADS_URL'] = UPLOADS_URL
        self._values['TIMEOUT']     = 5

    @staticmethod
    def _get_uploads_url():

        """ Gets uploads url from env """

        # use default values from current OS environment variables
        # repository location
        uploads_url = "http://localhost:8844/upload/"
        uploads_ip = os.getenv('UPLOADS_IP')
        if uploads_ip:
            uploads_url = "http://" + uploads_ip + ":8844/upload/"
        uploads_url = os.getenv('UPLOADS_URL', uploads_url)

        return uploads_url

    def print_component_type(self):

        """ Salutation function (for debug purpose mainly) """

        print("I am a:", self._values['COMPONENT_TYPE'])

    def info(self):
        """Print useful information at environment creation"""

        logger.info("Component environment:")
        if self._values['COMPONENT_TYPE'] == ComponentType.RESEARCHER:
            logger.info("type = " + str(self._values['COMPONENT_TYPE']))

        if self._values['COMPONENT_TYPE'] == ComponentType.NODE:
            logger.info("type                = " + str(self._values['COMPONENT_TYPE']))
            logger.info("model_approval      = " + str(self._values['MODEL_APPROVAL']))
            logger.info("allow_default_model = " + str(self._values['ALLOW_DEFAULT_MODELS']))<|MERGE_RESOLUTION|>--- conflicted
+++ resolved
@@ -138,15 +138,11 @@
                 except FileExistsError:
                     _msg = ErrorNumbers.FB600.value + ": path already exists but is not a directory: " + dir
                     logger.critical(_msg)
-<<<<<<< HEAD
-                    raise EnvironException(_msg)
+                    raise FedbiomedEnvironError(_msg)
                 except OSError:
                     _msg = ErrorNumbers.FB600.value + ": cannot create environment subtree in: " + dir
                     logger.critical(_msg)
-                    raise EnvironException(_msg)
-=======
                     raise FedbiomedEnvironError(_msg)
->>>>>>> 77678463
 
         pass
 
@@ -190,15 +186,11 @@
                 except FileExistsError:
                     _msg = ErrorNumbers.FB600.value + ": path already exists but is not a directory " + dir
                     logger.critical(_msg)
-<<<<<<< HEAD
-                    raise EnvironException(_msg)
+                    raise FedbiomedEnvironError(_msg)
                 except OSError:
                     _msg = ErrorNumbers.FB600.value + ": cannot create environment subtree in: " + dir
                     logger.critical(_msg)
-                    raise EnvironException(_msg)
-=======
                     raise FedbiomedEnvironError(_msg)
->>>>>>> 77678463
 
         self._values['MESSAGES_QUEUE_DIR'] = os.path.join( VAR_DIR, 'queue_messages')
 
