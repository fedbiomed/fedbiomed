# This file is originally part of Fed-BioMed
# SPDX-License-Identifier: Apache-2.0

"""
Definition of messages exchanged by the researcher and the nodes
"""

import functools
import inspect
from dataclasses import dataclass
from typing import Any, Callable, Dict, List, Optional, Union, get_args

from google.protobuf.descriptor import FieldDescriptor
from google.protobuf.message import Message as ProtobufMessage

import fedbiomed.transport.protocols.researcher_pb2 as r_pb2
from fedbiomed.common.constants import ErrorNumbers, __messaging_protocol_version__
from fedbiomed.common.exceptions import FedbiomedMessageError, FedbiomedValueError
from fedbiomed.common.logger import logger
from fedbiomed.common.utils import import_object, raise_for_version_compatibility


def catch_dataclass_exception(cls: Callable):
    """Encapsulates the __init__() method of dataclass in order to transform the exceptions sent
    by the dataclass (TypeError) into our own exception (FedbiomedMessageError)

    Args:
        cls: Dataclass to validate
    """

    def __cde_init__(self: Any, *args: list, **kwargs: dict):
        """This is the __init__() replacement.

        Its purpose is to catch the TypeError created by the __init__
        method of the @dataclass decorator and replace this exception by  FedbiomedMessageError

        Raises:
          FedbiomedMessageError if number/type of arguments is wrong
        """

        try:
            self.__class__.__dict__["__initial_init__"](self, *args, **kwargs)

        except TypeError as e:
            # this is the error raised by dataclass if number of parameter is wrong
            _msg = ErrorNumbers.FB601.value + ": bad number of parameters: " + str(e)
            logger.error(_msg)
            raise FedbiomedMessageError(_msg) from e

    @functools.wraps(cls)
    def wrap(cls: Callable):
        """Wrapper to the class given as parameter

        Class wrapping should keep some attributes (__doc__, etc) of the initial class
        or the API documentation tools will be mistaken

        """
        cls.__initial_init__ = cls.__init__
        cls.__init__ = __cde_init__

        return cls

    return wrap(cls)


class Message:
    """Base class for all fedbiomed messages providing all methods
    to access the messages

    The subclass of this class will be pure data containers (no provided functions)
    """

    def __post_init__(self):
        """Post init of dataclass

        - remark: this is not check by @dataclass

        Raises:
            FedbiomedMessageError: (FB601 error) if parameters of bad type

        """

        if not self.__validate(self.__dataclass_fields__.items()):
            _msg = (
                ErrorNumbers.FB601.value
                + ": bad input value for message: "
                + self.__str__()[0:1000]
                + "..."
            )
            logger.critical(_msg)
            raise FedbiomedMessageError(_msg)

    @property
    def __name__(self) -> str:
        """Property for message name

        Returns:
            Message type name
        """
        return type(self).__name__

    def get_param(self, param: str):
        """Get the value of a given param

        Args:
            param: name of the param
        """
        return getattr(self, param, None)

    def get_dict(self) -> Dict[str, Any]:
        """Returns pairs (Message class attributes name, attributes values) into a dictionary

        Returns:
            Message as dictionary
        """
        return {**self.__dict__}

    def __validate(self, fields: Dict[str, Any]) -> bool:
        """Checks whether incoming field types match with attributes class type.

        Args:
            fields: incoming fields

        Returns:
            If validated, ie everything matches, returns True, else returns False.
        """
        ret = True
        for field_name, field_def in fields:
            value = getattr(self, field_name)
            if not isinstance(value, field_def.type):
                logger.critical(
                    f"{field_name}: '{value}' instead of '{field_def.type}'"
                )
                ret = False
        return ret

    def to_dict(self) -> Dict:
        """Serializes the message

        Returns:
            Serializes data class into a dict
        """
        class_ = type(self).__name__
        module_ = type(self).__module__

        return {
            **self.get_dict(),
            "__type_message__": {"module": module_, "class": class_},
        }

    @staticmethod
    def from_dict(obj: Dict):
        """De-serializes the message"""

        message = {**obj}

        if (
            "__type_message__" not in message
            or not isinstance(message["__type_message__"], dict)
            or not all(
                x_ in message["__type_message__"].keys() for x_ in ["class", "module"]
            )
        ):
            raise FedbiomedValueError(
                "Message does not include valid '__type_message__' entry."
            )

        type_ = message["__type_message__"]
        cls_ = import_object("fedbiomed.common.message", type_["class"])

        if not inspect.isclass(cls_) or not issubclass(cls_, Message):
            raise FedbiomedMessageError(
                "Given object class is not subclass of 'Message'"
            )

        raise_for_version_compatibility(
            message["protocol_version"], __messaging_protocol_version__
        )

        message.pop("__type_message__")

        return cls_(**message)

    def to_proto(self):
        """Converts recursively python dataclass to gRPC proto"""

        proto_dict = {}
        for key, _ in self.__dataclass_fields__.items():
            param = self.get_param(key)
            if hasattr(param, "__PROTO_TYPE__"):
                proto_dict.update({key: self.get_param(key).to_proto()})
            else:
                proto_dict.update({key: self.get_param(key)})

        return self.__PROTO_TYPE__(**proto_dict)

    @classmethod
    def from_proto(cls, proto: ProtobufMessage) -> Dict[str, Any]:
        """Converts given protobuf to python Dict"""

        dict_ = {}
        one_ofs = proto.DESCRIPTOR.oneofs_by_name
        for field in proto.DESCRIPTOR.fields:
            one_of_field = False
            for one_of, _ in one_ofs.items():
                if field.name == proto.WhichOneof(one_of):
                    one_of_field = True

            # If the field is oneof and options are in message type
            if one_of_field and field.type == FieldDescriptor.TYPE_MESSAGE:
                field_ = cls.__dataclass_fields__[field.name]
                args = get_args(field_.type)

                # Make sure oneof message is typed as Optional
                if not args:
                    raise FedbiomedMessageError(
                        f"Please make sure the field '{field_.name}' in dataclass '{cls.__name__}' "
                        "is typed as Optional[<dataclass>]. The field that are typed as `oneof` "
                        "in proto file should be typed as Optional in python dataclass"
                    )

                if not hasattr(args[0], "__PROTO_TYPE__"):
                    raise FedbiomedMessageError(
                        f"Dataclass {args[0]} should have attribute '__PROTO_TYPE__'"
                    )

                dict_.update(
                    {field.name: args[0].from_proto(getattr(proto, field.name))}
                )

            # Detects the types that are declared as `optional`
            # NOTE: In proto3 all fields are labeled as `LABEL_OPTIONAL` by default.
            # However, if the field is labeled as `optional` explicitly, it will have
            # presence, otherwise, `has_presence` returns False
            elif field.has_presence and field.label == FieldDescriptor.LABEL_OPTIONAL:
                # If proto has the field it means that the value is not None
                if proto.HasField(field.name):
                    dict_.update({field.name: getattr(proto, field.name)})

            elif field.label == FieldDescriptor.LABEL_REPEATED:
                if field.type == FieldDescriptor.TYPE_MESSAGE:
                    dict_.update({field.name: dict(getattr(proto, field.name))})
                else:
                    dict_.update({field.name: list(getattr(proto, field.name))})

            else:
                dict_.update({field.name: getattr(proto, field.name)})

        return cls(**dict_)


#
# messages definition, sorted by
# - alphabetic order
# - Request/Reply regrouping
#


@dataclass
class ProtoSerializableMessage(Message):
    pass


@dataclass(kw_only=True)
class RequestReply(Message):
    """Common attribute for Request and Reply Message.

    Attributes:
        request_id: unique ID for this request-reply
    """

    request_id: Optional[str] = None


@dataclass(kw_only=True)
class RequiresProtocolVersion:
    """Mixin class for messages that must be endowed with a version field.

    Attributes:
        protocol_version: version of the messaging protocol used
    """

    # Adds default protocol version thanks to `kw_oly  True`
    protocol_version: str = str(__messaging_protocol_version__)


@dataclass(kw_only=True)
class OverlayMessage(Message, RequiresProtocolVersion):
    """Message for handling overlay traffic.

    Same message used from source node to researcher, and from researcher to destination node.

    Attributes:
        researcher_id: Id of the researcher relaying the overlay message
        node_id: Id of the source node of the overlay message
        dest_node_id: Id of the destination node of the overlay message
        overlay: payload of the message to be forwarded unchanged to the destination node
        setup: True if this is a channel setup message, False if this is an application layer message
        salt: value used for salting the key derivation for this message
        nonce: value used for noncing the encryption for this message

    Raises:
        FedbiomedMessageError: triggered if message's fields validation failed
    """

    researcher_id: str  # Needed for source and destination node side message handling
    node_id: (
        str  # Needed for researcher side message handling (receiving a `ReplyTask`)
    )
    dest_node_id: str  # Needed for researcher side message handling
    overlay: bytes
    setup: bool
    salt: bytes
    nonce: bytes


@dataclass(kw_only=True)
class InnerMessage(Message):
    """Parent class of messages sent from node to node.

    Node to node messages are sent as inner message (payload) of an overlay message

    Attributes:
        node_id: Id of the source node sending the mess
        dest_node_id: Id of the destination node of the overlay message
    """

    # Needed by destination node for easily identifying source node.
    # Not needed for security if message is securely signed by source node.
    node_id: str
    # Needed for security if we `encrypt(sign(message))` to link signed message to identity of destination node
    # and prevent replay of message by a malicious node to another node
    # https://theworld.com/~dtd/sign_encrypt/sign_encrypt7.html
    dest_node_id: str

    # caveat: InnerMessage (without `request_id`) leaves room for replay attacks


@dataclass(kw_only=True)
class InnerRequestReply(InnerMessage):
    """Common attribute for Request and Reply Inner Message.

    Attributes:
        request_id: unique ID for this request-reply
    """

    request_id: Optional[str] = None


# --- gRPC messages --------------------------------------------------------------------------------


@dataclass
class Log(ProtoSerializableMessage):
    """Describes the message type for log coming from node to researcher"""

    __PROTO_TYPE__ = r_pb2.FeedbackMessage.Log

    node_id: str
    level: str
    msg: str


@catch_dataclass_exception
@dataclass
class Scalar(ProtoSerializableMessage):
    """Describes a add_scalar message sent by the node.

    Attributes:
        researcher_id: ID of the researcher that receives the reply
        experiment_id: ID of the experiment that is sent by researcher
        train: Declares whether scalar value is for training
        test: Declares whether scalar value is for validation
        test_on_local_updates: Declares whether validation is performed over locally updated parameters
        test_on_global_updates: Declares whether validation is performed over aggregated parameters
        metric: Evaluation metroc
        epoch: Scalar is received at
        total_samples: Number of all samples in dataset
        batch_samples: Number of samples in batch
        num_batches: Number of batches in single epoch
        iteration: Scalar is received at

    Raises:
        FedbiomedMessageError: triggered if message's fields validation failed

    """

    __PROTO_TYPE__ = r_pb2.FeedbackMessage.Scalar

    node_id: str
    node_name: str
    experiment_id: str
    train: bool
    test: bool
    test_on_local_updates: bool
    test_on_global_updates: bool
    metric: dict
    total_samples: int
    batch_samples: int
    num_batches: int
    iteration: int
    epoch: Optional[int] = None
    num_samples_trained: Optional[int] = None


@dataclass
class TaskRequest(ProtoSerializableMessage, RequiresProtocolVersion):
    """Task request message from node to researcher"""

    __PROTO_TYPE__ = r_pb2.TaskRequest
    node: str


@dataclass
class TaskResponse(ProtoSerializableMessage):
    """Response for task request"""

    __PROTO_TYPE__ = r_pb2.TaskResponse

    size: int
    iteration: int
    bytes_: bytes


@dataclass
class TaskResult(ProtoSerializableMessage):
    """Response for task request"""

    __PROTO_TYPE__ = r_pb2.TaskResult

    size: int
    iteration: int
    bytes_: bytes


@dataclass
class FeedbackMessage(ProtoSerializableMessage, RequiresProtocolVersion):
    __PROTO_TYPE__ = r_pb2.FeedbackMessage

    researcher_id: Optional[str] = None
    log: Optional[Log] = None
    scalar: Optional[Scalar] = None


# --- Node <=> Node messages ----------------------------------------------------


@catch_dataclass_exception
@dataclass
class ChannelSetupRequest(InnerRequestReply, RequiresProtocolVersion):
    """Message for requesting peer node key for securing a n2n channel.

    Raises:
        FedbiomedMessageError: triggered if message's fields validation failed
    """


@catch_dataclass_exception
@dataclass
class ChannelSetupReply(InnerRequestReply, RequiresProtocolVersion):
    """Message for reply peer node key for securing a n2n channel.

    Attributes:
        public_key: public key of replying node

    Raises:
        FedbiomedMessageError: triggered if message's fields validation failed
    """

    public_key: bytes


@catch_dataclass_exception
@dataclass
class KeyRequest(InnerRequestReply, RequiresProtocolVersion):
    """Message for starting a new exchange for creating crypto key material.

    Currently only Diffie-Hellman key exchange is supported

    Attributes:
        secagg_id: unique ID of this secagg context element

    Raises:
        FedbiomedMessageError: triggered if message's fields validation failed
    """

    secagg_id: str


@catch_dataclass_exception
@dataclass
class KeyReply(InnerRequestReply, RequiresProtocolVersion):
    """Message for continuing an exchange for creating crypto key material.

    Currently only Diffie-Hellman key exchange is supported

    Attributes:
        public_key: public key of replying node
        secagg_id: unique ID of this secagg context element

    Raises:
        FedbiomedMessageError: triggered if message's fields validation failed
    """

    public_key: bytes
    secagg_id: str


@catch_dataclass_exception
@dataclass
class AdditiveSSharingRequest(InnerRequestReply, RequiresProtocolVersion):
    secagg_id: str


@catch_dataclass_exception
@dataclass
class AdditiveSSharingReply(InnerRequestReply, RequiresProtocolVersion):
    secagg_id: str
    share: list | int


# --- Node <=> Researcher messages ----------------------------------------------


@catch_dataclass_exception
@dataclass
class ApprovalRequest(RequestReply, RequiresProtocolVersion):
    """Describes the TrainingPlan approval request from researcher to node.

    Attributes:
        researcher_id: id of the researcher that sends the request
        description: description of the training plan
        training_plan: The training plan that is going to be checked for approval

    Raises:
        FedbiomedMessageError: triggered if message's fields validation failed
    """

    researcher_id: str
    description: str
    training_plan: str


@catch_dataclass_exception
@dataclass
class ApprovalReply(RequestReply, RequiresProtocolVersion):
    """Describes the TrainingPlan approval reply (acknowledge) from node to researcher.

    Attributes:
        researcher_id: Id of the researcher that will receive the reply
        training_plan_id: Unique training plan identifier, can be none in case of
            success false.
        message: currently unused (empty string)
<<<<<<< HEAD
        node_id: Node id that replies the request
=======
        node_id: Node id that replys the request
        node_name: Node Name that replies the request
>>>>>>> 7cb9436c
        status: status code for the request (obsolete, always 0)
        success: Request was successfully submitted to node (not yet approved)

    Raises:
        FedbiomedMessageError: triggered if message's fields validation failed
    """

    researcher_id: str
    training_plan_id: str | None
    message: str
    node_id: str
    node_name: str
    status: int
    success: bool


# Error message


@catch_dataclass_exception
@dataclass(kw_only=True)
class ErrorMessage(RequestReply, RequiresProtocolVersion):
    """Describes an error message sent by the node.

    Attributes:
        researcher_id: ID of the researcher that receives the error message
        node_id: ID of the node that sends error message
        node_name: Node Name that replies the request
        errnum: Error ID/Number
        extra_msg: Additional message regarding the error

    Raises:
        FedbiomedMessageError: triggered if message's fields validation failed
    """

    researcher_id: str
    node_id: str
    node_name: str
    extra_msg: str
    errnum: Optional[str] = None


@catch_dataclass_exception
@dataclass
class ListRequest(RequestReply, RequiresProtocolVersion):
    """Describes a list request message sent by the researcher to nodes in order to list datasets belonging to
    each node.

    Attributes:
        researcher_id: Id of the researcher that sends the request

    Raises:
       FedbiomedMessageError: triggered if message's fields validation failed
    """

    researcher_id: str


@catch_dataclass_exception
@dataclass
class ListReply(RequestReply, RequiresProtocolVersion):
    """This class describes a list reply message sent by the node that includes list of datasets. It is a
    reply for ListRequest message from the researcher.

    Attributes:
        researcher_id: Id of the researcher that sends the request
        success: True if the node process the request as expected, false if any exception occurs
        databases: List of datasets
<<<<<<< HEAD
        node_id: Node id that replies the request
=======
        node_id: Node id that replys the request
        node_name: Node Name that replies the request
>>>>>>> 7cb9436c
        count: Number of datasets

    Raises:
        FedbiomedMessageError: triggered if message's fields validation failed
    """

    researcher_id: str
    success: bool
    databases: list
    node_id: str
    node_name: str
    count: int


# Ping messages


@catch_dataclass_exception
@dataclass
class PingRequest(RequestReply, RequiresProtocolVersion):
    """Describes a ping message sent by the researcher

    Attributes:
        researcher_id: Id of the researcher that send ping request

    Raises:
        FedbiomedMessageError: triggered if message's fields validation failed
    """

    researcher_id: str


@catch_dataclass_exception
@dataclass
class PingReply(RequestReply, RequiresProtocolVersion):
    """This class describes a ping message sent by the node.

    Attributes:
        researcher_id: Id of the researcher that will receive the reply
<<<<<<< HEAD
        node_id: Node id that replies the request
        success: True if the node process the request as expected, false if any exception occurs
=======
        node_id: Node id that replys the request
        node_name: Node Name that replies the request
        succes: True if the node process the request as expected, false if any exception occurs
>>>>>>> 7cb9436c

    Raises:
        FedbiomedMessageError: triggered if message's fields validation failed
    """

    researcher_id: str
    node_id: str
    node_name: str


# Search messages


@catch_dataclass_exception
@dataclass
class SearchRequest(RequestReply, RequiresProtocolVersion):
    """Describes a search message sent by the researcher.

    Attributes:
        researcher_id: ID of the researcher that sends the request
        tags: Tags for search request

    Raises:
       FedbiomedMessageError: triggered if message's fields validation failed
    """

    researcher_id: str
    tags: list


@catch_dataclass_exception
@dataclass
class SearchReply(RequestReply, RequiresProtocolVersion):
    """Describes a search message sent by the node

    Attributes:
        researcher_id: Id of the researcher that sends the request
        success: True if the node process the request as expected, false if any exception occurs
        databases: List of datasets
<<<<<<< HEAD
        node_id: Node id that replies the request
=======
        node_id: Node id that replys the request
        node_name: Node Name that replies the request
>>>>>>> 7cb9436c
        count: Number of datasets

    Raises:
        FedbiomedMessageError: triggered if message's fields validation failed
    """

    researcher_id: str
    databases: list
    node_id: str
    node_name: str
    count: int


# Secure aggregation messages


@catch_dataclass_exception
@dataclass
class SecaggDeleteRequest(RequestReply, RequiresProtocolVersion):
    """Describes a secagg context element delete request message sent by the researcher

    Attributes:
        researcher_id: ID of the researcher that requests deletion
        secagg_id: ID of secagg context element that is sent by researcher
        element: Type of secagg context element
        experiment_id: Id of the experiment to which this secagg context element is attached

    Raises:
        FedbiomedMessageError: triggered if message's fields validation failed
    """

    researcher_id: str
    secagg_id: str
    element: int
    experiment_id: Optional[str]


@catch_dataclass_exception
@dataclass(kw_only=True)
class SecaggDeleteReply(RequestReply, RequiresProtocolVersion):
    """Describes a secagg context element delete reply message sent by the node

    Attributes:
        researcher_id: ID of the researcher that requests deletion
        secagg_id: ID of secagg context element that is sent by researcher
        success: True if the node process the request as expected, false if any exception occurs
        node_id: Node id that replies to the request
        node_name: Node Name that replies the request
        msg: Custom message

    Raises:
        FedbiomedMessageError: triggered if message's fields validation failed
    """

    researcher_id: str
    secagg_id: str
    success: bool
    node_id: str
    node_name: str
    msg: Optional[str] = None


@catch_dataclass_exception
@dataclass(kw_only=True)
class SecaggRequest(RequestReply, RequiresProtocolVersion):
    """Describes a secagg context element setup request message sent by the researcher

    Attributes:
        researcher_id: ID of the researcher that requests setup
        secagg_id: ID of secagg context element that is sent by researcher
        element: Type of secagg context element
        experiment_id: Id of the experiment to which this secagg context element is attached
        parties: List of parties participating to the secagg context element setup

    Raises:
        FedbiomedMessageError: triggered if message's fields validation failed
    """

    researcher_id: str
    secagg_id: str
    element: int
    experiment_id: str
    parties: list


@catch_dataclass_exception
@dataclass(kw_only=True)
class SecaggReply(RequestReply, RequiresProtocolVersion):
    """Describes a secagg context element setup reply message sent by the node

    Attributes:
        researcher_id: ID of the researcher that requests setup
        secagg_id: ID of secagg context element that is sent by researcher
        success: True if the node process the request as expected, false if any exception occurs
        node_id: Node id that replies to the request
        node_name: Node Name that replies the request
        msg: Custom message

    Raises:
        FedbiomedMessageError: triggered if message's fields validation failed
    """

    researcher_id: str
    secagg_id: str
    success: bool
    node_id: str
    node_name: str
    msg: Optional[str] = None
    msg: str


@catch_dataclass_exception
@dataclass
class AdditiveSSSetupRequest(SecaggRequest):
    """Message to request secure aggregation setup from researcher to nodes"""


@catch_dataclass_exception
@dataclass(kw_only=True)
class AdditiveSSSetupReply(SecaggReply):
    """Message that instantiated on the node side to reply secagg setup request from researcher"""

    share: int | list


@catch_dataclass_exception
@dataclass
class TrainingPlanStatusRequest(RequestReply, RequiresProtocolVersion):
    """Describes a training plan approve status check message sent by the researcher.

    Attributes:
        researcher_id: Id of the researcher that sends the request
        experiment_id: experiment id related to the experiment.
        training_plan_url: The training plan that is going to be checked for approval

    Raises:
        FedbiomedMessageError: triggered if message's fields validation failed
    """

    researcher_id: str
    experiment_id: str
    training_plan: str


@catch_dataclass_exception
@dataclass
class TrainingPlanStatusReply(RequestReply, RequiresProtocolVersion):
    """Describes a training plan approve status check message sent by the node

    Attributes:
        researcher_id: Id of the researcher that sends the request
        node_id: Node id that replies the request
        node_name: Node Name that replies the request
        experiment_id: experiment id related to the experiment
        success: True if the node process the request as expected, false
            if any exception occurs
        approval_obligation : Approval mode for node. True, if
            training plan approval is enabled/required in the node for training.
        status: a `TrainingPlanApprovalStatus` value describing the approval status
        msg: Message from node based on state of the reply
        training_plan: The training plan that has been checked for approval
        training_plan_id: Unique training plan identifier, can be None in case of
            success false.

    Raises:
        FedbiomedMessageError: triggered if message's fields validation failed

    """

    researcher_id: str
    node_id: str
    node_name: str
    experiment_id: str
    success: bool
    approval_obligation: bool
    status: str
    msg: str
    training_plan: str
    training_plan_id: Optional[str]


# Train messages


@catch_dataclass_exception
@dataclass
class TrainRequest(RequestReply, RequiresProtocolVersion):
    """Describes a train message sent by the researcher

    Attributes:
        researcher_id: ID of the researcher that requests training
        experiment_id: Id of the experiment that is sent by researcher
        state_id: ID of state associated to this request on node
        training_args: Arguments for training routine
        dataset_id: id of the dataset that is used for training
        training: Declares whether training will be performed
        model_args: Arguments to initialize training plan class
        training_plan: Source code of training plan
        training_plan_class: Class name of the training plan
        round: number of rounds already executed for this experiment
        aggregator_args: ??
        aux_var: Optimizer auxiliary variables
        optim_aux_var: Optional dict of Optimizer auxiliary variables

    Raises:
        FedbiomedMessageError: triggered if message's fields validation failed
    """

    researcher_id: str
    experiment_id: str
    state_id: Optional[str]
    training_args: dict
    dataset_id: str
    training: bool
    model_args: dict
    params: dict
    training_plan: str
    training_plan_class: str
    round: int
    aggregator_args: Dict
    secagg_arguments: Optional[Dict] = None
    optim_aux_var: Optional[Dict] = None


@catch_dataclass_exception
@dataclass
class TrainReply(RequestReply, RequiresProtocolVersion):
    """Describes a train message sent by the node.

    Attributes:
        researcher_id: Id of the researcher that receives the reply
        experiment_id: Id of the experiment that is sent by researcher
        success: True if the node process the request as expected, false if any exception occurs
        node_id: Node id that replies the request
        node_name: Node Name that replies the request
        dataset_id: id of the dataset that is used for training
        params_url: URL of parameters uploaded by node
        timing: Timing statistics
        msg: Custom message

    Raises:
        FedbiomedMessageError: triggered if message's fields validation failed
    """

    researcher_id: str
    experiment_id: str
    success: bool
    node_id: str
    node_name: str
    dataset_id: str
    timing: dict
    msg: str
    state_id: Optional[str] = None
    sample_size: Optional[int] = None
    encrypted: bool = False
    params: Optional[Union[Dict, List]] = None  # None for testing only
    optimizer_args: Optional[Dict] = None  # None for testing only
    optim_aux_var: Optional[Dict] = None  # None for testing only
    encryption_factor: Optional[List] = None  # None for testing only<|MERGE_RESOLUTION|>--- conflicted
+++ resolved
@@ -551,12 +551,8 @@
         training_plan_id: Unique training plan identifier, can be none in case of
             success false.
         message: currently unused (empty string)
-<<<<<<< HEAD
         node_id: Node id that replies the request
-=======
-        node_id: Node id that replys the request
         node_name: Node Name that replies the request
->>>>>>> 7cb9436c
         status: status code for the request (obsolete, always 0)
         success: Request was successfully submitted to node (not yet approved)
 
@@ -625,12 +621,8 @@
         researcher_id: Id of the researcher that sends the request
         success: True if the node process the request as expected, false if any exception occurs
         databases: List of datasets
-<<<<<<< HEAD
         node_id: Node id that replies the request
-=======
-        node_id: Node id that replys the request
         node_name: Node Name that replies the request
->>>>>>> 7cb9436c
         count: Number of datasets
 
     Raises:
@@ -670,14 +662,8 @@
 
     Attributes:
         researcher_id: Id of the researcher that will receive the reply
-<<<<<<< HEAD
         node_id: Node id that replies the request
-        success: True if the node process the request as expected, false if any exception occurs
-=======
-        node_id: Node id that replys the request
         node_name: Node Name that replies the request
-        succes: True if the node process the request as expected, false if any exception occurs
->>>>>>> 7cb9436c
 
     Raises:
         FedbiomedMessageError: triggered if message's fields validation failed
@@ -717,12 +703,8 @@
         researcher_id: Id of the researcher that sends the request
         success: True if the node process the request as expected, false if any exception occurs
         databases: List of datasets
-<<<<<<< HEAD
         node_id: Node id that replies the request
-=======
-        node_id: Node id that replys the request
         node_name: Node Name that replies the request
->>>>>>> 7cb9436c
         count: Number of datasets
 
     Raises:
