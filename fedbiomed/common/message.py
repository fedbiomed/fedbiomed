"""
Definition of messages exchanged by the researcher and the nodes
"""

import dataclasses
import functools
from dataclasses import dataclass
from typing import Any, Callable, Dict, Union

from fedbiomed.common.constants import ErrorNumbers
from fedbiomed.common.exceptions import FedbiomedMessageError
from fedbiomed.common.logger import logger


def catch_dataclass_exception(cls: Callable):
    """Encapsulates the __init__() method of dataclass in order to transform the exceptions sent
    by the dataclass (TypeError) into our own exception (FedbiomedMessageError)

    Args:
        cls: Dataclass to validate
    """

    def __cde_init__(self: Any, *args: list, **kwargs: dict):
        """This is the __init__() replacement.

        Its purpose is to catch the TypeError created by the __init__
        method of the @dataclass decorator and replace this exception by  FedbiomedMessageError

        Raises:
          FedbiomedMessageError if number/type of arguments is wrong
        """

        try:
            self.__class__.__dict__["__initial_init__"](self, *args, **kwargs)

        except TypeError as e:
            # this is the error raised by dataclass if number of parameter is wrong
            _msg = (
                ErrorNumbers.FB601.value
                + ": bad number of parameters: "
                + str(e)
            )
            logger.error(_msg)
            raise FedbiomedMessageError(_msg)

    @functools.wraps(cls)
    def wrap(cls: Callable):
        """Wrapper to the class given as parameter

        Class wrapping should keep some attributes (__doc__, etc) of the initial class or the API documentation tools
        will be mistaken

        """
        cls.__initial_init__ = cls.__init__
        setattr(cls, "__init__", __cde_init__)

        return cls

    return wrap(cls)


@dataclass
class Message:
    """Base class for all fedbiomed messages providing all methods
    to access the messages

    The subclasses of this class will be pure data containers (no provided functions)
    """

    def __post_init__(self):
        """Post init of dataclass

        - remark: this is not check by @dataclass

        Raises:
            FedbiomedMessageError: (FB601 error) if parameters of bad type

        """

        if not self.__validate_fields():
            _msg = (
                ErrorNumbers.FB601.value
                + ": bad input value for message: "
                + self.__str__()
            )
            logger.critical(_msg)
            raise FedbiomedMessageError(_msg)

    def get_param(self, param: str):
        """Get the value of a given param

        Args:
            param: name of the param
        """
        return getattr(self, param)

    def get_dict(self) -> Dict[str, Any]:
        """Returns pairs (Message class attributes name, attributes values) into a dictionary

        Returns:
            Message as dictionary
        """
        return dataclasses.asdict(self)

    def __validate_fields(self) -> bool:
        """Checks whether incoming field types match with attributes class type.

        Args:
            fields: incoming fields

        Returns:
            If validated, ie everything matches, returns True, else returns False.
        """
        ret = True
        for field in dataclasses.fields(self):
            value = getattr(self, field.name)
            if not isinstance(value, field.type):
                logger.critical(
                    f"{field.name}: '{value}' instead of '{field.type}'"
                )
                ret = False
        return ret


#
# messages definition, sorted by
# - alphabetic order
# - Request/Reply regroupemnt
#

# AddScalar message


@catch_dataclass_exception
@dataclass
class AddScalarReply(Message):
    """Describes a add_scalar message sent by the node.

    Attributes:
        researcher_id: ID of the researcher that receives the reply
        job_id: ID of the Job that is sent by researcher
        train: Declares whether scalar value is for training
        test: Declares whether scalar value is for validation
        test_on_local_updates: Declares whether validation is performed over locally updated parameters
        test_on_global_updates: Declares whether validation is performed over aggregated parameters
        metric: Evaluation metroc
        epoch: Scalar is received at
        total_samples: Number of all samples in dataset
        batch_samples: Number of samples in batch
        num_batches: Number of batches in single epoch
        iteration: Scalar is received at
        command: Reply command string

    Raises:
        FedbiomedMessageError: triggered if message's fields validation failed

    """

    researcher_id: str
    node_id: str
    job_id: str
    train: bool
    test: bool
    test_on_local_updates: bool
    test_on_global_updates: bool
    metric: dict
    epoch: (int, type(None))
    total_samples: int
    batch_samples: int
    num_batches: int
    iteration: int
    command: str


# Approval messages


@catch_dataclass_exception
@dataclass
class ApprovalRequest(Message):
    """Describes the TrainingPlan approval request from researcher to node.

    Attributes:
        researcher_id: id of the researcher that sends the request
        description: description of the training plan
        sequence: (unique) sequence number which identifies the message
        training_plan_url: URL where TrainingPlan is available
        command: request command string

    Raises:
        FedbiomedMessageError: triggered if message's fields validation failed
    """

    researcher_id: str
    description: str
    sequence: int
    training_plan_url: str
    command: str


@catch_dataclass_exception
@dataclass
class ApprovalReply(Message):
    """Describes the TrainingPlan approval reply (acknoledge) from node to researcher.

    Attributes:
        researcher_id: Id of the researcher that will receive the reply
        node_id: Node id that replys the request
        sequence: sequence number of the corresponding request
        status: status code received after uploading the training plan (usually HTTP status)
        command: Reply command string

    Raises:
        FedbiomedMessageError: triggered if message's fields validation failed
    """

    researcher_id: str
    node_id: str
    sequence: int
    status: int
    command: str
    success: bool


# Error message


@catch_dataclass_exception
@dataclass
class ErrorMessage(Message):
    """Describes an error message sent by the node.

    Attributes:
        researcher_id: ID of the researcher that receives the error message
        node_id: ID of the node that sends error message
        errnum: Error ID/Number
        extra_msg: Additional message regarding the error
        command: Reply command string

    Raises:
        FedbiomedMessageError: triggered if message's fields validation failed
    """

    researcher_id: str
    node_id: str
    errnum: ErrorNumbers
    extra_msg: str
    command: str


# List messages


@catch_dataclass_exception
@dataclass
class ListRequest(Message):
    """Describes a list request message sent by the researcher to nodes in order to list datasets belonging to
    each node.

    Attributes:
        researcher_id: Id of the researcher that sends the request
        command: Request command string

    Raises:
       FedbiomedMessageError: triggered if message's fields validation failed
    """

    researcher_id: str
    command: str


@catch_dataclass_exception
@dataclass
class ListReply(Message):
    """This class describes a list reply message sent by the node that includes list of datasets. It is a
    reply for ListRequest message from the researcher.

    Attributes:
        researcher_id: Id of the researcher that sends the request
        succes: True if the node process the request as expected, false if any exception occurs
        databases: List of datasets
        node_id: Node id that replys the request
        count: Number of datasets
        command: Reply command string

    Raises:
        FedbiomedMessageError: triggered if message's fields validation failed
    """

    researcher_id: str
    success: bool
    databases: list
    node_id: str
    count: int
    command: str


# Log message


@catch_dataclass_exception
@dataclass
class LogMessage(Message):
    """Describes a log message sent by the node.

    Attributes:
        researcher_id: ID of the researcher that will receive the log message
        node_id: ID of the node that sends log message
        level: Log level
        msg: Log message
        command: Reply command string

    Raises:
        FedbiomedMessageError: triggered if message's fields validation failed
    """

    researcher_id: str
    node_id: str
    level: str
    msg: str
    command: str


# TrainingPlanStatus messages


@catch_dataclass_exception
@dataclass
class TrainingPlanStatusRequest(Message):
    """Describes a training plan approve status check message sent by the researcher.

    Attributes:
        researcher_id: Id of the researcher that sends the request
        job_id: Job id related to the experiment.
        training_plan_url: The training plan that is going to be checked for approval
        command: Request command string

    Raises:
        FedbiomedMessageError: triggered if message's fields validation failed
    """

    researcher_id: str
    job_id: str
    training_plan_url: str
    command: str


@catch_dataclass_exception
@dataclass
class TrainingPlanStatusReply(Message):
    """Describes a training plan approve status check message sent by the node

    Attributes:
        researcher_id: Id of the researcher that sends the request
        node_id: Node id that replys the request
        job_id: job id related to the experiment
        succes: True if the node process the request as expected, false
            if any execption occurs
        approval_obligation : Approval mode for node. True, if training plan approval is enabled/required
            in the node for training.
        is_approved: True, if the requested training plan is one of the approved training plan by the node
        msg: Message from node based on state of the reply
        training_plan_url: The training plan that has been checked for approval
        command: Reply command string

    Raises:
        FedbiomedMessageError: triggered if message's fields validation failed

    """

    researcher_id: str
    node_id: str
    job_id: str
    success: bool
    approval_obligation: bool
    status: str
    msg: str
    training_plan_url: str
    command: str


# Ping messages


@catch_dataclass_exception
@dataclass
class PingRequest(Message):
    """Describes a ping message sent by the researcher

    Attributes:
        researcher_id: Id of the researcher that send ping reqeust
        sequence: Ping sequence
        command: Request command string

    Raises:
        FedbiomedMessageError: triggered if message's fields validation failed
    """

    researcher_id: str
    sequence: int
    command: str


@catch_dataclass_exception
@dataclass
class PingReply(Message):
    """This class describes a ping message sent by the node.

    Attributes:
        researcher_id: Id of the researcher that will receive the reply
        node_id: Node id that replys the request
        succes: True if the node process the request as expected, false if any exception occurs
        sequence: Ping sequence
        command: Reply command string

    Raises:
        FedbiomedMessageError: triggered if message's fields validation failed
    """

    researcher_id: str
    node_id: str
    success: bool
    sequence: int
    command: str


# Search messages


@catch_dataclass_exception
@dataclass
class SearchRequest(Message):
    """Describes a search message sent by the researcher.

    Attributes:
        researcher_id: ID of the researcher that sends the request
        tags: Tags for search request
        command: Request command string

    Raises:
       FedbiomedMessageError: triggered if message's fields validation failed
    """

    researcher_id: str
    tags: list
    command: str


@catch_dataclass_exception
@dataclass
class SearchReply(Message):
    """Describes a search message sent by the node

    Attributes:
        researcher_id: Id of the researcher that sends the request
        succes: True if the node process the request as expected, false if any exception occurs
        databases: List of datasets
        node_id: Node id that replys the request
        count: Number of datasets
        command: Reply command string

    Raises:
        FedbiomedMessageError: triggered if message's fields validation failed
    """

    researcher_id: str
    success: bool
    databases: list
    node_id: str
    count: int
    command: str


# Secure aggregation messages

<<<<<<< HEAD
=======

>>>>>>> 5c10d2cf
@catch_dataclass_exception
@dataclass
class SecaggDeleteRequest(Message):
    """Describes a secagg context element delete request message sent by the researcher

    Attributes:
        researcher_id: ID of the researcher that requests deletion
        secagg_id: ID of secagg context element that is sent by researcher
        sequence: (unique) sequence number which identifies the message
        command: Request command string

    Raises:
        FedbiomedMessageError: triggered if message's fields validation failed
    """
<<<<<<< HEAD
=======

>>>>>>> 5c10d2cf
    researcher_id: str
    secagg_id: str
    sequence: int
    command: str

<<<<<<< HEAD
=======

>>>>>>> 5c10d2cf
@catch_dataclass_exception
@dataclass
class SecaggDeleteReply(Message):
    """Describes a secagg context element delete reply message sent by the node

    Attributes:
        researcher_id: ID of the researcher that requests deletion
        secagg_id: ID of secagg context element that is sent by researcher
        sequence: (unique) sequence number which identifies the message
        success: True if the node process the request as expected, false if any exception occurs
        node_id: Node id that replies to the request
        msg: Custom message
        command: Reply command string

    Raises:
        FedbiomedMessageError: triggered if message's fields validation failed
    """
<<<<<<< HEAD
=======

>>>>>>> 5c10d2cf
    researcher_id: str
    secagg_id: str
    sequence: int
    success: bool
    node_id: str
    msg: str
    command: str

<<<<<<< HEAD
=======

>>>>>>> 5c10d2cf
@catch_dataclass_exception
@dataclass
class SecaggRequest(Message):
    """Describes a secagg context element setup request message sent by the researcher

    Attributes:
        researcher_id: ID of the researcher that requests setup
        secagg_id: ID of secagg context element that is sent by researcher
        sequence: (unique) sequence number which identifies the message
        element: Type of secagg context element
        parties: List of parties participating to the secagg context element setup
        command: Request command string

    Raises:
        FedbiomedMessageError: triggered if message's fields validation failed
    """
<<<<<<< HEAD
=======

>>>>>>> 5c10d2cf
    researcher_id: str
    secagg_id: str
    sequence: int
    element: int
    parties: list
    command: str

<<<<<<< HEAD
=======

>>>>>>> 5c10d2cf
@catch_dataclass_exception
@dataclass
class SecaggReply(Message):
    """Describes a secagg context element setup reply message sent by the node

    Attributes:
        researcher_id: ID of the researcher that requests setup
        secagg_id: ID of secagg context element that is sent by researcher
        sequence: (unique) sequence number which identifies the message
        success: True if the node process the request as expected, false if any exception occurs
        node_id: Node id that replies to the request
        msg: Custom message
        command: Reply command string

    Raises:
        FedbiomedMessageError: triggered if message's fields validation failed
    """
<<<<<<< HEAD
=======

>>>>>>> 5c10d2cf
    researcher_id: str
    secagg_id: str
    sequence: int
    success: bool
    node_id: str
    msg: str
    command: str

<<<<<<< HEAD
=======

>>>>>>> 5c10d2cf
# Train messages


@catch_dataclass_exception
@dataclass
class TrainRequest(Message):
    """Describes a train message sent by the researcher

    Attributes:
        researcher_id: ID of the researcher that requests training
        job_id: Id of the Job that is sent by researcher
        params_url: URL where model parameters are uploaded
        aux_vars_url: URL where auxiliary variables are uploaded
        training_args: Arguments for training routine
        training_data: Dataset meta-data for training
        training: Declares whether training will be performed
        model_args: Arguments to initialize training plan class
        training_plan_url: URL where TrainingPlan JSON dump is available
        command: Reply command string

    Raises:
        FedbiomedMessageError: triggered if message's fields validation failed
    """

    researcher_id: str
    job_id: str
    params_url: str
    aux_vars_url: (str, type(None))
    training_args: dict
    training_data: dict
    training: bool
    model_args: dict
    training_plan_url: str
    command: str


@catch_dataclass_exception
@dataclass
class TrainReply(Message):
    """Describes a train message sent by the node.

    Attributes:
        researcher_id: Id of the researcher that receives the reply
        job_id: Id of the Job that is sent by researcher
        success: True if the node process the request as expected, false if any exception occurs
        node_id: Node id that replys the request
        dataset_id: id of the dataset that is used for training
        params_url: URL of parameters uploaded by node
<<<<<<< HEAD
=======
        aux_vars_url: URL of auxiliary variables uploaded by node
>>>>>>> 5c10d2cf
        timing: Timing statistics
        msg: Custom message
        command: Reply command string

    Raises:
        FedbiomedMessageError: triggered if message's fields validation failed
    """

    researcher_id: str
    job_id: str
    success: bool
    node_id: str
    dataset_id: str
    params_url: str
    aux_vars_url: (str, type(None))
    timing: dict
    msg: str
    command: str


# protocol definition


class ResearcherMessages:
    """Allows to create the corresponding class instance from a received/sent message by the researcher."""

    @classmethod
<<<<<<< HEAD
    def reply_create(cls, params: Dict[str, Any]) -> Union[TrainReply,
                                                           SearchReply,
                                                           PingReply,
                                                           LogMessage,
                                                           ErrorMessage,
                                                           ListReply,
                                                           AddScalarReply,
                                                           TrainingPlanStatusReply,
                                                           ApprovalReply,
                                                           SecaggReply,
                                                           SecaggDeleteReply]:
=======
    def reply_create(
        cls, params: Dict[str, Any]
    ) -> Union[
        TrainReply,
        SearchReply,
        PingReply,
        LogMessage,
        ErrorMessage,
        ListReply,
        AddScalarReply,
        TrainingPlanStatusReply,
        ApprovalReply,
        SecaggReply,
        SecaggDeleteReply,
    ]:
>>>>>>> 5c10d2cf
        """Message reception (as a mean to reply to node requests, such as a Ping request).

        It creates the adequate message, it maps an instruction (given the key "command" in the input dictionary
        `params`) to a Message object

        It validates:
        - the legacy of the message
        - the structure of the received message

        Raises:
            FedbiomedMessageError: triggered if the message is not allowed to be received by the researcher
            KeyError: triggered if 'command' field is not present in `params`

        Returns:
            An instance of the corresponding Message class
        """
        try:
            message_type = params["command"]
        except KeyError:
            _msg = ErrorNumbers.FB601.value + ": message type not specified"
            logger.error(_msg)
            raise FedbiomedMessageError(_msg)

<<<<<<< HEAD
        MESSAGE_TYPE_TO_CLASS_MAP = {'train': TrainReply,
                                     'search': SearchReply,
                                     'pong': PingReply,
                                     'log': LogMessage,
                                     'error': ErrorMessage,
                                     'list': ListReply,
                                     'add_scalar': AddScalarReply,
                                     'training-plan-status': TrainingPlanStatusReply,
                                     'approval': ApprovalReply,
                                     'secagg': SecaggReply,
                                     'secagg-delete': SecaggDeleteReply
                                     }
=======
        MESSAGE_TYPE_TO_CLASS_MAP = {
            "train": TrainReply,
            "search": SearchReply,
            "pong": PingReply,
            "log": LogMessage,
            "error": ErrorMessage,
            "list": ListReply,
            "add_scalar": AddScalarReply,
            "training-plan-status": TrainingPlanStatusReply,
            "approval": ApprovalReply,
            "secagg": SecaggReply,
            "secagg-delete": SecaggDeleteReply,
        }
>>>>>>> 5c10d2cf

        if message_type not in MESSAGE_TYPE_TO_CLASS_MAP:
            _msg = (
                ErrorNumbers.FB601.value
                + ": bad message type for reply_create: {}".format(
                    message_type
                )
            )
            logger.error(_msg)
            raise FedbiomedMessageError(_msg)
        return MESSAGE_TYPE_TO_CLASS_MAP[message_type](**params)

    @classmethod
<<<<<<< HEAD
    def request_create(cls, params: Dict[str, Any]) -> Union[TrainRequest,
                                                             SearchRequest,
                                                             PingRequest,
                                                             ListRequest,
                                                             TrainingPlanStatusRequest,
                                                             ApprovalRequest,
                                                             SecaggRequest,
                                                             SecaggDeleteRequest]:
=======
    def request_create(
        cls, params: Dict[str, Any]
    ) -> Union[
        TrainRequest,
        SearchRequest,
        PingRequest,
        ListRequest,
        TrainingPlanStatusRequest,
        ApprovalRequest,
        SecaggRequest,
        SecaggDeleteRequest,
    ]:
>>>>>>> 5c10d2cf

        """Creates the adequate message/request,

        It maps an instruction (given the key "command" in the input dictionary `params`) to a Message object

        It validates:
        - the legacy of the message
        - the structure of the created message

        Args:
            params: dictionary containing the message.

        Raises:
            FedbiomedMessageError: if the message is not allowed to be sent by the researcher
            KeyError: Missing key ub the reqeust

        Returns:
            An instance of the corresponding Message class
        """

        try:
            message_type = params["command"]
        except KeyError:
            _msg = ErrorNumbers.FB601.value + ": message type not specified"
            logger.error(_msg)
            raise FedbiomedMessageError(_msg)

<<<<<<< HEAD
        MESSAGE_TYPE_TO_CLASS_MAP = {'train': TrainRequest,
                                     'search': SearchRequest,
                                     'ping': PingRequest,
                                     'list': ListRequest,
                                     'training-plan-status': TrainingPlanStatusRequest,
                                     'approval': ApprovalRequest,
                                     'secagg': SecaggRequest,
                                     'secagg-delete': SecaggDeleteRequest
                                     }
=======
        MESSAGE_TYPE_TO_CLASS_MAP = {
            "train": TrainRequest,
            "search": SearchRequest,
            "ping": PingRequest,
            "list": ListRequest,
            "training-plan-status": TrainingPlanStatusRequest,
            "approval": ApprovalRequest,
            "secagg": SecaggRequest,
            "secagg-delete": SecaggDeleteRequest,
        }
>>>>>>> 5c10d2cf

        if message_type not in MESSAGE_TYPE_TO_CLASS_MAP:
            _msg = (
                ErrorNumbers.FB601.value
                + ": bad message type for request_create: {}".format(
                    message_type
                )
            )
            logger.error(_msg)
            raise FedbiomedMessageError(_msg)
        return MESSAGE_TYPE_TO_CLASS_MAP[message_type](**params)


class NodeMessages:
    """Allows to create the corresponding class instance from a received/sent message by the Node"""

    @classmethod
<<<<<<< HEAD
    def request_create(cls, params: dict) -> Union[TrainRequest,
                                                   SearchRequest,
                                                   PingRequest,
                                                   ListRequest,
                                                   TrainingPlanStatusRequest,
                                                   ApprovalRequest,
                                                   SecaggRequest,
                                                   SecaggDeleteRequest]:
=======
    def request_create(
        cls, params: dict
    ) -> Union[
        TrainRequest,
        SearchRequest,
        PingRequest,
        ListRequest,
        TrainingPlanStatusRequest,
        ApprovalRequest,
        SecaggRequest,
        SecaggDeleteRequest,
    ]:
>>>>>>> 5c10d2cf
        """Creates the adequate message/ request to send to researcher, it maps an instruction (given the key
        "command" in the input dictionary `params`) to a Message object

        It validates:
        - the legacy of the message
        - the structure of the created message

        Raises:
            FedbiomedMessageError: triggered if the message is not allowed te be sent by the node (ie if message
                `command` field is not either a train request, search request or a ping request)

        Returns:
            An instance of the corresponding class (TrainRequest,SearchRequest, PingRequest)
        """
        try:
            message_type = params["command"]
        except KeyError:
            _msg = ErrorNumbers.FB601.value + ": message type not specified"
            logger.error(_msg)
            raise FedbiomedMessageError(_msg)

        # mapping message type to an object
<<<<<<< HEAD
        MESSAGE_TYPE_TO_CLASS_MAP = {'train': TrainRequest,
                                     'search': SearchRequest,
                                     'ping': PingRequest,
                                     'list': ListRequest,
                                     'training-plan-status': TrainingPlanStatusRequest,
                                     'approval': ApprovalRequest,
                                     'secagg': SecaggRequest,
                                     'secagg-delete': SecaggDeleteRequest
                                     }
=======
        MESSAGE_TYPE_TO_CLASS_MAP = {
            "train": TrainRequest,
            "search": SearchRequest,
            "ping": PingRequest,
            "list": ListRequest,
            "training-plan-status": TrainingPlanStatusRequest,
            "approval": ApprovalRequest,
            "secagg": SecaggRequest,
            "secagg-delete": SecaggDeleteRequest,
        }
>>>>>>> 5c10d2cf

        if message_type not in MESSAGE_TYPE_TO_CLASS_MAP:
            _msg = (
                ErrorNumbers.FB601.value
                + ": bad message type for reply_create: {}".format(
                    message_type
                )
            )
            logger.error(_msg)
            raise FedbiomedMessageError(_msg)
        return MESSAGE_TYPE_TO_CLASS_MAP[message_type](**params)

    @classmethod
<<<<<<< HEAD
    def reply_create(cls, params: dict) -> Union[TrainReply,
                                                 SearchReply,
                                                 PingReply,
                                                 LogMessage,
                                                 ErrorMessage,
                                                 AddScalarReply,
                                                 ListReply,
                                                 TrainingPlanStatusReply,
                                                 ApprovalReply,
                                                 SecaggReply,
                                                 SecaggDeleteReply]:
=======
    def reply_create(
        cls, params: dict
    ) -> Union[
        TrainReply,
        SearchReply,
        PingReply,
        LogMessage,
        ErrorMessage,
        AddScalarReply,
        ListReply,
        TrainingPlanStatusReply,
        ApprovalReply,
        SecaggReply,
        SecaggDeleteReply,
    ]:
>>>>>>> 5c10d2cf
        """Message reception.

        It creates the adequate message reply to send to the researcher, it maps an instruction (given the key
        "command" in the input dictionary `params`) to a Message object

        It validates:
        - the legacy of the message
        - the structure of the received message

        Raises:
            FedbiomedMessageError: if the message is not allowed te be received by the node (ie if message `command`
                field is not either a train request, search request, a ping request, add scalar request, or
                error message)

        Returns:
            An instance of the corresponding class
        """
        try:
            message_type = params["command"]
        except KeyError:
            _msg = ErrorNumbers.FB601.value + ": message type not specified"
            logger.error(_msg)
            raise FedbiomedMessageError(_msg)

<<<<<<< HEAD
        MESSAGE_TYPE_TO_CLASS_MAP = {'train': TrainReply,
                                     'search': SearchReply,
                                     'pong': PingReply,
                                     'log': LogMessage,
                                     'error': ErrorMessage,
                                     'add_scalar': AddScalarReply,
                                     'list': ListReply,
                                     'training-plan-status': TrainingPlanStatusReply,
                                     'approval': ApprovalReply,
                                     'secagg': SecaggReply,
                                     'secagg-delete': SecaggDeleteReply
                                     }
=======
        MESSAGE_TYPE_TO_CLASS_MAP = {
            "train": TrainReply,
            "search": SearchReply,
            "pong": PingReply,
            "log": LogMessage,
            "error": ErrorMessage,
            "add_scalar": AddScalarReply,
            "list": ListReply,
            "training-plan-status": TrainingPlanStatusReply,
            "approval": ApprovalReply,
            "secagg": SecaggReply,
            "secagg-delete": SecaggDeleteReply,
        }
>>>>>>> 5c10d2cf

        if message_type not in MESSAGE_TYPE_TO_CLASS_MAP:
            _msg = (
                ErrorNumbers.FB601.value
                + ": bad message type for request_create: {}".format(
                    message_type
                )
            )
            logger.error(_msg)
            raise FedbiomedMessageError(_msg)
        return MESSAGE_TYPE_TO_CLASS_MAP[message_type](**params)<|MERGE_RESOLUTION|>--- conflicted
+++ resolved
@@ -473,10 +473,6 @@
 
 # Secure aggregation messages
 
-<<<<<<< HEAD
-=======
-
->>>>>>> 5c10d2cf
 @catch_dataclass_exception
 @dataclass
 class SecaggDeleteRequest(Message):
@@ -491,19 +487,13 @@
     Raises:
         FedbiomedMessageError: triggered if message's fields validation failed
     """
-<<<<<<< HEAD
-=======
-
->>>>>>> 5c10d2cf
+
     researcher_id: str
     secagg_id: str
     sequence: int
     command: str
 
-<<<<<<< HEAD
-=======
-
->>>>>>> 5c10d2cf
+
 @catch_dataclass_exception
 @dataclass
 class SecaggDeleteReply(Message):
@@ -521,10 +511,7 @@
     Raises:
         FedbiomedMessageError: triggered if message's fields validation failed
     """
-<<<<<<< HEAD
-=======
-
->>>>>>> 5c10d2cf
+
     researcher_id: str
     secagg_id: str
     sequence: int
@@ -533,10 +520,7 @@
     msg: str
     command: str
 
-<<<<<<< HEAD
-=======
-
->>>>>>> 5c10d2cf
+
 @catch_dataclass_exception
 @dataclass
 class SecaggRequest(Message):
@@ -553,10 +537,7 @@
     Raises:
         FedbiomedMessageError: triggered if message's fields validation failed
     """
-<<<<<<< HEAD
-=======
-
->>>>>>> 5c10d2cf
+
     researcher_id: str
     secagg_id: str
     sequence: int
@@ -564,10 +545,7 @@
     parties: list
     command: str
 
-<<<<<<< HEAD
-=======
-
->>>>>>> 5c10d2cf
+
 @catch_dataclass_exception
 @dataclass
 class SecaggReply(Message):
@@ -585,10 +563,7 @@
     Raises:
         FedbiomedMessageError: triggered if message's fields validation failed
     """
-<<<<<<< HEAD
-=======
-
->>>>>>> 5c10d2cf
+
     researcher_id: str
     secagg_id: str
     sequence: int
@@ -597,12 +572,8 @@
     msg: str
     command: str
 
-<<<<<<< HEAD
-=======
-
->>>>>>> 5c10d2cf
+
 # Train messages
-
 
 @catch_dataclass_exception
 @dataclass
@@ -649,10 +620,7 @@
         node_id: Node id that replys the request
         dataset_id: id of the dataset that is used for training
         params_url: URL of parameters uploaded by node
-<<<<<<< HEAD
-=======
         aux_vars_url: URL of auxiliary variables uploaded by node
->>>>>>> 5c10d2cf
         timing: Timing statistics
         msg: Custom message
         command: Reply command string
@@ -680,19 +648,6 @@
     """Allows to create the corresponding class instance from a received/sent message by the researcher."""
 
     @classmethod
-<<<<<<< HEAD
-    def reply_create(cls, params: Dict[str, Any]) -> Union[TrainReply,
-                                                           SearchReply,
-                                                           PingReply,
-                                                           LogMessage,
-                                                           ErrorMessage,
-                                                           ListReply,
-                                                           AddScalarReply,
-                                                           TrainingPlanStatusReply,
-                                                           ApprovalReply,
-                                                           SecaggReply,
-                                                           SecaggDeleteReply]:
-=======
     def reply_create(
         cls, params: Dict[str, Any]
     ) -> Union[
@@ -708,7 +663,6 @@
         SecaggReply,
         SecaggDeleteReply,
     ]:
->>>>>>> 5c10d2cf
         """Message reception (as a mean to reply to node requests, such as a Ping request).
 
         It creates the adequate message, it maps an instruction (given the key "command" in the input dictionary
@@ -732,20 +686,6 @@
             logger.error(_msg)
             raise FedbiomedMessageError(_msg)
 
-<<<<<<< HEAD
-        MESSAGE_TYPE_TO_CLASS_MAP = {'train': TrainReply,
-                                     'search': SearchReply,
-                                     'pong': PingReply,
-                                     'log': LogMessage,
-                                     'error': ErrorMessage,
-                                     'list': ListReply,
-                                     'add_scalar': AddScalarReply,
-                                     'training-plan-status': TrainingPlanStatusReply,
-                                     'approval': ApprovalReply,
-                                     'secagg': SecaggReply,
-                                     'secagg-delete': SecaggDeleteReply
-                                     }
-=======
         MESSAGE_TYPE_TO_CLASS_MAP = {
             "train": TrainReply,
             "search": SearchReply,
@@ -759,7 +699,6 @@
             "secagg": SecaggReply,
             "secagg-delete": SecaggDeleteReply,
         }
->>>>>>> 5c10d2cf
 
         if message_type not in MESSAGE_TYPE_TO_CLASS_MAP:
             _msg = (
@@ -773,16 +712,6 @@
         return MESSAGE_TYPE_TO_CLASS_MAP[message_type](**params)
 
     @classmethod
-<<<<<<< HEAD
-    def request_create(cls, params: Dict[str, Any]) -> Union[TrainRequest,
-                                                             SearchRequest,
-                                                             PingRequest,
-                                                             ListRequest,
-                                                             TrainingPlanStatusRequest,
-                                                             ApprovalRequest,
-                                                             SecaggRequest,
-                                                             SecaggDeleteRequest]:
-=======
     def request_create(
         cls, params: Dict[str, Any]
     ) -> Union[
@@ -795,8 +724,6 @@
         SecaggRequest,
         SecaggDeleteRequest,
     ]:
->>>>>>> 5c10d2cf
-
         """Creates the adequate message/request,
 
         It maps an instruction (given the key "command" in the input dictionary `params`) to a Message object
@@ -823,17 +750,6 @@
             logger.error(_msg)
             raise FedbiomedMessageError(_msg)
 
-<<<<<<< HEAD
-        MESSAGE_TYPE_TO_CLASS_MAP = {'train': TrainRequest,
-                                     'search': SearchRequest,
-                                     'ping': PingRequest,
-                                     'list': ListRequest,
-                                     'training-plan-status': TrainingPlanStatusRequest,
-                                     'approval': ApprovalRequest,
-                                     'secagg': SecaggRequest,
-                                     'secagg-delete': SecaggDeleteRequest
-                                     }
-=======
         MESSAGE_TYPE_TO_CLASS_MAP = {
             "train": TrainRequest,
             "search": SearchRequest,
@@ -844,7 +760,6 @@
             "secagg": SecaggRequest,
             "secagg-delete": SecaggDeleteRequest,
         }
->>>>>>> 5c10d2cf
 
         if message_type not in MESSAGE_TYPE_TO_CLASS_MAP:
             _msg = (
@@ -862,16 +777,6 @@
     """Allows to create the corresponding class instance from a received/sent message by the Node"""
 
     @classmethod
-<<<<<<< HEAD
-    def request_create(cls, params: dict) -> Union[TrainRequest,
-                                                   SearchRequest,
-                                                   PingRequest,
-                                                   ListRequest,
-                                                   TrainingPlanStatusRequest,
-                                                   ApprovalRequest,
-                                                   SecaggRequest,
-                                                   SecaggDeleteRequest]:
-=======
     def request_create(
         cls, params: dict
     ) -> Union[
@@ -884,7 +789,6 @@
         SecaggRequest,
         SecaggDeleteRequest,
     ]:
->>>>>>> 5c10d2cf
         """Creates the adequate message/ request to send to researcher, it maps an instruction (given the key
         "command" in the input dictionary `params`) to a Message object
 
@@ -907,17 +811,6 @@
             raise FedbiomedMessageError(_msg)
 
         # mapping message type to an object
-<<<<<<< HEAD
-        MESSAGE_TYPE_TO_CLASS_MAP = {'train': TrainRequest,
-                                     'search': SearchRequest,
-                                     'ping': PingRequest,
-                                     'list': ListRequest,
-                                     'training-plan-status': TrainingPlanStatusRequest,
-                                     'approval': ApprovalRequest,
-                                     'secagg': SecaggRequest,
-                                     'secagg-delete': SecaggDeleteRequest
-                                     }
-=======
         MESSAGE_TYPE_TO_CLASS_MAP = {
             "train": TrainRequest,
             "search": SearchRequest,
@@ -928,7 +821,6 @@
             "secagg": SecaggRequest,
             "secagg-delete": SecaggDeleteRequest,
         }
->>>>>>> 5c10d2cf
 
         if message_type not in MESSAGE_TYPE_TO_CLASS_MAP:
             _msg = (
@@ -942,19 +834,6 @@
         return MESSAGE_TYPE_TO_CLASS_MAP[message_type](**params)
 
     @classmethod
-<<<<<<< HEAD
-    def reply_create(cls, params: dict) -> Union[TrainReply,
-                                                 SearchReply,
-                                                 PingReply,
-                                                 LogMessage,
-                                                 ErrorMessage,
-                                                 AddScalarReply,
-                                                 ListReply,
-                                                 TrainingPlanStatusReply,
-                                                 ApprovalReply,
-                                                 SecaggReply,
-                                                 SecaggDeleteReply]:
-=======
     def reply_create(
         cls, params: dict
     ) -> Union[
@@ -970,7 +849,6 @@
         SecaggReply,
         SecaggDeleteReply,
     ]:
->>>>>>> 5c10d2cf
         """Message reception.
 
         It creates the adequate message reply to send to the researcher, it maps an instruction (given the key
@@ -995,20 +873,6 @@
             logger.error(_msg)
             raise FedbiomedMessageError(_msg)
 
-<<<<<<< HEAD
-        MESSAGE_TYPE_TO_CLASS_MAP = {'train': TrainReply,
-                                     'search': SearchReply,
-                                     'pong': PingReply,
-                                     'log': LogMessage,
-                                     'error': ErrorMessage,
-                                     'add_scalar': AddScalarReply,
-                                     'list': ListReply,
-                                     'training-plan-status': TrainingPlanStatusReply,
-                                     'approval': ApprovalReply,
-                                     'secagg': SecaggReply,
-                                     'secagg-delete': SecaggDeleteReply
-                                     }
-=======
         MESSAGE_TYPE_TO_CLASS_MAP = {
             "train": TrainReply,
             "search": SearchReply,
@@ -1022,7 +886,6 @@
             "secagg": SecaggReply,
             "secagg-delete": SecaggDeleteReply,
         }
->>>>>>> 5c10d2cf
 
         if message_type not in MESSAGE_TYPE_TO_CLASS_MAP:
             _msg = (
