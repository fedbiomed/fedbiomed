--- conflicted
+++ resolved
@@ -570,14 +570,9 @@
                                                            ErrorMessage,
                                                            ListReply,
                                                            AddScalarReply,
-<<<<<<< HEAD
-                                                           ModelStatusReply,
+                                                           TrainingPlanStatusReply,
                                                            ApprovalReply,
                                                            SecaggReply]:
-=======
-                                                           TrainingPlanStatusReply,
-                                                           ApprovalReply]:
->>>>>>> 2afa4a2f
         """Message reception (as a mean to reply to node requests, such as a Ping request).
 
         It creates the adequate message, it maps an instruction (given the key "command" in the input dictionary
@@ -608,14 +603,9 @@
                                      'error': ErrorMessage,
                                      'list': ListReply,
                                      'add_scalar': AddScalarReply,
-<<<<<<< HEAD
-                                     'model-status': ModelStatusReply,
+                                     'training-plan-status': TrainingPlanStatusReply,
                                      'approval': ApprovalReply,
                                      'secagg': SecaggReply
-=======
-                                     'training-plan-status': TrainingPlanStatusReply,
-                                     'approval': ApprovalReply
->>>>>>> 2afa4a2f
                                      }
 
         if message_type not in MESSAGE_TYPE_TO_CLASS_MAP:
@@ -629,14 +619,9 @@
                                                              SearchRequest,
                                                              PingRequest,
                                                              ListRequest,
-<<<<<<< HEAD
-                                                             ModelStatusRequest,
+                                                             TrainingPlanStatusRequest,
                                                              ApprovalRequest,
                                                              SecaggRequest]:
-=======
-                                                             TrainingPlanStatusRequest,
-                                                             ApprovalRequest]:
->>>>>>> 2afa4a2f
 
         """Creates the adequate message/request,
 
@@ -668,14 +653,9 @@
                                      'search': SearchRequest,
                                      'ping': PingRequest,
                                      'list': ListRequest,
-<<<<<<< HEAD
-                                     'model-status': ModelStatusRequest,
+                                     'training-plan-status': TrainingPlanStatusRequest,
                                      'approval': ApprovalRequest,
                                      'secagg': SecaggReply
-=======
-                                     'training-plan-status': TrainingPlanStatusRequest,
-                                     'approval': ApprovalRequest
->>>>>>> 2afa4a2f
                                      }
 
         if message_type not in MESSAGE_TYPE_TO_CLASS_MAP:
@@ -693,14 +673,9 @@
                                                    SearchRequest,
                                                    PingRequest,
                                                    ListRequest,
-<<<<<<< HEAD
-                                                   ModelStatusRequest,
+                                                   TrainingPlanStatusRequest,
                                                    ApprovalRequest,
                                                    SecaggRequest]:
-=======
-                                                   TrainingPlanStatusRequest,
-                                                   ApprovalRequest]:
->>>>>>> 2afa4a2f
         """Creates the adequate message/ request to send to researcher, it maps an instruction (given the key
         "command" in the input dictionary `params`) to a Message object
 
@@ -727,14 +702,9 @@
                                      'search': SearchRequest,
                                      'ping': PingRequest,
                                      'list': ListRequest,
-<<<<<<< HEAD
-                                     'model-status': ModelStatusRequest,
+                                     'training-plan-status': TrainingPlanStatusRequest,
                                      'approval': ApprovalRequest,
                                      'secagg': SecaggRequest
-=======
-                                     'training-plan-status': TrainingPlanStatusRequest,
-                                     'approval': ApprovalRequest
->>>>>>> 2afa4a2f
                                      }
 
         if message_type not in MESSAGE_TYPE_TO_CLASS_MAP:
@@ -751,14 +721,9 @@
                                                  ErrorMessage,
                                                  AddScalarReply,
                                                  ListReply,
-<<<<<<< HEAD
-                                                 ModelStatusReply,
+                                                 TrainingPlanStatusReply,
                                                  ApprovalReply,
                                                  SecaggReply]:
-=======
-                                                 TrainingPlanStatusReply,
-                                                 ApprovalReply]:
->>>>>>> 2afa4a2f
         """Message reception.
 
         It creates the adequate message reply to send to the researcher, it maps an instruction (given the key
@@ -790,14 +755,9 @@
                                      'error': ErrorMessage,
                                      'add_scalar': AddScalarReply,
                                      'list': ListReply,
-<<<<<<< HEAD
-                                     'model-status': ModelStatusReply,
+                                     'training-plan-status': TrainingPlanStatusReply,
                                      'approval': ApprovalReply,
                                      'secagg': SecaggReply
-=======
-                                     'training-plan-status': TrainingPlanStatusReply,
-                                     'approval': ApprovalReply
->>>>>>> 2afa4a2f
                                      }
 
         if message_type not in MESSAGE_TYPE_TO_CLASS_MAP:
