--- conflicted
+++ resolved
@@ -229,12 +229,7 @@
     def reply_create(cls, params: Dict[str, Any]) -> Union[TrainReply,
                                                            SearchReply,
                                                            PingReply,
-<<<<<<< HEAD
-                                                           ErrorMessage]:
-=======
-                                                           LogMessage,
-                                                           AddScalarReply]:
->>>>>>> 0e7f54dd
+                                                           LogMessage]:
         """this method is used on message reception (as a mean to reply to
         node requests, such as a Ping request).
         it creates the adequate message, it maps an instruction
@@ -257,12 +252,7 @@
         MESSAGE_TYPE_TO_CLASS_MAP = {'train':  TrainReply,
                                      'search': SearchReply,
                                      'pong': PingReply,
-<<<<<<< HEAD
-                                     'error': ErrorMessage
-=======
-                                     'log': LogMessage,
-                                     'add_scalar': AddScalarReply
->>>>>>> 0e7f54dd
+                                     'log': LogMessage
         }
 
         if message_type not in MESSAGE_TYPE_TO_CLASS_MAP:
