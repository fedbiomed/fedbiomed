# This file is originally part of Fed-BioMed
# SPDX-License-Identifier: Apache-2.0

"""
Definition of messages exchanged by the researcher and the nodes
"""

import functools
import inspect
from dataclasses import dataclass
from typing import Any, Callable, Dict, List, Optional, Union, get_args

from google.protobuf.descriptor import FieldDescriptor
from google.protobuf.message import Message as ProtobufMessage

import fedbiomed.transport.protocols.researcher_pb2 as r_pb2
<<<<<<< HEAD

from fedbiomed.common.constants import ErrorNumbers, __messaging_protocol_version__
from fedbiomed.common.utils import raise_for_version_compatibility
from fedbiomed.common.exceptions import FedbiomedMessageError
=======
from fedbiomed.common.constants import ErrorNumbers, __messaging_protocol_version__
from fedbiomed.common.exceptions import FedbiomedMessageError, FedbiomedValueError
>>>>>>> c745d702
from fedbiomed.common.logger import logger
from fedbiomed.common.utils import import_object, raise_for_version_compatibility


def catch_dataclass_exception(cls: Callable):
    """Encapsulates the __init__() method of dataclass in order to transform the exceptions sent
    by the dataclass (TypeError) into our own exception (FedbiomedMessageError)

    Args:
        cls: Dataclass to validate
    """

    def __cde_init__(self: Any, *args: list, **kwargs: dict):
        """This is the __init__() replacement.

        Its purpose is to catch the TypeError created by the __init__
        method of the @dataclass decorator and replace this exception by  FedbiomedMessageError

        Raises:
          FedbiomedMessageError if number/type of arguments is wrong
        """

        try:
            self.__class__.__dict__["__initial_init__"](self, *args, **kwargs)

        except TypeError as e:
            # this is the error raised by dataclass if number of parameter is wrong
            _msg = ErrorNumbers.FB601.value + ": bad number of parameters: " + str(e)
            logger.error(_msg)
            raise FedbiomedMessageError(_msg) from e

    @functools.wraps(cls)
    def wrap(cls: Callable):
        """Wrapper to the class given as parameter

        Class wrapping should keep some attributes (__doc__, etc) of the initial class
        or the API documentation tools will be mistaken

        """
        cls.__initial_init__ = cls.__init__
        setattr(cls, "__init__", __cde_init__)

        return cls

    return wrap(cls)


class Message:
    """Base class for all fedbiomed messages providing all methods
    to access the messages

    The subclass of this class will be pure data containers (no provided functions)
    """

    def __post_init__(self):
        """Post init of dataclass

        - remark: this is not check by @dataclass

        Raises:
            FedbiomedMessageError: (FB601 error) if parameters of bad type

        """

        if not self.__validate(self.__dataclass_fields__.items()):
            _msg = (
                ErrorNumbers.FB601.value
                + ": bad input value for message: "
                + self.__str__()[0:1000]
                + "..."
            )
            logger.critical(_msg)
            raise FedbiomedMessageError(_msg)

    @property
    def __name__(self) -> str:
        """Property for message name

        Returns:
            Message type name
        """
        return type(self).__name__

    def get_param(self, param: str):
        """Get the value of a given param

        Args:
            param: name of the param
        """
        return getattr(self, param)

    def get_dict(self) -> Dict[str, Any]:
        """Returns pairs (Message class attributes name, attributes values) into a dictionary

        Returns:
            Message as dictionary
        """
        return self.__dict__

    def __validate(self, fields: Dict[str, Any]) -> bool:
        """Checks whether incoming field types match with attributes class type.

        Args:
            fields: incoming fields

        Returns:
            If validated, ie everything matches, returns True, else returns False.
        """
        ret = True
        for field_name, field_def in fields:
            value = getattr(self, field_name)
            if not isinstance(value, field_def.type):
                logger.critical(
                    f"{field_name}: '{value}' instead of '{field_def.type}'"
                )
                ret = False
        return ret

    def to_dict(self) -> Dict:
        """Serializes the message

        Returns:
            Serializes data class into a dict
        """
        class_ = type(self).__name__
        module_ = type(self).__module__

        return {
            **self.get_dict(),
            "__type_message__": {"module": module_, "class": class_},
        }

    @staticmethod
    def from_dict(obj: Dict):
        """De-serializes the message"""

        message = {**obj}

        if (
            "__type_message__" not in message
            or not isinstance(message["__type_message__"], dict)
            or not all(
                x_ in message["__type_message__"].keys() for x_ in ["class", "module"]
            )
        ):
            raise FedbiomedValueError(
                "Message does not include valid '__type_message__' entry."
            )

        type_ = message["__type_message__"]
        cls_ = import_object("fedbiomed.common.message", type_["class"])

        if not inspect.isclass(cls_) or not issubclass(cls_, Message):
            raise FedbiomedMessageError(
                "Given object class is not subclass of 'Message'"
            )

        raise_for_version_compatibility(
            message["protocol_version"], __messaging_protocol_version__
        )

        message.pop("__type_message__")

        return cls_(**message)

    def to_proto(self):
        """Converts recursively python dataclass to gRPC proto"""

        proto_dict = {}
        for key, _ in self.__dataclass_fields__.items():
            param = self.get_param(key)
            if hasattr(param, "__PROTO_TYPE__"):
                proto_dict.update({key: self.get_param(key).to_proto()})
            else:
                proto_dict.update({key: self.get_param(key)})

        return self.__PROTO_TYPE__(**proto_dict)

    @classmethod
    def from_proto(cls, proto: ProtobufMessage) -> Dict[str, Any]:
        """Converts given protobuf to python Dict"""

        dict_ = {}
        one_ofs = proto.DESCRIPTOR.oneofs_by_name
        for field in proto.DESCRIPTOR.fields:

            one_of_field = False
            for one_of, _ in one_ofs.items():
                if field.name == proto.WhichOneof(one_of):
                    one_of_field = True

            # If the field is oneof and options are in message type
            if one_of_field and field.type == FieldDescriptor.TYPE_MESSAGE:

                field_ = cls.__dataclass_fields__[field.name]
                args = get_args(field_.type)

                # Make sure oneof message is typed as Optional
                if not args:
                    raise FedbiomedMessageError(
                        f"Please make sure the field '{field_.name}' in dataclass '{cls.__name__}' "
                        "is typed as Optional[<dataclass>]. The field that are typed as `oneof` "
                        "in proto file should be typed as Optional in python dataclass"
                    )

                if not hasattr(args[0], "__PROTO_TYPE__"):
                    raise FedbiomedMessageError(
                        f"Dataclass {args[0]} should have attribute '__PROTO_TYPE__'"
                    )

                dict_.update(
                    {field.name: args[0].from_proto(getattr(proto, field.name))}
                )

            # Detects the types that are declared as `optional`
            # NOTE: In proto3 all fields are labeled as `LABEL_OPTIONAL` by default.
            # However, if the field is labeled as `optional` explicitly, it will have
            # presence, otherwise, `has_presence` returns False
            elif field.has_presence and field.label == FieldDescriptor.LABEL_OPTIONAL:

                # If proto has the field it means that the value is not None
                if proto.HasField(field.name):
                    dict_.update({field.name: getattr(proto, field.name)})

            elif field.label == FieldDescriptor.LABEL_REPEATED:

                if field.type == FieldDescriptor.TYPE_MESSAGE:
                    dict_.update({field.name: dict(getattr(proto, field.name))})
                else:
                    dict_.update({field.name: list(getattr(proto, field.name))})

            else:
                dict_.update({field.name: getattr(proto, field.name)})

        return cls(**dict_)


#
# messages definition, sorted by
# - alphabetic order
# - Request/Reply regrouping
#


@dataclass
class ProtoSerializableMessage(Message):
    pass


@dataclass(kw_only=True)
class RequestReply(Message):
    """Common attribute for Request and Reply Message.

    Attributes:
        request_id: unique ID for this request-reply
    """

    request_id: Optional[str] = None


@dataclass(kw_only=True)
class RequiresProtocolVersion:
    """Mixin class for messages that must be endowed with a version field.

    Attributes:
        protocol_version: version of the messaging protocol used
    """

    # Adds default protocol version thanks to `kw_oly  True`
    protocol_version: str = str(__messaging_protocol_version__)


@dataclass(kw_only=True)
class OverlayMessage(Message, RequiresProtocolVersion):
    """Message for handling overlay trafic.

    Same message used from source node to researcher, and from researcher to destination node.

    Attributes:
        researcher_id: Id of the researcher relaying the overlay message
        node_id: Id of the source node of the overlay message
        dest_node_id: Id of the destination node of the overlay message
        overlay: payload of the message to be forwarded unchanged to the destination node
        setup: True if this is a channel setup message, False if this is an application layer message
        salt: value used for salting the key derivation for this message
        command: Command string

    Raises:
        FedbiomedMessageError: triggered if message's fields validation failed
    """

    researcher_id: str  # Needed for source and destination node side message handling
    node_id: (
        str  # Needed for researcher side message handling (receiving a `ReplyTask`)
    )
    dest_node_id: str  # Needed for researcher side message handling
    overlay: list
<<<<<<< HEAD
    setup: bool
    salt: bytes
    command: str
=======
>>>>>>> c745d702


@dataclass(kw_only=True)
class InnerMessage(Message):
    """Parent class of messages sent from node to node.

    Node to node messages are sent as inner message (payload) of an overlay message

    Attributes:
        node_id: Id of the source node sending the mess
        dest_node_id: Id of the destination node of the overlay message
    """

    # Needed by destination node for easily identifying source node.
    # Not needed for security if message is securely signed by source node.
    node_id: str
    # Needed for security if we `encrypt(sign(message))` to link signed message to identity of destination node
    # and prevent replay of message by a malicious node to another node
    # https://theworld.com/~dtd/sign_encrypt/sign_encrypt7.html
    dest_node_id: str

    # caveat: InnerMessage (without `request_id`) leaves room for replay attacks


@dataclass(kw_only=True)
class InnerRequestReply(InnerMessage):
    """Common attribute for Request and Reply Inner Message.

    Attributes:
        request_id: unique ID for this request-reply
    """

    request_id: Optional[str] = None


# --- gRPC messages --------------------------------------------------------------------------------


@dataclass
class Log(ProtoSerializableMessage):
    """Describes the message type for log coming from node to researcher"""

    __PROTO_TYPE__ = r_pb2.FeedbackMessage.Log

    node_id: str
    level: str
    msg: str


@catch_dataclass_exception
@dataclass
class Scalar(ProtoSerializableMessage):
    """Describes a add_scalar message sent by the node.

    Attributes:
        researcher_id: ID of the researcher that receives the reply
        experiment_id: ID of the experiment that is sent by researcher
        train: Declares whether scalar value is for training
        test: Declares whether scalar value is for validation
        test_on_local_updates: Declares whether validation is performed over locally updated parameters
        test_on_global_updates: Declares whether validation is performed over aggregated parameters
        metric: Evaluation metroc
        epoch: Scalar is received at
        total_samples: Number of all samples in dataset
        batch_samples: Number of samples in batch
        num_batches: Number of batches in single epoch
        iteration: Scalar is received at

    Raises:
        FedbiomedMessageError: triggered if message's fields validation failed

    """

    __PROTO_TYPE__ = r_pb2.FeedbackMessage.Scalar

    node_id: str
    experiment_id: str
    train: bool
    test: bool
    test_on_local_updates: bool
    test_on_global_updates: bool
    metric: dict
    total_samples: int
    batch_samples: int
    num_batches: int
    iteration: int
    epoch: Optional[int] = None
    num_samples_trained: Optional[int] = None


@dataclass
class TaskRequest(ProtoSerializableMessage, RequiresProtocolVersion):
    """Task request message from node to researcher"""

    __PROTO_TYPE__ = r_pb2.TaskRequest
    node: str


@dataclass
class TaskResponse(ProtoSerializableMessage):
    """Response for task request"""

    __PROTO_TYPE__ = r_pb2.TaskResponse

    size: int
    iteration: int
    bytes_: bytes


@dataclass
class TaskResult(ProtoSerializableMessage):
    """Response for task request"""

    __PROTO_TYPE__ = r_pb2.TaskResult

    size: int
    iteration: int
    bytes_: bytes


@dataclass
class FeedbackMessage(ProtoSerializableMessage, RequiresProtocolVersion):
    __PROTO_TYPE__ = r_pb2.FeedbackMessage

    researcher_id: Optional[str] = None
    log: Optional[Log] = None
    scalar: Optional[Scalar] = None


# --- Node <=> Node messages ----------------------------------------------------

@catch_dataclass_exception
@dataclass
class ChannelSetupRequest(InnerRequestReply, RequiresProtocolVersion):
    """Message for requesting peer node key for securing a n2n channel.

    Attributes:
        command: Command string

    Raises:
        FedbiomedMessageError: triggered if message's fields validation failed
    """
    command: str


@catch_dataclass_exception
@dataclass
class ChannelSetupReply(InnerRequestReply, RequiresProtocolVersion):
    """Message for reply peer node key for securing a n2n channel.

    Attributes:
        public_key: public key of replying node
        command: Command string

    Raises:
        FedbiomedMessageError: triggered if message's fields validation failed
    """
    public_key: bytes
    command: str


@catch_dataclass_exception
@dataclass
class KeyRequest(InnerRequestReply, RequiresProtocolVersion):
    """Message for starting a new exchange for creating crypto key material.

    Currently only Diffie-Hellman key exchange is supported

    Attributes:
        secagg_id: unique ID of this secagg context element

    Raises:
        FedbiomedMessageError: triggered if message's fields validation failed
    """

    secagg_id: str


@catch_dataclass_exception
@dataclass
class KeyReply(InnerRequestReply, RequiresProtocolVersion):
    """Message for continuing an exchange for creating crypto key material.

    Currently only Diffie-Hellman key exchange is supported

    Attributes:
        public_key: public key of replying node
        secagg_id: unique ID of this secagg context element

    Raises:
        FedbiomedMessageError: triggered if message's fields validation failed
    """

    public_key: bytes
    secagg_id: str


# --- Node <=> Researcher messages ----------------------------------------------


@catch_dataclass_exception
@dataclass
class ApprovalRequest(RequestReply, RequiresProtocolVersion):
    """Describes the TrainingPlan approval request from researcher to node.

    Attributes:
        researcher_id: id of the researcher that sends the request
        description: description of the training plan
        training_plan: The training plan that is going to be checked for approval

    Raises:
        FedbiomedMessageError: triggered if message's fields validation failed
    """

    researcher_id: str
    description: str
    training_plan: str


@catch_dataclass_exception
@dataclass
class ApprovalReply(RequestReply, RequiresProtocolVersion):
    """Describes the TrainingPlan approval reply (acknoledge) from node to researcher.

    Attributes:
        researcher_id: Id of the researcher that will receive the reply
        training_plan_id: Unique training plan identifier, can be none in case of
            success false.
        message: currently unused (empty string)
        node_id: Node id that replys the request
        status: status code for the request (obsolete, always 0)
        success: Request was successfully sumbitted to node (not yet approved)

    Raises:
        FedbiomedMessageError: triggered if message's fields validation failed
    """

    researcher_id: str
    training_plan_id: str | None
    message: str
    node_id: str
    status: int
    success: bool


# Error message


@catch_dataclass_exception
@dataclass(kw_only=True)
class ErrorMessage(RequestReply, RequiresProtocolVersion):
    """Describes an error message sent by the node.

    Attributes:
        researcher_id: ID of the researcher that receives the error message
        node_id: ID of the node that sends error message
        errnum: Error ID/Number
        extra_msg: Additional message regarding the error

    Raises:
        FedbiomedMessageError: triggered if message's fields validation failed
    """

    researcher_id: str
    node_id: str
    extra_msg: str
    errnum: Optional[str] = None


# List messages


@catch_dataclass_exception
@dataclass
class ListRequest(RequestReply, RequiresProtocolVersion):
    """Describes a list request message sent by the researcher to nodes in order to list datasets belonging to
    each node.

    Attributes:
        researcher_id: Id of the researcher that sends the request

    Raises:
       FedbiomedMessageError: triggered if message's fields validation failed
    """

    researcher_id: str


@catch_dataclass_exception
@dataclass
class ListReply(RequestReply, RequiresProtocolVersion):
    """This class describes a list reply message sent by the node that includes list of datasets. It is a
    reply for ListRequest message from the researcher.

    Attributes:
        researcher_id: Id of the researcher that sends the request
        succes: True if the node process the request as expected, false if any exception occurs
        databases: List of datasets
        node_id: Node id that replys the request
        count: Number of datasets

    Raises:
        FedbiomedMessageError: triggered if message's fields validation failed
    """

    researcher_id: str
    success: bool
    databases: list
    node_id: str
    count: int


# Ping messages


@catch_dataclass_exception
@dataclass
class PingRequest(RequestReply, RequiresProtocolVersion):
    """Describes a ping message sent by the researcher

    Attributes:
        researcher_id: Id of the researcher that send ping request

    Raises:
        FedbiomedMessageError: triggered if message's fields validation failed
    """

    researcher_id: str


@catch_dataclass_exception
@dataclass
class PingReply(RequestReply, RequiresProtocolVersion):
    """This class describes a ping message sent by the node.

    Attributes:
        researcher_id: Id of the researcher that will receive the reply
        node_id: Node id that replys the request
        succes: True if the node process the request as expected, false if any exception occurs

    Raises:
        FedbiomedMessageError: triggered if message's fields validation failed
    """

    researcher_id: str
    node_id: str


# Search messages


@catch_dataclass_exception
@dataclass
class SearchRequest(RequestReply, RequiresProtocolVersion):
    """Describes a search message sent by the researcher.

    Attributes:
        researcher_id: ID of the researcher that sends the request
        tags: Tags for search request

    Raises:
       FedbiomedMessageError: triggered if message's fields validation failed
    """

    researcher_id: str
    tags: list


@catch_dataclass_exception
@dataclass
class SearchReply(RequestReply, RequiresProtocolVersion):
    """Describes a search message sent by the node

    Attributes:
        researcher_id: Id of the researcher that sends the request
        succes: True if the node process the request as expected, false if any exception occurs
        databases: List of datasets
        node_id: Node id that replys the request
        count: Number of datasets

    Raises:
        FedbiomedMessageError: triggered if message's fields validation failed
    """

    researcher_id: str
    databases: list
    node_id: str
    count: int


# Secure aggregation messages


@catch_dataclass_exception
@dataclass
class SecaggDeleteRequest(RequestReply, RequiresProtocolVersion):
    """Describes a secagg context element delete request message sent by the researcher

    Attributes:
        researcher_id: ID of the researcher that requests deletion
        secagg_id: ID of secagg context element that is sent by researcher
        element: Type of secagg context element
        experiment_id: Id of the experiment to which this secagg context element is attached

    Raises:
        FedbiomedMessageError: triggered if message's fields validation failed
    """

    researcher_id: str
    secagg_id: str
    element: int
    experiment_id: Optional[str]


@catch_dataclass_exception
@dataclass(kw_only=True)
class SecaggDeleteReply(RequestReply, RequiresProtocolVersion):
    """Describes a secagg context element delete reply message sent by the node

    Attributes:
        researcher_id: ID of the researcher that requests deletion
        secagg_id: ID of secagg context element that is sent by researcher
        success: True if the node process the request as expected, false if any exception occurs
        node_id: Node id that replies to the request
        msg: Custom message

    Raises:
        FedbiomedMessageError: triggered if message's fields validation failed
    """

    researcher_id: str
    secagg_id: str
    success: bool
    node_id: str
    msg: Optional[str] = None


@catch_dataclass_exception
@dataclass
class SecaggRequest(RequestReply, RequiresProtocolVersion):
    """Describes a secagg context element setup request message sent by the researcher

    Attributes:
        researcher_id: ID of the researcher that requests setup
        secagg_id: ID of secagg context element that is sent by researcher
        element: Type of secagg context element
        experiment_id: Id of the experiment to which this secagg context element is attached
        parties: List of parties participating to the secagg context element setup

    Raises:
        FedbiomedMessageError: triggered if message's fields validation failed
    """

    researcher_id: str
    secagg_id: str
    element: int
    experiment_id: str
    parties: list


@catch_dataclass_exception
@dataclass(kw_only=True)
class SecaggReply(RequestReply, RequiresProtocolVersion):
    """Describes a secagg context element setup reply message sent by the node

    Attributes:
        researcher_id: ID of the researcher that requests setup
        secagg_id: ID of secagg context element that is sent by researcher
        success: True if the node process the request as expected, false if any exception occurs
        node_id: Node id that replies to the request
        msg: Custom message

    Raises:
        FedbiomedMessageError: triggered if message's fields validation failed
    """

    researcher_id: str
    secagg_id: str
    success: bool
    node_id: str
    msg: Optional[str] = None


# TrainingPlanStatus messages


@catch_dataclass_exception
@dataclass
class TrainingPlanStatusRequest(RequestReply, RequiresProtocolVersion):
    """Describes a training plan approve status check message sent by the researcher.

    Attributes:
        researcher_id: Id of the researcher that sends the request
        experiment_id: experiment id related to the experiment.
        training_plan_url: The training plan that is going to be checked for approval

    Raises:
        FedbiomedMessageError: triggered if message's fields validation failed
    """

    researcher_id: str
    experiment_id: str
    training_plan: str


@catch_dataclass_exception
@dataclass
class TrainingPlanStatusReply(RequestReply, RequiresProtocolVersion):
    """Describes a training plan approve status check message sent by the node

    Attributes:
        researcher_id: Id of the researcher that sends the request
        node_id: Node id that replies the request
        experiment_id: experiment id related to the experiment
        success: True if the node process the request as expected, false
            if any exception occurs
        approval_obligation : Approval mode for node. True, if training plan approval is enabled/required
            in the node for training.
        status: a `TrainingPlanApprovalStatus` value describing the approval status
        msg: Message from node based on state of the reply
        training_plan: The training plan that has been checked for approval
        training_plan_id: Unique training plan identifier, can be None in case of
            success false.

    Raises:
        FedbiomedMessageError: triggered if message's fields validation failed

    """

    researcher_id: str
    node_id: str
    experiment_id: str
    success: bool
    approval_obligation: bool
    status: str
    msg: str
    training_plan: str
    training_plan_id: Optional[str]


# Train messages


@catch_dataclass_exception
@dataclass
class TrainRequest(RequestReply, RequiresProtocolVersion):
    """Describes a train message sent by the researcher

    Attributes:
        researcher_id: ID of the researcher that requests training
        experiment_id: Id of the experiment that is sent by researcher
        state_id: ID of state associated to this request on node
        training_args: Arguments for training routine
        dataset_id: id of the dataset that is used for training
        training: Declares whether training will be performed
        model_args: Arguments to initialize training plan class
        training_plan: Source code of training plan
        training_plan_class: Class name of the training plan
        round: number of rounds already executed for this experiment
        aggregator_args: ??
        aux_var: Optimizer auxiliary variables
        secagg_arguments: Arguments for secure aggregation

    Raises:
        FedbiomedMessageError: triggered if message's fields validation failed
    """

    researcher_id: str
    experiment_id: str
    state_id: Optional[str]
    training_args: dict
    dataset_id: str
    training: bool
    model_args: dict
    params: dict
    training_plan: str
    training_plan_class: str
    round: int
    aggregator_args: Dict
    aux_vars: Optional[list] = None
    secagg_arguments: Optional[Dict] = None


@catch_dataclass_exception
@dataclass
class TrainReply(RequestReply, RequiresProtocolVersion):
    """Describes a train message sent by the node.

    Attributes:
        researcher_id: Id of the researcher that receives the reply
        experiment_id: Id of the experiment that is sent by researcher
        success: True if the node process the request as expected, false if any exception occurs
        node_id: Node id that replies the request
        dataset_id: id of the dataset that is used for training
        params_url: URL of parameters uploaded by node
        timing: Timing statistics
        msg: Custom message

    Raises:
        FedbiomedMessageError: triggered if message's fields validation failed
    """

    researcher_id: str
    experiment_id: str
    success: bool
    node_id: str
    dataset_id: str
    timing: dict
    msg: str
    state_id: Optional[str] = None
    sample_size: Optional[int] = None
    encrypted: bool = False
    params: Optional[Union[Dict, List]] = None  # None for testing only
    optimizer_args: Optional[Dict] = None  # None for testing only
    optim_aux_var: Optional[Dict] = None  # None for testing only
<<<<<<< HEAD
    encryption_factor: Optional[List] = None  # None for testing only


class MessageFactory:
    """Pack message contents into the appropriate Message class."""
    @staticmethod
    def _raise_for_missing_command(params: Dict[str, Any]):
        """Raise FedBiomedMessageError if input does not contain the `command` key"""
        if "command" not in params:
            _msg = ErrorNumbers.FB601.value + ": message type not specified"
            logger.error(_msg)
            raise FedbiomedMessageError(_msg)

    @staticmethod
    def _validate_message_type_or_raise(message_type: str, type_map: Dict[str, Message]):
        """Raise FedbiomedMessageError if `message_tpe` not in `type_map`"""
        if message_type not in type_map:
            _msg = ErrorNumbers.FB601.value + ": bad message type for format_incoming_message: {}".format(message_type)
            logger.error(_msg)
            raise FedbiomedMessageError(_msg)

    @classmethod
    def format_incoming_message(cls, params: Dict[str, Any]) -> Message:
        """Format a dictionary representing an incoming message into the appropriate Message class.

        Packs the input into the appropriate Message class representing an incoming message.
        The type of Message class is inferred from the `command` key in the input dictionary.
        This function also validates:

        - the legacy of the message
        - the structure of the received message

        Attributes:
            params: the dictionary of key-value pairs extracted from the received message.

        Raises:
            FedbiomedMessageError: if 'command' field is not present in `params`
            FedbiomedMessageError: if the component is not allowed to receive the message

        Returns:
            The received message formatted as an instance of the appropriate Message class
        """
        MessageFactory._raise_for_missing_command(params)
        message_type = params['command']
        MessageFactory._validate_message_type_or_raise(message_type, cls.INCOMING_MESSAGE_TYPE_TO_CLASS_MAP)
        raise_for_version_compatibility(
            params['protocol_version'],
            __messaging_protocol_version__
        )
        return cls.INCOMING_MESSAGE_TYPE_TO_CLASS_MAP[message_type](**params)

    @classmethod
    def format_outgoing_message(cls, params: Dict[str, Any]) -> Message:
        """Format a dictionary representing an outgoing message into the appropriate Message class.

        Packs the input into the appropriate Message class representing an outbound message.
        The type of Message class is inferred from the `command` key in the input dictionary.
        This function also validates:

        - the legacy of the message
        - the structure of the received message

        Attributes:
            params: the dictionary of key-value pairs to be packed into the outgoing message.

        Raises:
            FedbiomedMessageError: if 'command' field is not present in `params`
            FedbiomedMessageError: if the component is not allowed to send the message

        Returns:
            The outbound message formatted as an instance of the appropriate Message class
        """

        MessageFactory._raise_for_missing_command(params)
        message_type = params['command']
        MessageFactory._validate_message_type_or_raise(message_type, cls.OUTGOING_MESSAGE_TYPE_TO_CLASS_MAP)
        params['protocol_version'] = str(__messaging_protocol_version__)  # inject procotol version only in outgoing msg
        return cls.OUTGOING_MESSAGE_TYPE_TO_CLASS_MAP[message_type](**params)


class ResearcherMessages(MessageFactory):
    """Specializes MessageFactory for Researcher.

    Researchers send requests and receive replies.
    """
    INCOMING_MESSAGE_TYPE_TO_CLASS_MAP = {'train': TrainReply,
                                          'search': SearchReply,
                                          'pong': PingReply,
                                          'error': ErrorMessage,
                                          'list': ListReply,
                                          'add_scalar': Scalar,
                                          'training-plan-status': TrainingPlanStatusReply,
                                          'approval': ApprovalReply,
                                          'secagg': SecaggReply,
                                          'secagg-delete': SecaggDeleteReply,
                                          'overlay': OverlayMessage,
                                          }

    OUTGOING_MESSAGE_TYPE_TO_CLASS_MAP = {'train': TrainRequest,
                                          'search': SearchRequest,
                                          'ping': PingRequest,
                                          'list': ListRequest,
                                          'training-plan-status': TrainingPlanStatusRequest,
                                          'approval': ApprovalRequest,
                                          'secagg': SecaggRequest,
                                          'secagg-delete': SecaggDeleteRequest,
                                          'overlay': OverlayMessage,
                                          }


class NodeMessages(MessageFactory):
    """Specializes MessageFactory for Node side messages Node <=> Researcher

    Node send replies and receive requests.
    """
    INCOMING_MESSAGE_TYPE_TO_CLASS_MAP = {'train': TrainRequest,
                                          'search': SearchRequest,
                                          'ping': PingRequest,
                                          'list': ListRequest,
                                          'training-plan-status': TrainingPlanStatusRequest,
                                          'approval': ApprovalRequest,
                                          'secagg': SecaggRequest,
                                          'secagg-delete': SecaggDeleteRequest,
                                          'overlay': OverlayMessage,
                                          }

    OUTGOING_MESSAGE_TYPE_TO_CLASS_MAP = {'train': TrainReply,
                                          'search': SearchReply,
                                          'pong': PingReply,
                                          'error': ErrorMessage,
                                          'add_scalar': Scalar,
                                          'list': ListReply,
                                          'training-plan-status': TrainingPlanStatusReply,
                                          'approval': ApprovalReply,
                                          'secagg': SecaggReply,
                                          'secagg-delete': SecaggDeleteReply,
                                          'overlay': OverlayMessage,
                                          }


class NodeToNodeMessages(MessageFactory):
    """Specializes MessageFactory for message from Node to Node
    """
    INCOMING_MESSAGE_TYPE_TO_CLASS_MAP = {'channel-request': ChannelSetupRequest,
                                          'channel-reply': ChannelSetupReply,
                                          'key-request': KeyRequest,
                                          'key-reply': KeyReply,
                                          # Example of  of one-wway (not request-reply) inner message
                                          # 'dummy-inner': DummyInner,
                                          }

    OUTGOING_MESSAGE_TYPE_TO_CLASS_MAP = INCOMING_MESSAGE_TYPE_TO_CLASS_MAP
=======
    encryption_factor: Optional[List] = None  # None for testing only
>>>>>>> c745d702
<|MERGE_RESOLUTION|>--- conflicted
+++ resolved
@@ -14,15 +14,8 @@
 from google.protobuf.message import Message as ProtobufMessage
 
 import fedbiomed.transport.protocols.researcher_pb2 as r_pb2
-<<<<<<< HEAD
-
-from fedbiomed.common.constants import ErrorNumbers, __messaging_protocol_version__
-from fedbiomed.common.utils import raise_for_version_compatibility
-from fedbiomed.common.exceptions import FedbiomedMessageError
-=======
 from fedbiomed.common.constants import ErrorNumbers, __messaging_protocol_version__
 from fedbiomed.common.exceptions import FedbiomedMessageError, FedbiomedValueError
->>>>>>> c745d702
 from fedbiomed.common.logger import logger
 from fedbiomed.common.utils import import_object, raise_for_version_compatibility
 
@@ -308,7 +301,6 @@
         overlay: payload of the message to be forwarded unchanged to the destination node
         setup: True if this is a channel setup message, False if this is an application layer message
         salt: value used for salting the key derivation for this message
-        command: Command string
 
     Raises:
         FedbiomedMessageError: triggered if message's fields validation failed
@@ -320,12 +312,8 @@
     )
     dest_node_id: str  # Needed for researcher side message handling
     overlay: list
-<<<<<<< HEAD
     setup: bool
     salt: bytes
-    command: str
-=======
->>>>>>> c745d702
 
 
 @dataclass(kw_only=True)
@@ -462,13 +450,9 @@
 class ChannelSetupRequest(InnerRequestReply, RequiresProtocolVersion):
     """Message for requesting peer node key for securing a n2n channel.
 
-    Attributes:
-        command: Command string
-
-    Raises:
-        FedbiomedMessageError: triggered if message's fields validation failed
-    """
-    command: str
+    Raises:
+        FedbiomedMessageError: triggered if message's fields validation failed
+    """
 
 
 @catch_dataclass_exception
@@ -478,13 +462,11 @@
 
     Attributes:
         public_key: public key of replying node
-        command: Command string
 
     Raises:
         FedbiomedMessageError: triggered if message's fields validation failed
     """
     public_key: bytes
-    command: str
 
 
 @catch_dataclass_exception
@@ -941,159 +923,4 @@
     params: Optional[Union[Dict, List]] = None  # None for testing only
     optimizer_args: Optional[Dict] = None  # None for testing only
     optim_aux_var: Optional[Dict] = None  # None for testing only
-<<<<<<< HEAD
-    encryption_factor: Optional[List] = None  # None for testing only
-
-
-class MessageFactory:
-    """Pack message contents into the appropriate Message class."""
-    @staticmethod
-    def _raise_for_missing_command(params: Dict[str, Any]):
-        """Raise FedBiomedMessageError if input does not contain the `command` key"""
-        if "command" not in params:
-            _msg = ErrorNumbers.FB601.value + ": message type not specified"
-            logger.error(_msg)
-            raise FedbiomedMessageError(_msg)
-
-    @staticmethod
-    def _validate_message_type_or_raise(message_type: str, type_map: Dict[str, Message]):
-        """Raise FedbiomedMessageError if `message_tpe` not in `type_map`"""
-        if message_type not in type_map:
-            _msg = ErrorNumbers.FB601.value + ": bad message type for format_incoming_message: {}".format(message_type)
-            logger.error(_msg)
-            raise FedbiomedMessageError(_msg)
-
-    @classmethod
-    def format_incoming_message(cls, params: Dict[str, Any]) -> Message:
-        """Format a dictionary representing an incoming message into the appropriate Message class.
-
-        Packs the input into the appropriate Message class representing an incoming message.
-        The type of Message class is inferred from the `command` key in the input dictionary.
-        This function also validates:
-
-        - the legacy of the message
-        - the structure of the received message
-
-        Attributes:
-            params: the dictionary of key-value pairs extracted from the received message.
-
-        Raises:
-            FedbiomedMessageError: if 'command' field is not present in `params`
-            FedbiomedMessageError: if the component is not allowed to receive the message
-
-        Returns:
-            The received message formatted as an instance of the appropriate Message class
-        """
-        MessageFactory._raise_for_missing_command(params)
-        message_type = params['command']
-        MessageFactory._validate_message_type_or_raise(message_type, cls.INCOMING_MESSAGE_TYPE_TO_CLASS_MAP)
-        raise_for_version_compatibility(
-            params['protocol_version'],
-            __messaging_protocol_version__
-        )
-        return cls.INCOMING_MESSAGE_TYPE_TO_CLASS_MAP[message_type](**params)
-
-    @classmethod
-    def format_outgoing_message(cls, params: Dict[str, Any]) -> Message:
-        """Format a dictionary representing an outgoing message into the appropriate Message class.
-
-        Packs the input into the appropriate Message class representing an outbound message.
-        The type of Message class is inferred from the `command` key in the input dictionary.
-        This function also validates:
-
-        - the legacy of the message
-        - the structure of the received message
-
-        Attributes:
-            params: the dictionary of key-value pairs to be packed into the outgoing message.
-
-        Raises:
-            FedbiomedMessageError: if 'command' field is not present in `params`
-            FedbiomedMessageError: if the component is not allowed to send the message
-
-        Returns:
-            The outbound message formatted as an instance of the appropriate Message class
-        """
-
-        MessageFactory._raise_for_missing_command(params)
-        message_type = params['command']
-        MessageFactory._validate_message_type_or_raise(message_type, cls.OUTGOING_MESSAGE_TYPE_TO_CLASS_MAP)
-        params['protocol_version'] = str(__messaging_protocol_version__)  # inject procotol version only in outgoing msg
-        return cls.OUTGOING_MESSAGE_TYPE_TO_CLASS_MAP[message_type](**params)
-
-
-class ResearcherMessages(MessageFactory):
-    """Specializes MessageFactory for Researcher.
-
-    Researchers send requests and receive replies.
-    """
-    INCOMING_MESSAGE_TYPE_TO_CLASS_MAP = {'train': TrainReply,
-                                          'search': SearchReply,
-                                          'pong': PingReply,
-                                          'error': ErrorMessage,
-                                          'list': ListReply,
-                                          'add_scalar': Scalar,
-                                          'training-plan-status': TrainingPlanStatusReply,
-                                          'approval': ApprovalReply,
-                                          'secagg': SecaggReply,
-                                          'secagg-delete': SecaggDeleteReply,
-                                          'overlay': OverlayMessage,
-                                          }
-
-    OUTGOING_MESSAGE_TYPE_TO_CLASS_MAP = {'train': TrainRequest,
-                                          'search': SearchRequest,
-                                          'ping': PingRequest,
-                                          'list': ListRequest,
-                                          'training-plan-status': TrainingPlanStatusRequest,
-                                          'approval': ApprovalRequest,
-                                          'secagg': SecaggRequest,
-                                          'secagg-delete': SecaggDeleteRequest,
-                                          'overlay': OverlayMessage,
-                                          }
-
-
-class NodeMessages(MessageFactory):
-    """Specializes MessageFactory for Node side messages Node <=> Researcher
-
-    Node send replies and receive requests.
-    """
-    INCOMING_MESSAGE_TYPE_TO_CLASS_MAP = {'train': TrainRequest,
-                                          'search': SearchRequest,
-                                          'ping': PingRequest,
-                                          'list': ListRequest,
-                                          'training-plan-status': TrainingPlanStatusRequest,
-                                          'approval': ApprovalRequest,
-                                          'secagg': SecaggRequest,
-                                          'secagg-delete': SecaggDeleteRequest,
-                                          'overlay': OverlayMessage,
-                                          }
-
-    OUTGOING_MESSAGE_TYPE_TO_CLASS_MAP = {'train': TrainReply,
-                                          'search': SearchReply,
-                                          'pong': PingReply,
-                                          'error': ErrorMessage,
-                                          'add_scalar': Scalar,
-                                          'list': ListReply,
-                                          'training-plan-status': TrainingPlanStatusReply,
-                                          'approval': ApprovalReply,
-                                          'secagg': SecaggReply,
-                                          'secagg-delete': SecaggDeleteReply,
-                                          'overlay': OverlayMessage,
-                                          }
-
-
-class NodeToNodeMessages(MessageFactory):
-    """Specializes MessageFactory for message from Node to Node
-    """
-    INCOMING_MESSAGE_TYPE_TO_CLASS_MAP = {'channel-request': ChannelSetupRequest,
-                                          'channel-reply': ChannelSetupReply,
-                                          'key-request': KeyRequest,
-                                          'key-reply': KeyReply,
-                                          # Example of  of one-wway (not request-reply) inner message
-                                          # 'dummy-inner': DummyInner,
-                                          }
-
-    OUTGOING_MESSAGE_TYPE_TO_CLASS_MAP = INCOMING_MESSAGE_TYPE_TO_CLASS_MAP
-=======
-    encryption_factor: Optional[List] = None  # None for testing only
->>>>>>> c745d702
+    encryption_factor: Optional[List] = None  # None for testing only