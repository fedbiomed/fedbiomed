import uuid
from typing import Any, Dict, List, Tuple, TypeVar, Type, Union, Optional
from abc import ABC, abstractmethod
from importlib import import_module

from fedbiomed.common.exceptions import FedbiomedError, FedbiomedLoadingBlockValueError, \
    FedbiomedDataLoadingPlanValueError, FedbiomedLoadingBlockError, FedbiomedDataLoadingPlanError
from fedbiomed.common.logger import logger
from fedbiomed.common.constants import ErrorNumbers, DataLoadingBlockTypes, DatasetTypes
from fedbiomed.common.validator import SchemeValidator, ValidatorError, \
    ValidateError, RuleError, validator_decorator

TDataLoadingPlan = TypeVar("TDataLoadingPlan", bound="DataLoadingPlan")
TDataLoadingBlock = TypeVar("TDataLoadingBlock", bound="DataLoadingBlock")


class SerializationValidation:
    """Provide Validation capabilities for serializing/deserializing a [DataLoadingBlock] or [DataLoadingPlan].

    When a developer inherits from [DataLoadingBlock] to define a custom loading block, they are required to update
    the `_validation_scheme_` dictionary to include all the additional fields that will be used in the serialization
    of their loading block. These rules must follow the syntax explained in the
    [SchemeValidator][fedbiomed.common.validator.SchemeValidator] class.

    For example
    ```python
        class MyLoadingBlock(DataLoadingBlock):
            def __init__(self):
                self.my_custom_data = {}
                self._validation_scheme.update({
                    'custom_data': {
                        'rules': [dict, ...any other rules],
                        'required': True
                    }
                })
            def serialize(self):
                serialized = super().serialize()
                serialized.update({'custom_data': self.my_custom_data})
                return serialized


    Attributes:
       validation_scheme: an extensible set of rules to validate the DataLoadingBlock metadata.
    """

    def __init__(self):
        self.validation_scheme = None

    def validate(self,
                 dlb_metadata: Dict,
                 exception_type: Type[FedbiomedError],
                 only_required: bool = True) -> None:
        """Validate a dict of dlb_metadata according to the _validation_scheme.

        Args:
            dlb_metadata (dict) : the [DataLoadingBlock] metadata, as returned by serialize or as loaded from the
                node database.
            exception_type (Type[FedbiomedError]): the type of the exception to be raised when validation fails.
            only_required (bool) : see SchemeValidator.populate_with_defaults
        Raises:
            exception_type: if the validation fails.
        """
        try:
            sc = SchemeValidator(self.validation_scheme)
        except RuleError as e:
            msg = ErrorNumbers.FB614.value + f": {e}"
            logger.critical(msg)
            raise exception_type(msg)

        try:
            dlb_metadata = sc.populate_with_defaults(dlb_metadata,
                                                     only_required=only_required)
        except ValidatorError as e:
            msg = ErrorNumbers.FB614.value + f": {e}"
            logger.critical(msg)
            raise exception_type(msg)

        try:
            sc.validate(dlb_metadata)
        except ValidateError as e:
            msg = ErrorNumbers.FB614.value + f": {e}"
            logger.critical(msg)
            raise exception_type(msg)

    @staticmethod
    @validator_decorator
    def _identifier_validation_hook(full_name: str) -> Union[bool, Tuple[bool, str]]:
        """Validates that a fully qualified name follows the syntax for python identifiers.

        Valid identifiers are of the form (in regexp) "^[a-zA-Z_]\w*$" and multiple identifiers may be combined with
        dots in a fully qualified name in case of inheritance.

        Args:
            full_name (str): the fully qualified name, composed of either one identifier (a class or module name) or
                multiple identifiers separated by a dot.
        Returns:
            True if the full name is valid, or a tuple (False, str message) otherwise
        """
        for name in full_name.split('.'):
            if not name.isidentifier():
                return False, f'{name} within {full_name} is not a valid identifier ' \
                              f'for deserialization of Data Loading Block.'
        return True

    @staticmethod
    @validator_decorator
    def _serial_id_validation_hook(serial_id: str) -> Union[bool, Tuple[bool, str]]:
        """Validates the syntax of a DataLoadingBlock's serial id.

        The serial id must be of the form:
            serialized_dlb_<UUID>

        Args:
            serial_id (str): the id to validate.
        Returns:
            True if the serial id is valid, or a tuple (False, str message) otherwise
        """
        if serial_id[:15] != 'serialized_dlb_':
            return False, f'{serial_id} is not of the form serialized_dlb_<uuid> ' \
                          f'for deserialization of Data Loading Block.'
        try:
            _ = uuid.UUID(serial_id[15:])
        except ValueError:
            return False, f'{serial_id} is not of the form serialized_dlb_<uuid> ' \
                          f'for deserialization of Data Loading Block.'
        return True

    @staticmethod
    @validator_decorator
    def _target_dataset_type_validator(dataset_type: str) -> Union[bool, Tuple[bool, str]]:
        """Validate that the target type of a [DataLoadingPlan] is a valid enum value."""
        return dataset_type in [t.value for t in DatasetTypes]

    @staticmethod
    @validator_decorator
    def _loading_blocks_types_validator(loading_blocks: dict) -> Union[bool, Tuple[bool, str]]:
        """Validate that loading blocks is a dict of {DataLoadingBlockTypes: str}."""
        if not isinstance(loading_blocks, dict):
            return False, f"Field loading_blocks must be of type dict, instead found {type(loading_blocks).__name__}"
        for key, value in loading_blocks.items():
            # Developers may inherit from DataLoadingBlockTypes to define their own types within the scope of their
            # implementation. Hence, we must search through the subclasses to get all possible values.
            if key not in [k.value for child in DataLoadingBlockTypes.__subclasses__() for k in child]:
                return False, f"Data loading block key {key} is not a valid key."
            if not isinstance(value, str):
                return False, f"Data loading block id {value} is not valid."
        return True

    @staticmethod
    @validator_decorator
    def _key_paths_validator(key_paths: Dict[DataLoadingBlockTypes, Union[tuple, list]])\
            -> Union[bool, Tuple[bool, str]]:
        """Validate that key_paths is of the form {DataLoadingBlockTypes: (str, str)}."""
        if not isinstance(key_paths, dict):
            return False, f"Field key_paths must be of type dict, instead found {type(key_paths).__name__}"
        for key, value in key_paths.items():
            if key not in [k.value for child in DataLoadingBlockTypes.__subclasses__() for k in child]:
                return False, f"Data loading block key {key} is not a valid key."
            if not isinstance(value, (tuple, list)):
                return False, f"Values for the key_paths dictionary should be tuples or list, " \
                              f"instead found {type(value).__name__}."
            if len(value) != 2:
                return False, f"Values for the key_paths dictionary should have length 2, instead found {len(value)}."
            if not isinstance(value[0], str) or not isinstance(value[1], str):
                return False, f"Key paths should be (str, str) tuples, instead found ({type(value[0]).__name__}, " \
                              f"{type(value[1]).__name__})."
        return True

    @classmethod
    def dlb_default_scheme(cls) -> Dict:
        """The dictionary of default validation rules for a serialized [DataLoadingBlock]."""
        return {
            'loading_block_class': {
                'rules': [str, cls._identifier_validation_hook],
                'required': True,
            },
            'loading_block_module': {
                'rules': [str, cls._identifier_validation_hook],
                'required': True,
            },
            'dlb_id': {
                'rules': [str, cls._serial_id_validation_hook],
                'required': True,
            },
        }

    @classmethod
    def dlp_default_scheme(cls) -> Dict:
        """The dictionary of default validation rules for a serialized [DataLoadingPlan]."""
        return {
            'dlp_id': {
                'rules': [str],
                'required': True,
            },
            'dlp_name': {
                'rules': [str],
                'required': True,
            },
            'target_dataset_type': {
                'rules': [str, cls._target_dataset_type_validator],
                'required': True,
            },
            'loading_blocks': {
                'rules': [dict, cls._loading_blocks_types_validator],
                'required': True
            },
            'key_paths': {
                'rules': [dict, cls._key_paths_validator],
                'required': True
            }
        }


class DataLoadingBlock(ABC):
    """The building blocks of a DataLoadingPlan.

    A [DataLoadingBlock][fedbiomed.common.data._data_loading_plan.DataLoadingBlock] describes an intermediary
    layer between the researcher and the node's filesystem. It allows the node to specify a customization
    in the way data is "perceived" by the data loaders during training.

    A [DataLoadingBlock][fedbiomed.common.data._data_loading_plan.DataLoadingBlock] is identified by its type_id
    attribute. Thus, this attribute should be unique among all
    [DataLoadingBlockTypes][fedbiomed.common.constants.DataLoadingBlockTypes]
    in the same [DataLoadingPlan][fedbiomed.common.data._data_loading_plan.DataLoadingPlan].
    Moreover, we may test equality between a
    [DataLoadingBlock][fedbiomed.common.data._data_loading_plan.DataLoadingBlock]
    and a string by checking its type_id, as a means of easily testing whether a
    [DataLoadingBlock][fedbiomed.common.data._data_loading_plan.DataLoadingBlock] is contained in a collection.

    Correct usage of this class requires creating ad-hoc subclasses.
    The [DataLoadingBlock][fedbiomed.common.data._data_loading_plan.DataLoadingBlock] class is not intended to
    be instantiated directly.

    Subclasses of [DataLoadingBlock][fedbiomed.common.data._data_loading_plan.DataLoadingBlock]
    must respect the following conditions:
    
    1. implement a default constructor
    2. the implemented constructor must call `super().__init__()`
    3. extend the serialize(self) and the deserialize(self, load_from: dict) functions
    4. both serialize and deserialize must call super's serialize and deserialize respectively
    5. the deserialize function must always return self
    6. the serialize function must update the dict returned by super's serialize
    7. implement an apply function that takes arbitrary arguments and applies
            the logic of the loading_block
    8. update the _validation_scheme to define rules for all new fields returned by the serialize function

    Attributes:
        __serialization_id: (str) identifies *one serialized instance* of the DataLoadingBlock
    """

    def __init__(self):
        self.__serialization_id = 'serialized_dlb_' + str(uuid.uuid4())
        self._serialization_validator = SerializationValidation()
        self._serialization_validator.validation_scheme = SerializationValidation.dlb_default_scheme()

    def get_serialization_id(self):
        """Expose serialization id as read-only"""
        return self.__serialization_id

    def serialize(self) -> dict:
        """Serializes the class in a format similar to json.

        Returns:
            a dictionary of key-value pairs sufficient for reconstructing
            the DataLoadingBlock.
        """
        return dict(
            loading_block_class=self.__class__.__qualname__,
            loading_block_module=self.__module__,
            dlb_id=self.__serialization_id
        )

    def deserialize(self, load_from: dict) -> TDataLoadingBlock:
        """Reconstruct the DataLoadingBlock from a serialized version.

        Args:
            load_from (dict): a dictionary as obtained by the serialize function.
        Returns:
            the self instance
        """
        self._serialization_validator.validate(load_from, FedbiomedLoadingBlockValueError)
        self.__serialization_id = load_from['dlb_id']
        return self

    @abstractmethod
    def apply(self, *args, **kwargs):
        """Abstract method representing an application of the DataLoadingBlock
        """
        pass

    @staticmethod
    def instantiate_class(loading_block: dict) -> TDataLoadingBlock:
        """Instantiate one [DataLoadingBlock][fedbiomed.common.data._data_loading_plan.DataLoadingBlock]
        object of the type defined in the arguments.

        Uses the `loading_block_module` and `loading_block_class` fields of the loading_block argument to
        identify the type of [DataLoadingBlock][fedbiomed.common.data._data_loading_plan.DataLoadingBlock]
        to be instantiated, then calls its default constructor.
        Note that this function **does not call deserialize**.

        Args:
            loading_block (dict): [DataLoadingBlock][fedbiomed.common.data._data_loading_plan.DataLoadingBlock]
                metadata in the format returned by the serialize function.
        Returns:
            A default-constructed instance of a
                [DataLoadingBlock][fedbiomed.common.data._data_loading_plan.DataLoadingBlock]
                of the type defined in the metadata.
        Raises:
           FedbiomedLoadingBlockError: if the instantiation process raised any exception.
        """
        try:
            dlb_module = import_module(loading_block['loading_block_module'])
            dlb = eval(f"dlb_module.{loading_block['loading_block_class']}()")
        except Exception as e:
            msg = f"{ErrorNumbers.FB614.value}: could not instantiate DataLoadingBlock from the following metadata: " +\
                  f"{loading_block} because of {type(e).__name__}: {e}"
            logger.debug(msg)
            raise FedbiomedLoadingBlockError(msg)
        return dlb

    @staticmethod
    def instantiate_key(key_module: str, key_classname: str, loading_block_key_str: str) -> DataLoadingBlockTypes:
        """Imports and loads [DataLoadingBlockTypes][fedbiomed.common.constants.DataLoadingBlockTypes]
        regarding the passed arguments

        Args:
            key_module (str): _description_
            key_classname (str): _description_
            loading_block_key_str (str): _description_

        Raises:
            FedbiomedDataLoadingPlanError: _description_

        Returns:
            DataLoadingBlockTypes: _description_
        """
        try:
            keys = import_module(key_module)
            loading_block_key = eval(f"keys.{key_classname}('{loading_block_key_str}')")
        except Exception as e:
            msg = f"{ErrorNumbers.FB615.value} Error deserializing loading block key " + \
                  f"{loading_block_key_str} with path {key_module}.{key_classname} " + \
                  f"because of {type(e).__name__}: {e}"
            logger.debug(msg)
            raise FedbiomedDataLoadingPlanError(msg)
        return loading_block_key


class MapperBlock(DataLoadingBlock):
    """A [DataLoadingBlock][fedbiomed.common.data._data_loading_plan.DataLoadingBlock] for mapping values.

    This [DataLoadingBlock][fedbiomed.common.data._data_loading_plan.DataLoadingBlock] can be used whenever
    an "indirect mapping" is needed.
    For example, it can be used to implement a correspondence between a set
    of "logical" abstract names and a set of folder names on the filesystem.

    The apply function of this [DataLoadingBlock][fedbiomed.common.data._data_loading_plan.DataLoadingBlock] takes
    a "key" as input (a str) and returns the mapped value corresponding to map[key].
    Note that while the constructor of this class sets a value for type_id,
    developers are recommended to set a more meaningful value that better
    speaks to their application.

    Multiple instances of this loading_block may be used in the same DataLoadingPlan,
    provided that they are given different type_id via the constructor.
    """

    def __init__(self):
        super(MapperBlock, self).__init__()
        self.map = {}
        self._serialization_validator.validation_scheme.update(MapperBlock._extra_validation_scheme())

    def serialize(self) -> dict:
        """Serializes the class in a format similar to json.

        Returns:
            a dictionary of key-value pairs sufficient for reconstructing
<<<<<<< HEAD
            the DataLoadingBlock.
=======
            the [DataLoadingBlock][fedbiomed.common.data._data_loading_plan.DataLoadingBlock].
>>>>>>> caafccf2
        """
        ret = super(MapperBlock, self).serialize()
        ret.update({'map': self.map})
        return ret

    def deserialize(self, load_from: dict) -> DataLoadingBlock:
        """Reconstruct the [DataLoadingBlock][fedbiomed.common.data._data_loading_plan.DataLoadingBlock]
        from a serialized version.

        Args:
            load_from (dict): a dictionary as obtained by the serialize function.
        Returns:
            the self instance
        """
        super(MapperBlock, self).deserialize(load_from)
        self.map = load_from['map']
        return self

    def apply(self, key):
        """Returns the value mapped to the key, if it exists.

        Raises:
            FedbiomedLoadingBlockError: if map is not a dict or the key does not exist.
        """
        if not isinstance(self.map, dict) or key not in self.map:
            msg = f"{ErrorNumbers.FB614.value} Mapper block error: no key '{key}' in mapping dictionary"
            logger.debug(msg)
            raise FedbiomedLoadingBlockError(msg)
        return self.map[key]

    @classmethod
    def _extra_validation_scheme(cls):
        return {
            'map': {
                'rules': [dict],
                'required': True
            }
        }


class DataLoadingPlan(Dict[DataLoadingBlockTypes, DataLoadingBlock]):
    """Customizations to the way the data is loaded and presented for training.

    A DataLoadingPlan is a dictionary of {name: DataLoadingBlock} pairs. Each
    [DataLoadingBlock] represents a customization to the way data is loaded and
    presented to the researcher. These customizations are defined by the node,
    but they operate on a Dataset class, which is defined by the library and
    instantiated by the researcher.

    To exploit this functionality, a Dataset must be modified to accept the
    customizations provided by the DataLoadingPlan. To simplify this process,
    we provide the [DataLoadingPlanMixin][fedbiomed.common.data._data_loading_plan.DataLoadingPlanMixin] class below.

    The DataLoadingPlan class should be instantiated directly, no subclassing
    is needed. The DataLoadingPlan *is* a dict, and exposes the same interface
    as a dict.

    Attributes:
        dlp_id: str representing a unique plan id (auto-generated)
        desc: str representing an optional user-friendly short description
        target_dataset_type: a DatasetTypes enum representing the type of dataset targeted by this DataLoadingPlan
    """

    def __init__(self, *args, **kwargs):
        super(DataLoadingPlan, self).__init__(*args, **kwargs)
        self.dlp_id = 'dlp_' + str(uuid.uuid4())
        self.desc = ""
        self.target_dataset_type = DatasetTypes.NONE
        self._serialization_validation = SerializationValidation()
        self._serialization_validation.validation_scheme = SerializationValidation.dlp_default_scheme()

    def __setitem__(self, key: DataLoadingBlockTypes, value: DataLoadingBlock):
        """Type-check the arguments then call dict.__setitem__."""
        if not isinstance(key, DataLoadingBlockTypes):
            msg = f"{ErrorNumbers.FB615.value} Key {key} is not of enum type DataLoadingBlockTypes in" + \
                  f" DataLoadingPlan {self}"
            logger.debug(msg)
            raise FedbiomedDataLoadingPlanValueError(msg)
        if not isinstance(value, DataLoadingBlock):
            msg = f"{ErrorNumbers.FB615.value} Value {value} is not of type DataLoadingBlock in" + \
                  f" DataLoadingPlan {self}"
            logger.debug(msg)
            raise FedbiomedDataLoadingPlanValueError(msg)
        super().__setitem__(key, value)

    def serialize(self) -> Tuple[dict, List]:
        """Serializes the class in a format similar to json.

        Returns:
            a tuple sufficient for reconstructing the DataLoading plan. It includes:
<<<<<<< HEAD
                - a dictionary of key-value pairs with the DataLoadingPlan parameters.
                - a list of dict containing the data for reconstruction all the DataLoadingBlock
                    of the DataLoadingPlan 
=======
                - a dictionary of key-value pairs with the
                [DataLoadingPlan][fedbiomed.common.data._data_loading_plan.DataLoadingPlan] parameters.
                - a list of dict containing the data for reconstruction all the DataLoadingBlock
                    of the DataLoadingPlan][fedbiomed.common.data._data_loading_plan.DataLoadingPlan] 
>>>>>>> caafccf2
        """
        return dict(
            dlp_id=self.dlp_id,
            dlp_name=self.desc,
            target_dataset_type=self.target_dataset_type.value,
            loading_blocks={key.value: dlb.get_serialization_id() for key, dlb in self.items()},
            key_paths={key.value: (f"{key.__module__}", f"{key.__class__.__qualname__}") for key in self.keys()}
        ), [dlb.serialize() for dlb in self.values()]

    def deserialize(self, serialized_dlp: dict, serialized_loading_blocks: List[dict]) -> TDataLoadingPlan:
        """Reconstruct the DataLoadingPlan][fedbiomed.common.data._data_loading_plan.DataLoadingPlan] from a serialized version.

        :warning: Calling this function will *clear* the contained
            [DataLoadingBlockTypes]. This function may not be used to "update"
            nor to "append to" a DataLoadingPlan][fedbiomed.common.data._data_loading_plan.DataLoadingPlan].

        Args:
            serialized_dlp: a dictionary of data loading plan metadata, as obtained from the first output of the
                serialize function
<<<<<<< HEAD
            serialized_loading_blocks: a list of dictionaries of loading_block metadata, as obtained from the second output
                of the serialize function
=======
            serialized_loading_blocks: a list of dictionaries of loading_block metadata, as obtained from the
                second output of the serialize function
>>>>>>> caafccf2
        Returns:
            the self instance
        """
        self._serialization_validation.validate(serialized_dlp, FedbiomedDataLoadingPlanValueError)

        self.clear()
        self.dlp_id = serialized_dlp['dlp_id']
        self.desc = serialized_dlp['dlp_name']
        self.target_dataset_type = DatasetTypes(serialized_dlp['target_dataset_type'])
        for loading_block_key_str, dlb_id in serialized_dlp['loading_blocks'].items():
            key_module, key_classname = serialized_dlp['key_paths'][loading_block_key_str]
            loading_block_key = DataLoadingBlock.instantiate_key(key_module, key_classname, loading_block_key_str)
            loading_block = next(filter(lambda x: x['dlb_id'] == dlb_id,
                                        serialized_loading_blocks))
            dlb = DataLoadingBlock.instantiate_class(loading_block)
            self[loading_block_key] = dlb.deserialize(loading_block)
        return self

    def __str__(self):
        """User-friendly string representation"""
        return f"Data Loading Plan {self.desc} id: {self.dlp_id} " \
               f"containing: {'; '.join([k.value for k in self.keys()])}"

    @staticmethod
    def infer_dataset_type(dataset: Any) -> DatasetTypes:
        """Infer the type of a given dataset.

        This function provides the mapping between a dataset's class and the DatasetTypes enum. If the dataset exposes
        the correct interface (i.e. the get_dataset_type method) then it directly calls that, otherwise it tries to
        apply some heuristics to guess the type of dataset.

        Args:
            dataset: the dataset whose type we want to infer.
        Returns:
            a DatasetTypes enum element which identifies the type of the dataset.
        Raises:
            FedbiomedDataLoadingPlanValueError: if the dataset does not have a `get_dataset_type` method and moreover
                the type could not be guessed.
        """
        if hasattr(dataset, 'get_dataset_type'):
            return dataset.get_dataset_type()
        elif dataset.__class__.__name__ == 'ImageFolder':
            # ImageFolder could be both an images type or mednist. Try to identify mednist with some heuristic.
            if hasattr(dataset, 'classes') and \
                    all([x in dataset.classes for x in ['AbdomenCT', 'BreastMRI', 'CXR', 'ChestCT', 'Hand', 'HeadCT']]):
                return DatasetTypes.MEDNIST
            else:
                return DatasetTypes.IMAGES
        elif dataset.__class__.__name__ == 'MNIST':
            return DatasetTypes.DEFAULT
        msg = f"{ErrorNumbers.FB615.value} Trying to infer dataset type of {dataset} is not supported " + \
            f"for datasets of type {dataset.__class__.__qualname__}"
        logger.debug(msg)
        raise FedbiomedDataLoadingPlanValueError(msg)


class DataLoadingPlanMixin:
    """Utility class to enable DLP functionality in a dataset.

    Any Dataset class that inherits from [DataLoadingPlanMixin] will have the
    basic tools necessary to support a [DataLoadingPlan][fedbiomed.common.data._data_loading_plan.DataLoadingPlan].
    Typically, the logic of each specific DataLoadingBlock in the [DataLoadingPlan][fedbiomed.common.data._data_loading_plan.DataLoadingPlan]
    will be implemented in the form of hooks that are called within the Dataset's implementation
    using the helper function apply_dlb defined below.
    """

    def __init__(self):
        self._dlp = None

    def set_dlp(self, dlp: DataLoadingPlan):
        """Sets the dlp if the target dataset type is appropriate"""
        if not isinstance(dlp, DataLoadingPlan):
            msg = f"{ErrorNumbers.FB615.value} Trying to set a DataLoadingPlan but the argument is of type " + \
                  f"{type(dlp).__name__}"
            logger.debug(msg)
            raise FedbiomedDataLoadingPlanValueError(msg)

        dataset_type = DataLoadingPlan.infer_dataset_type(self)  # `self` here will refer to the Dataset instance
        if dlp.target_dataset_type != DatasetTypes.NONE and dataset_type != dlp.target_dataset_type:
            raise FedbiomedDataLoadingPlanValueError(f"Trying to set {dlp} on dataset of type {dataset_type.value} but "
                                                     f"the target type is {dlp.target_dataset_type}")
        elif dlp.target_dataset_type == DatasetTypes.NONE:
            dlp.target_dataset_type = dataset_type
        self._dlp = dlp

    def clear_dlp(self):
        self._dlp = None

    def apply_dlb(self, default_ret_value: Any, dlb_key: DataLoadingBlockTypes,
                  *args: Optional[Any], **kwargs: Optional[Any]) -> Any:
        """Apply one DataLoadingBlock identified by its key.

        Note that we want to easily support the case where the DataLoadingPlan
        is not activated, or the requested loading block is not contained in the
        DataLoadingPlan. This is achieved by providing a default return value
        to be returned when the above conditions are met. Hence, most of the
        calls to apply_dlb will look like this:
        ```
        value = self.apply_dlb(value, 'my-loading-block', my_apply_args)
        ```
        This will ensure that value is not changed if the DataLoadingPlan is
        not active.

        Args:
            default_ret_value: the value to be returned in case that the dlp
                functionality is not required
            dlb_key: the key of the DataLoadingBlock to be applied
            *args: forwarded to the DataLoadingBlock's apply function
            **kwargs: forwarded to the DataLoadingBlock's apply function
        Returns:
            the output of the DataLoadingBlock's apply function, or
<<<<<<< HEAD
            the default_ret_value when dlp is None or it does not contain
            the requested loading block
=======
                the default_ret_value when dlp is None or it does not contain
                the requested loading block
>>>>>>> caafccf2
        """
        if not isinstance(dlb_key, DataLoadingBlockTypes):
            raise FedbiomedDataLoadingPlanValueError(f"Key {dlb_key} is not of enum type DataLoadingBlockTypes"
                                                     f" in DataLoadingPlanMixin.apply_dlb")
        if self._dlp is not None and dlb_key in self._dlp:
            return self._dlp[dlb_key].apply(*args, **kwargs)
        else:
            return default_ret_value<|MERGE_RESOLUTION|>--- conflicted
+++ resolved
@@ -374,11 +374,7 @@
 
         Returns:
             a dictionary of key-value pairs sufficient for reconstructing
-<<<<<<< HEAD
-            the DataLoadingBlock.
-=======
             the [DataLoadingBlock][fedbiomed.common.data._data_loading_plan.DataLoadingBlock].
->>>>>>> caafccf2
         """
         ret = super(MapperBlock, self).serialize()
         ret.update({'map': self.map})
@@ -469,16 +465,10 @@
 
         Returns:
             a tuple sufficient for reconstructing the DataLoading plan. It includes:
-<<<<<<< HEAD
-                - a dictionary of key-value pairs with the DataLoadingPlan parameters.
-                - a list of dict containing the data for reconstruction all the DataLoadingBlock
-                    of the DataLoadingPlan 
-=======
                 - a dictionary of key-value pairs with the
                 [DataLoadingPlan][fedbiomed.common.data._data_loading_plan.DataLoadingPlan] parameters.
                 - a list of dict containing the data for reconstruction all the DataLoadingBlock
                     of the DataLoadingPlan][fedbiomed.common.data._data_loading_plan.DataLoadingPlan] 
->>>>>>> caafccf2
         """
         return dict(
             dlp_id=self.dlp_id,
@@ -498,13 +488,8 @@
         Args:
             serialized_dlp: a dictionary of data loading plan metadata, as obtained from the first output of the
                 serialize function
-<<<<<<< HEAD
-            serialized_loading_blocks: a list of dictionaries of loading_block metadata, as obtained from the second output
-                of the serialize function
-=======
             serialized_loading_blocks: a list of dictionaries of loading_block metadata, as obtained from the
                 second output of the serialize function
->>>>>>> caafccf2
         Returns:
             the self instance
         """
@@ -616,13 +601,8 @@
             **kwargs: forwarded to the DataLoadingBlock's apply function
         Returns:
             the output of the DataLoadingBlock's apply function, or
-<<<<<<< HEAD
-            the default_ret_value when dlp is None or it does not contain
-            the requested loading block
-=======
                 the default_ret_value when dlp is None or it does not contain
                 the requested loading block
->>>>>>> caafccf2
         """
         if not isinstance(dlb_key, DataLoadingBlockTypes):
             raise FedbiomedDataLoadingPlanValueError(f"Key {dlb_key} is not of enum type DataLoadingBlockTypes"
