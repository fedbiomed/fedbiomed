"""Common healthcare data manager

Provides classes managing dataset for common cases of use in healthcare:
- NIFTI: For NIFTI medical images
"""
from os import PathLike
from pathlib import Path
from typing import Union, Tuple, Dict, Iterable, Optional, List, Callable

import torch
import pandas as pd

from functools import cache
from monai.data import ITKReader
from monai.transforms import LoadImage, ToTensor, Compose
from torch import Tensor
from torch.utils.data import Dataset

from fedbiomed.common.logger import logger
from fedbiomed.common.exceptions import FedbiomedDatasetError, FedbiomedError
from fedbiomed.common.constants import ErrorNumbers


class NIFTIFolderDataset(Dataset):
    """A Generic class for loading NIFTI Images using the folder structure as the target classes' labels.

    Supported formats:
    - NIFTI and compressed NIFTI files: `.nii`, `.nii.gz`

    This is a Dataset useful in classification tasks. Its usage is quite simple, quite similar
    to `torchvision.datasets.ImageFolder`.
    Images must be contained in first level sub-folders (level 2+ sub-folders are ignored)
    that describe the target class they belong to (target class label is the name of the folder).

    ```
    nifti_dataset_root_folder
    ├── control_group
    │   ├── subject_1.nii
    │   └── subject_2.nii
    │   └── ...
    └── disease_group
        ├── subject_3.nii
        └── subject_4.nii
        └── ...
    ```

    In this example, there are 4 samples (one from each *.nii file),
    2 target class, with labels `control_group` and `disease_group`.
    `subject_1.nii` has class label `control_group`, `subject_3.nii` has class label `disease_group`,etc.
    """

    # constant, thus can be a class variable
    _ALLOWED_EXTENSIONS = ['.nii', '.nii.gz']

    def __init__(self, root: Union[str, PathLike, Path],
                 transform: Union[Callable, None] = None,
                 target_transform: Union[Callable, None] = None
                 ):
        """Constructor of the class

        Args:
            root: folder where the data is located.
            transform: transforms to be applied on data.
            target_transform: transforms to be applied on target indexes.
        """
        # check parameters type
        for tr, trname in ((transform, 'transform'), (target_transform, 'target_transform')):
            if not callable(tr) and tr is not None:
                raise FedbiomedDatasetError(f"{ErrorNumbers.FB612.value}: Parameter {trname} has incorrect "
                                            f"type {type(tr)}, cannot create dataset.")

        if not isinstance(root, str) and not isinstance(root, PathLike) and not isinstance(root, Path):
            raise FedbiomedDatasetError(f"{ErrorNumbers.FB612.value}: Parameter `root` has incorrect type "
                                        f"{type(root)}, cannot create dataset.")

        # initialize object variables
        self._files = []
        self._class_labels = []
        self._targets = []

        try:
            self._root_dir = Path(root).expanduser()
        except RuntimeError as e:
            raise FedbiomedDatasetError(
                f"{ErrorNumbers.FB612.value}: Cannot expand path {root}, error message is: {e}")

        self._transform = transform
        self._target_transform = target_transform
        self._reader = Compose([
            LoadImage(ITKReader(), image_only=True),
            ToTensor()
        ])

        self._explore_root_folder()

    def _explore_root_folder(self) -> None:
        """Scans all files found in folder structure to populate dataset

        Raises:
            FedbiomedDatasetError: If compatible image files/folders for input or target are not found.
        """

        # Search files that correspond to the following criteria:
        # 1. Extension in ALLOWED extensions
        # 2. File folder's parent must be root (inspects folder only one level of depth)
        self._files = [p.resolve() for p in self._root_dir.glob("*/*")
                       if ''.join(p.suffixes) in self._ALLOWED_EXTENSIONS]

        # note: no PermissionError raised. If directory cannot be listed it is ignored
        # except PermissionError as e:
        #    # can other exceptions occur ?
        #    raise FedbiomedDatasetError(
        #        f"{ErrorNumbers.FB612.value}: Cannot create dataset because scan of "
        #        f"directory {self._root_dir} failed with error message: {e}.")

        # Create class labels dictionary
        self._class_labels = list(set([p.parent.name for p in self._files]))

        # Assign numerical value to target 0...n_classes
        self._targets = torch.tensor([self._class_labels.index(p.parent.name) for p in self._files]).long()

        # Raise error if empty dataset
        if len(self._files) == 0 or len(self._targets) == 0:
            raise FedbiomedDatasetError(
                f"{ErrorNumbers.FB612.value}: Cannot create dataset because no compatible files found"
                f" in first level subdirectories of {self._root_dir}.")

    def labels(self) -> List[str]:
        """Retrieves the labels of the target classes.

        Target label index is the index of the corresponding label in this list.

        Returns:
            List of the labels of the target classes.
        """
        return self._class_labels

    def files(self) -> List[Path]:
        """Retrieves the paths to the sample images.

        Gives sames order as when retrieving the sample images (eg `self.files[0]`
        is the path to `self.__getitem__[0]`)

        Returns:
            List of the absolute paths to the sample images
        """
        return self._files

    def __getitem__(self, item: int) -> Tuple[Tensor, int]:
        """Gets item from dataset

        If `transform` is not `None`, applies it to the image.
        If `target_transform` is not `None`, applies it to the target class index

        Args:
            item: Index to select single sample from dataset

        Returns:
            A tuple composed of the input sample (an image) and a target sample index (label index).
        """
        # check type and value for arguments
        if not isinstance(item, int):
            raise FedbiomedDatasetError(
                f"{ErrorNumbers.FB612.value}: Parameter `item` has incorrect type {type(item)}, "
                f"cannot get item from dataset.")
        if item < 0 or item >= len(self._files):
            # need an IndexError, cannot use a FedbiomedError
            raise IndexError(f'Bad index {item} in dataset samples')

        try:
            img = self._reader(self._files[item])
        except Exception as e:
            # many possible errors, too hard to list
            raise FedbiomedDatasetError(
                f"{ErrorNumbers.FB612.value}: Cannot get sample number {item} from dataset, "
                f"error message is {e}.")

        target = int(self._targets[item])

        if self._transform is not None:
            try:
                img = self._transform(img)
            except Exception as e:
                # cannot list all exceptions
                raise FedbiomedDatasetError(
                    f"{ErrorNumbers.FB612.value}: Cannot apply transformation to source sample number {item} "
                    f"from dataset, error message is {e}.")

        if self._target_transform is not None:
            try:
                target = int(self._target_transform(target))
            except Exception as e:
                # cannot list all exceptions
                raise FedbiomedDatasetError(
                    f"{ErrorNumbers.FB612.value}: Cannot apply transformation to target sample number {item} "
                    f"from dataset, error message is {e}.")

        return img, target

    def __len__(self) -> int:
        """Gets number of samples in the dataset.

        Returns:
            Number of samples in the dataset.
        """
        return len(self._files)


class MedicalFolderBase:
    """Controller class for Medical Folder dataset.

    Contains methods to validate the MedicalFolder folder hierarchy and extract folder-base metadata
    in formation such as modalities number of subject etc.
    """

    def __init__(self, root: Union[str, Path, None] = None):
        """Constructs MedicalFolderBase

        Args:
            root: path to Medical Folder root folder.
        """
        if root is not None:
            root = self.validate_MedicalFolder_root_folder(root)

        self._root = root

    @property
    def root(self):
        """Root property of MedicalFolderController"""
        return self._root

    @root.setter
    def root(self, path: Union[str, Path]):
        """ Setter for root directory of Medical Folder dataset

        Args:
            path: Path to set as root directory of Medical Folder dataset
        """
        path = self.validate_MedicalFolder_root_folder(path)
        self._root = path

    def modalities(self) -> Tuple[list, list]:
        """ Gets all available modalities under root directory

        Returns:
             List of unique available modalities appearing at least once
             List of all encountered modalities in each subject folder, appearing once per folder
        """

        # Accept only folders that don't start with "." and "_"
        modalities = [f.name for f in self._root.glob("*/*") if f.is_dir() and not f.name.startswith((".", "_"))]
        return list(set(modalities)), modalities

    def is_modalities_existing(self, subject: str, modalities: List[str]) -> List[bool]:
        """Checks whether given modalities exists in the subject directory

        Args:
            subject: Subject ID or subject folder name
            modalities: List of modalities to check

        Returns:
            List of `bool` that represents whether modality is existing respectively for each of modality.
        """
        if not isinstance(modalities, list):
            raise FedbiomedDatasetError(f"Expected a list for modalities, but got {type(modalities)}")
        return [self._root.joinpath(subject, modality).is_dir() for modality in modalities]

    def complete_subjects(self, subjects: List[str], modalities: List[str]) -> List[str]:
        """Retrieves subjects that have given all the modalities.

        Args:
            subjects: List of subject folder names
            modalities: List of required modalities

        Returns:
            List of subject folder names that have required modalities
        """
        return [subject for subject in subjects if all(self.is_modalities_existing(subject, modalities))]

    def subjects_with_imaging_data_folders(self) -> List[str]:
        """Retrieves subject folder names under Medical Folder roots directory.

        Returns:
            subject folder names under Medical Folder roots directory.
        """
        return [f.name for f in self._root.iterdir() if f.is_dir() and not f.name.startswith(".")]

    def available_subjects(self,
                           subjects_from_index: Union[list, pd.Series],
                           subjects_from_folder: list = None) -> tuple[list[str], list[str], list[str]]:
        """Checks missing subject folders and missing entries in demographics

        Args:
            subjects_from_index: Given subject folder names in demographics
            subjects_from_folder: List of subject folder names to get intersection of given subject_from_index

        Returns:
            available_subjects: subjects that have an imaging data folder and are also present in the demographics file
            missing_subject_folders: subjects that are in the demographics file but do not have an imaging data folder
            missing_entries: subjects that have an imaging data folder but are not present in the demographics file
        """

        # Select all subject folders if it is not given
        if subjects_from_folder is None:
            subjects_from_folder = self.subjects_with_imaging_data_folders()

        # Missing subject that will cause warnings
        missing_subject_folders = list(set(subjects_from_index) - set(subjects_from_folder))

        # Missing entries that will cause errors
        missing_entries = list(set(subjects_from_folder) - set(subjects_from_index))

        # Intersection
        available_subjects = list(set(subjects_from_index).intersection(set(subjects_from_folder)))

        return available_subjects, missing_subject_folders, missing_entries

    @staticmethod
    def read_demographics(path: Union[str, Path], index_col: Optional[int] = None):
        """ Read demographics tabular file for Medical Folder dataset

        """
        path = Path(path)
        if not path.is_file() or path.suffix.lower() not in [".csv", ".tsv"]:
            raise FedbiomedDatasetError(f"{ErrorNumbers.FB613.value}: Demographics should be CSV or TSV files")

        return pd.read_csv(path, index_col=index_col, engine='python')

    @staticmethod
    def demographics_column_names(path: Union[str, Path]):
        return MedicalFolderBase.read_demographics(path).columns.values

    @staticmethod
    def validate_MedicalFolder_root_folder(path: Union[str, Path]) -> Path:
        """ Validates Medical Folder root directory by checking folder structure

        Args:
            path: path to root directory

        Returns:
            Path to root folder of Medical Folder dataset

        Raises:
            FedbiomedError: - If path is not an instance of `str` or `pathlib.Path`
                            - If path is not a directory
        """
        if not isinstance(path, (Path, str)):
            raise FedbiomedDatasetError(f"{ErrorNumbers.FB613.value}: The argument root should an instance of "
                                        f"`Path` or `str`, but got {type(path)}")

        if not isinstance(path, Path):
            path = Path(path)

        if not path.exists():
            raise FedbiomedDatasetError(f"Folder or file {path} not found on system")
        if not path.is_dir():
            raise FedbiomedDatasetError("Root for Medical Folder dataset should be a directory.")

        directories = [f for f in path.iterdir() if f.is_dir()]
        if len(directories) == 0:
            raise FedbiomedDatasetError(f"{ErrorNumbers.FB613.value}: Root folder of Medical Folder should "
                                        f"contain subject folders, but no sub folder has been found. ")

        modalities = [f for f in path.glob("*/*") if f.is_dir()]
        if len(modalities) == 0:
            raise FedbiomedDatasetError(f"{ErrorNumbers.FB613.value} Subject folders for Medical Folder should "
                                        f"contain modalities as folders. Folder structure should be "
                                        f"root/<subjects>/<modalities>")

        return path


class MedicalFolderDataset(Dataset, MedicalFolderBase):
    """Torch dataset following the Medical Folder Structure.

<<<<<<< HEAD
    The Medical Folder structure is loosely inspired by the BIDS standard [1]. It should respect the following pattern:
=======
    The Medical Folder structure is loosely inspired by the (BIDS standard)[https://bids.neuroimaging.io/] [1].
    It should respect the following pattern:
>>>>>>> 617e5c40
    ```
    └─ MedicalFolder_root/
        └─ demographics.csv
        └─ sub-01/
            ├─ T1/
            │  └─ sub-01_xxx.nii.gz
            └─ T2/
                ├─ sub-01_xxx.nii.gz
    ```
    where the first-level subfolders or the root correspond to the subjects, and each subject's folder contains
    subfolders for each imaging modality. Images should be in Nifti format, with either the .nii or .nii.gz extensions.
    Finally, within the root folder there should also be a demographics file containing at least one index column
    with the names of the subject folders. This column will be used to explore the data and load the images. The
    demographics file may contain additional information about each subject and will be loaded alongside the images
    by our framework.

    [1] https://bids.neuroimaging.io/
    """
    ALLOWED_EXTENSIONS = ['.nii', '.nii.gz']

    def __init__(self,
                 root: Union[str, PathLike, Path],
                 data_modalities: Optional[Union[str, Iterable[str]]] = 'T1',
                 transform: Union[Callable, Dict[str, Callable]] = None,
                 target_modalities: Optional[Union[str, Iterable[str]]] = 'label',
                 target_transform: Union[Callable, Dict[str, Callable]] = None,
                 demographics_transform: Optional[Callable] = None,
                 tabular_file: Union[str, PathLike, Path, None] = None,
                 index_col: Union[int, str, None] = None,
                 ):
        """Constructor for class `MedicalFolderDataset`.

        Args:
            root: Root folder containing all the subject directories.
            data_modalities (str, Iterable): Modality or modalities to be used as data sources.
            transform: A function or dict of function transform(s) that preprocess each data source.
            target_modalities: (str, Iterable): Modality or modalities to be used as target sources.
            target_transform: A function or dict of function transform(s) that preprocess each target source.
            tabular_file: Path to a CSV or Excel file containing the demographic information from the patients.
            index_col: Column name in the tabular file containing the subject ids which mush match the folder names.
        """
        super(MedicalFolderDataset, self).__init__(root=root)

        self._root = Path(root).expanduser().resolve()
        self._tabular_file = tabular_file
        self._index_col = index_col

        self._data_modalities = [data_modalities] if isinstance(data_modalities, str) else data_modalities
        self._target_modalities = [target_modalities] if isinstance(data_modalities, str) else target_modalities

        self._transform = self._check_and_reformat_transforms(transform, data_modalities)
        self._target_transform = self._check_and_reformat_transforms(target_transform, target_modalities)
        # issue a warning if user tried to set demographics transform but dataset does not contain demographics
        if demographics_transform and not self._tabular_file:
            logger.warning(f"Trying to set demographics transform on a dataset without a demographics file. "
                           f"This may result in a runtime error during training.")

        self._demographics_transform = demographics_transform

        # Image loader
        self._reader = Compose([
            LoadImage(ITKReader(), image_only=True),
            ToTensor()
        ])

<<<<<<< HEAD
    def get_nontransformed_item(self, item):
=======
    def __getitem__(self, item):
>>>>>>> 617e5c40
        # For the first item retrieve complete subject folders
        subjects = self.subject_folders()

        if not subjects:
            # case where subjects is an empty list (subject folders have not been found)
            raise FedbiomedDatasetError(f"{ErrorNumbers.FB613.value}: Cannot find subject folders")
        # Get subject folder
        subject_folder = subjects[item]

        # Load data modalities
        data = self.load_images(subject_folder, modalities=self._data_modalities)

        # Load target modalities
        targets = self.load_images(subject_folder, modalities=self._target_modalities)

        # Demographics
        demographics = self._get_from_demographics(subject_id=subject_folder.name)
        return (data, demographics), targets

    def __getitem__(self, item):
        (data, demographics), targets = self.get_nontransformed_item(item)

        # Apply transforms to data elements
        if self._transform is not None:
            for modality, transform in self._transform.items():
                try:
                    data[modality] = transform(data[modality])
                except Exception as e:
                    raise FedbiomedDatasetError(
                        f"{ErrorNumbers.FB613.value}: Cannot apply transformation to modality `{modality}` in "
                        f"sample number {item} from dataset, error message is {e}.")

        # Apply transforms to demographics elements
        if self._demographics_transform is not None:
            try:
                demographics = self._demographics_transform(demographics)
            except Exception as e:
                raise FedbiomedDatasetError(
                    f"{ErrorNumbers.FB613.value}: Cannot apply demographics transformation to "
                    f"sample number {item} from dataset. Error message: {e}.")

        # Try to convert demographics to tensor one last time
        try:
            if not demographics:
                demographics = torch.empty(0)  # handle case where demographics is an empty dict
            else:
                demographics = torch.as_tensor(demographics)
        except Exception as e:
            raise FedbiomedDatasetError(f'{ErrorNumbers.FB310.value}: Could not convert demographics to torch Tensor. '
                                        f'Please use demographics_transformation argument of BIDSDataset to convert '
                                        f'the results manually or provide a data type that can be easily converted.\n'
                                        f'Reason for failed conversion: {e}')

        # Apply transform to target elements
        if self._target_transform is not None:
            for modality, target_transform in self._target_transform.items():
                try:
                    targets[modality] = target_transform(targets[modality])
                except Exception as e:
                    raise FedbiomedDatasetError(
                        f"{ErrorNumbers.FB613.value}: Cannot apply target transformation to modality `{modality}`"
                        f"in sample number {item} from dataset, error message is {e}.")

        return (data, demographics), targets

    def __len__(self):
        """ Length method to get number of samples

        Raises:
            FedbiomedDatasetError: If the dataset is empty.
        """

        subject_folders = self.subject_folders()
        length = len(subject_folders)

        if length <= 0:
            raise FedbiomedDatasetError(f"{ErrorNumbers.FB613.value}: Dataset cannot be empty. Check again that the "
                                        f"folder and the tabular data (if provided) exist and match properly.")
        return length

    @property
    def tabular_file(self):
        return self._tabular_file

    @property
    def index_col(self):
        """Getter/setter of the column containing foler's name (in the tabular file)"""
        return self._index_col

    @tabular_file.setter
    def tabular_file(self, value: Union[str, Path]) -> Union[str, Path]:
        """Sets `tabular_file` property

        Args:
            value: path to the tabular file

        Returns:
            path to the tabular file
        """
        if not isinstance(value, (str, Path)):
            raise FedbiomedDatasetError(f"{ErrorNumbers.FB613.value} Path for tabular file should be of `str` or "
                                        f"`Path` type, but got {type(value)} ")

        path = Path(value)
        if not path.is_file():
            raise FedbiomedDatasetError("Path should be a data file")

        self._tabular_file = Path(path).expanduser().resolve()
        return path

    @index_col.setter
    def index_col(self, value: int):
        """Sets `tabular_file` property.

        Args:
            value: Column index

        Raises:
            FedbiomedDatasetError: If value to set is not of `int` type
        """
        if not isinstance(value, (int, str)):
            raise FedbiomedDatasetError(f"{ErrorNumbers.FB613.value}: `index_col` should be of `int` type, but "
                                        f"got {type(value)}")

        self._index_col = value

    @property
    @cache
    def demographics(self) -> pd.DataFrame:
        """Loads tabular data file (supports excel, csv, tsv and colon separated value files)."""

        if self._tabular_file is None or self._index_col is None:
            # If there is no tabular file return empty data frame
            return None

        # Read demographics CSV
        try:
            demographics = self.read_demographics(self._tabular_file, self._index_col)
        except Exception as e:
            raise FedbiomedDatasetError(f"{ErrorNumbers.FB613.value}: Can not load demographics tabular file. "
                                        f"Error message is: {e}")

        # Keep the first one in duplicated subjects
        return demographics.loc[~demographics.index.duplicated(keep="first")]

    @property
    @cache
    def subjects_has_all_modalities(self):
        """Gets only the subject has required modalities"""

        all_modalities = list(set(self._data_modalities + self._target_modalities))
        subject_folder_names = self.subjects_with_imaging_data_folders()

        # Get subject that has all requested modalities
        complete_subjects = self.complete_subjects(subject_folder_names, all_modalities)

        return complete_subjects

    @property
    @cache
    def subjects_registered_in_demographics(self):
        """Gets the subject only those who are present in the demographics file."""

        complete_subject_folders, *_ = self.available_subjects(
            subjects_from_folder=self.subjects_has_all_modalities,
            subjects_from_index=self.demographics.index)

        return complete_subject_folders

    def set_dataset_parameters(self, parameters: dict):
        """Sets dataset parameters.

        Args:
            parameters: Parameters to initialize

        Raises:
            FedbiomedDatasetError: If given parameters are not of `dict` type
        """
        if not isinstance(parameters, dict):
            raise FedbiomedDatasetError(f"Expected type for `parameters` is `dict, but got {type(parameters)}`")

        for key, value in parameters.items():
            if hasattr(self, key):
                setattr(self, key, value)
            else:
                logger.warning(f"Trying to set undefined attribute {key} ti MedicalFolderDataset")

    def load_images(self, subject_folder: Path, modalities: list):
        """Loads modality images in given subject folder

        Args:
            subject_folder: Subject folder where modalities are stored
            modalities: List of available modalities

        Returns:
            Subject image data as victories where keys represent each modality.
        """
        subject_data = {}

        for modality in modalities:
            image_folder = subject_folder.joinpath(modality)
            nii_files = [p.resolve() for p in image_folder.glob("**/*")
                         if ''.join(p.suffixes) in self.ALLOWED_EXTENSIONS]

            # Load the first, we assume there is going to be a single image per modality for now.
            img_path = nii_files[0]
            img = self._reader(img_path)
            subject_data[modality] = img

        return subject_data

    def subject_folders(self) -> List[Path]:
        """Retrieves subject folder names of only those who have their complete modalities

        Returns:
            List of subject directories that has all requested modalities
        """

        # If demographics are present
        if self._tabular_file and self._index_col:
            complete_subject_folders = self.subjects_registered_in_demographics
        else:
            complete_subject_folders = self.subjects_has_all_modalities

        return [self._root.joinpath(folder) for folder in complete_subject_folders]

    def shape(self):
        """Retrieves shape information for modalities and demographics csv"""

        # Get all modalities
        modalities = list(set(self._data_modalities + self._target_modalities))
<<<<<<< HEAD
        (image, _), _ = self.get_nontransformed_item(0)
        result = {modality: list(image[modality].shape) for modality in modalities}
=======
        sample = self[0]
        result = {modality: list(sample["data"][modality].shape) for modality in modalities}
>>>>>>> 617e5c40

        num_modalities = len(modalities)
        demographics_shape = self.demographics.shape if self.demographics is not None else None
        result.update({"demographics": demographics_shape, "num_modalities": num_modalities})

        return result

    def _get_from_demographics(self, subject_id):
        """Extracts subject information from a particular subject in the form of a dictionary."""

        if self._tabular_file and self._index_col:
            demographics = self.demographics.loc[subject_id].to_dict()

            # Extract only compatible types for torch
            # TODO Decide what to do with missing variables
            return {key: val for key, val in demographics.items() if isinstance(val, (int, float, str, bool))}
        else:
            return {}

    @staticmethod
    def _check_and_reformat_transforms(transform: Union[Callable, Dict[str, Callable]],
                                       modalities: Union[str, Iterable[str]]) -> Dict[str, Callable]:
        """Checks and formats transforms into a dictionary of transforms.

        Args:
            transform: Function or dictionary of functions for preprocessing data.
            modalities: Modalities to be considered.

        Returns:
            A dict of transforms compatible with the provided modalities.
        """

        # Return None if any transform is not provided
        if transform is None:
            return None

        # Convert str type modality to list
        if isinstance(modalities, str):
            modalities = [modalities]

        # If transform is dict, map modalities to transforms
        if isinstance(transform, dict):
            # Raise if transform objects are not provided as dictionaries.
            # E.g. {'T1': Normalize(...), 'T2': ToTensor()}
            for modality, method in transform.items():
                if modality not in modalities:
                    raise FedbiomedDatasetError(f"{ErrorNumbers.FB613.value}: Modality `{modality}` is not present "
                                                f"in {modalities}")

                if not callable(method):
                    raise FedbiomedDatasetError(f"{ErrorNumbers.FB613.value} Transform method/function for "
                                                f"`{modality}` should be callable")

            return transform

        # If transform is not dict and there is only one modality
        elif len(modalities) == 1:
            if not callable(transform):
                raise FedbiomedDatasetError(f"{ErrorNumbers.FB613.value}: Transform method/function for "
                                            f"`{modalities[0]}` should be callable")

            return {modalities[0]: transform}

        # Raise ------
        else:
            raise FedbiomedDatasetError(f'{ErrorNumbers.FB613.value}: As you have multiple data modalities, transforms '
                                        f'have to be a dictionary using the modality keys: {modalities}')


class MedicalFolderController(MedicalFolderBase):
    """Utility class to construct and verify Medical Folder datasets without knowledge of the experiment.

    The purpose of this class is to enable key functionalities related to the MedicalFolderDataset at the time of
    dataset deployment, i.e. when the data is being added to the node's database.

    Specifically, the MedicalFolderController class can be used to:
    - construct a MedicalFolderDataset with all available data modalities, without knowing which ones will be used as
        targets or features during an experiment
    - validate that the proper folder structure has been respected by the data managers preparing the data
    - identify which subjects have which modalities
    """

    def __init__(self, root: str = None):
<<<<<<< HEAD
        """Constructs MedicalFolderController """
=======
        """Constructs MedicalFolderController

        Args:
            root: Folder path to dataset. Defaults to None.
        """
>>>>>>> 617e5c40
        super(MedicalFolderController, self).__init__(root=root)

    def check_modalities(self, _raise: bool = True) -> Tuple[bool, str]:
        """Checks whether subject folders contains at least one common modality

        Args:
            _raise: Flag to indicate whether function should raise in case of error. If `False` returns
                tuple contains respectively `False` and error message

        Returns:
            status: True, if folders contain at leas one common modality
            message: Error message if folder do not contain at least one common modality. If they do, error message
                will be empty string
        """
        unique_modalities, modalities = self.modalities()
        if len(unique_modalities) == len(modalities):
            message = f"{ErrorNumbers.FB613.value}: Subject folders in Medical Folder root folder does not contain" \
                      f"any common modalities. At least one common modality is expected."
            if _raise:
                raise FedbiomedDatasetError(message)
            else:
                return False, message

        return True, ""

    def subject_modality_status(self, index: Union[List, pd.Series] = None) -> Dict:
        """Scans subjects and checks which modalities are existing for each subject

        Args:
            index: Array-like index that comes from reference csv file of Medical Folder dataset. It represents subject
<<<<<<< HEAD
                folder names.
=======
                folder names. Defaults to None.
>>>>>>> 617e5c40
        Returns:
            Modality status for each subject that indicates which modalities are available
        """

        modality_status = {}
        _, modalities = self.modalities()
        subjects = self.subjects_with_imaging_data_folders()

        if index is not None:
            _, missing_subjects, missing_entries = self.available_subjects(subjects_from_index=index)

        for subject in subjects:
            modality_status.update({subject: {}})
            modality_report = self.is_modalities_existing(subject, modalities)
            modality_status[subject] = {modality: status for modality, status in zip(modalities, modality_report)}

            if index is not None:
                modality_status[subject].update({"missing_in_folder": True if subject in missing_subjects else False})
                modality_status[subject].update({"missing_in_index": True if subject in missing_entries else False})

        return modality_status

    def load_MedicalFolder(self,
                           tabular_file: Union[str, Path] = None,
                           index_col: Union[str, int] = None) -> MedicalFolderDataset:
        """ Load Medical Folder dataset with given tabular_file and index_col

        Args:
            tabular_file: File path to demographics data set
            index_col: Column index that represents subject folder names

        Returns:
            MedicalFolderDataset object

        Raises:
            FedbiomedDatasetError: If Medical Folder dataset is not successfully loaded

        """
        if self._root is None:
            raise FedbiomedDatasetError(f"{ErrorNumbers.FB613.value}: Can not load Medical Folder dataset without "
                                        f"declaring root directory. Please set root or build MedicalFolderController "
                                        f"with by providing `root` argument use")

        modalities, _ = self.modalities()

        try:
            dataset = MedicalFolderDataset(root=self._root,
                                           tabular_file=tabular_file,
                                           index_col=index_col,
                                           data_modalities=modalities,
                                           target_modalities=modalities)
        except FedbiomedError as e:
            raise FedbiomedDatasetError(f"Can not create Medical Folder dataset. {e}")

        return dataset<|MERGE_RESOLUTION|>--- conflicted
+++ resolved
@@ -373,12 +373,8 @@
 class MedicalFolderDataset(Dataset, MedicalFolderBase):
     """Torch dataset following the Medical Folder Structure.
 
-<<<<<<< HEAD
-    The Medical Folder structure is loosely inspired by the BIDS standard [1]. It should respect the following pattern:
-=======
     The Medical Folder structure is loosely inspired by the (BIDS standard)[https://bids.neuroimaging.io/] [1].
     It should respect the following pattern:
->>>>>>> 617e5c40
     ```
     └─ MedicalFolder_root/
         └─ demographics.csv
@@ -444,11 +440,7 @@
             ToTensor()
         ])
 
-<<<<<<< HEAD
     def get_nontransformed_item(self, item):
-=======
-    def __getitem__(self, item):
->>>>>>> 617e5c40
         # For the first item retrieve complete subject folders
         subjects = self.subject_folders()
 
@@ -680,13 +672,8 @@
 
         # Get all modalities
         modalities = list(set(self._data_modalities + self._target_modalities))
-<<<<<<< HEAD
         (image, _), _ = self.get_nontransformed_item(0)
         result = {modality: list(image[modality].shape) for modality in modalities}
-=======
-        sample = self[0]
-        result = {modality: list(sample["data"][modality].shape) for modality in modalities}
->>>>>>> 617e5c40
 
         num_modalities = len(modalities)
         demographics_shape = self.demographics.shape if self.demographics is not None else None
@@ -770,15 +757,11 @@
     """
 
     def __init__(self, root: str = None):
-<<<<<<< HEAD
-        """Constructs MedicalFolderController """
-=======
         """Constructs MedicalFolderController
 
         Args:
             root: Folder path to dataset. Defaults to None.
         """
->>>>>>> 617e5c40
         super(MedicalFolderController, self).__init__(root=root)
 
     def check_modalities(self, _raise: bool = True) -> Tuple[bool, str]:
@@ -809,11 +792,7 @@
 
         Args:
             index: Array-like index that comes from reference csv file of Medical Folder dataset. It represents subject
-<<<<<<< HEAD
-                folder names.
-=======
                 folder names. Defaults to None.
->>>>>>> 617e5c40
         Returns:
             Modality status for each subject that indicates which modalities are available
         """
