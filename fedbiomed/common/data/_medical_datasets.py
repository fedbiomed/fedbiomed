--- conflicted
+++ resolved
@@ -434,11 +434,7 @@
             ToTensor()
         ])
 
-<<<<<<< HEAD
     def get_nontransformed_item(self, item):
-=======
-    def __getitem__(self, item):
->>>>>>> c34a3960
         # For the first item retrieve complete subject folders
         subjects = self.subject_folders()
 
