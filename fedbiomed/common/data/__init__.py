"""
Classes that simplify imports from fedbiomed.common.data
"""


from ._data_manager import DataManager
from ._torch_data_manager import TorchDataManager
from ._sklearn_data_manager import SkLearnDataManager, NPDataLoader
from ._tabular_dataset import TabularDataset
from ._medical_datasets import NIFTIFolderDataset, MedicalFolderDataset, MedicalFolderBase, MedicalFolderController, \
    MedicalFolderLoadingBlockTypes
from ._flamby_dataset import FlambyDatasetMetadataBlock, FlambyLoadingBlockTypes, \
    FlambyDataset, discover_flamby_datasets
from ._data_loading_plan import (DataLoadingBlock,
                                 MapperBlock,
                                 DataLoadingPlan,
                                 DataLoadingPlanMixin,
                                 SerializationValidation  # keep it for documentation
                                 )

__all__ = [
    "MedicalFolderBase",
    "MedicalFolderController",
    "MedicalFolderDataset",
    "MedicalFolderLoadingBlockTypes",
    "DataManager",
    "TorchDataManager",
    "SkLearnDataManager",
    "TabularDataset",
    "NIFTIFolderDataset",
    "NPDataLoader",
    "DataLoadingBlock",
    "MapperBlock",
    "DataLoadingPlan",
    "DataLoadingPlanMixin",
    "SerializationValidation",
<<<<<<< HEAD
    "NPDataLoader"
=======
    "FlambyDatasetMetadataBlock",
    "FlambyLoadingBlockTypes",
    "FlambyDataset",
    "discover_flamby_datasets"
>>>>>>> 2477cd43
]<|MERGE_RESOLUTION|>--- conflicted
+++ resolved
@@ -34,12 +34,9 @@
     "DataLoadingPlan",
     "DataLoadingPlanMixin",
     "SerializationValidation",
-<<<<<<< HEAD
     "NPDataLoader"
-=======
     "FlambyDatasetMetadataBlock",
     "FlambyLoadingBlockTypes",
     "FlambyDataset",
     "discover_flamby_datasets"
->>>>>>> 2477cd43
 ]