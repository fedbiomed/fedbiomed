--- conflicted
+++ resolved
@@ -148,19 +148,9 @@
         
         logger.info(f"Node agent created {node_agent.id}" )
         logger.info(f"Waiting for tasks" )
-        #task = await node_agent.get()
-<<<<<<< HEAD
+        task = await node_agent.get()
         await asyncio.sleep(10)
-        task = Serializer.dumps(small_task)
-=======
-
-        await asyncio.sleep(5)
-
-        logger.info("Got the task")
         task = Serializer.dumps(task.get_dict())
-        #task = Serializer.dumps(small_task)
-
->>>>>>> 8ade1d94
         chunk_range = range(0, len(task), MAX_MESSAGE_BYTES_LENGTH)
         
         for start, iter_ in zip(chunk_range, range(1, len(chunk_range)+1)):
@@ -214,23 +204,14 @@
 
 class ResearcherServer:
 
-<<<<<<< HEAD
-    def __init__(self, on_message: Callable) -> None:
-
+    def __init__(self, debug: bool = False, on_message: Callable = _default_callback) -> None:
+        self._server = None 
         self.agent_store = AgentStore(loop=self._loop)
 
-=======
-    def __init__(self, debug: bool = False, on_message: Callable = _default_callback) -> None:
->>>>>>> 8ade1d94
-        self._server = None 
-        self._agent_store = None
         self._t = None 
-<<<<<<< HEAD
         self._loop = asyncio.get_event_loop()
-=======
         self._debug = debug
 
->>>>>>> 8ade1d94
         self._on_message = on_message 
 
 
@@ -330,11 +311,6 @@
 
 
 if __name__ == "__main__":
-<<<<<<< HEAD
-    ResearcherServer(on_message=lambda x: print(f"Reply received: {x}")).start()
-    while True:
-        pass
-=======
 
     def handler(signum, frame):
         print(f"Node cancel by signal {signal.Signals(signum).name}")
@@ -355,5 +331,4 @@
         except KeyboardInterrupt:
             print("Immediate keyboard interrupt, dont wait to clean")
         finally:
-            print("main: finally")
->>>>>>> 8ade1d94
+            print("main: finally")