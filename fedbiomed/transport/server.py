--- conflicted
+++ resolved
@@ -22,11 +22,7 @@
 
 # timeout in seconds for server to establish connections with nodes and initialize
 GPRC_SERVER_SETUP_TIMEOUT = GRPC_CLIENT_CONN_RETRY_TIMEOUT + 1
-<<<<<<< HEAD
-
-=======
 MAX_GRPC_SERVER_SETUP_TIMEOUT = 20
->>>>>>> 5456a88e
 
 class ResearcherServicer(researcher_pb2_grpc.ResearcherServiceServicer):
     """RPC Servicer """
