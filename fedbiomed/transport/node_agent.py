from enum import Enum
from typing import Optional, Dict, Callable, Awaitable, List
from datetime import datetime
import copy
import time

import asyncio
import grpc

from fedbiomed.common.message import Message, ResearcherMessages, OverlayMessage
from fedbiomed.common.logger import logger

# timeout in seconds for server to wait for a new task request from node before assuming node is disconnected
GRPC_SERVER_TASK_WAIT_TIMEOUT = 10


class NodeActiveStatus(Enum):
    """Node active status types

    Attributes:
        WAITING: Corresponds status where researcher server waits another GetTask request after
            the previous one is completed.
        ACTIVE: Listening for the task with open RPC call
        DISCONNECTED: No GetTask RPC call running from the node
    """
    WAITING = 1
    ACTIVE = 2
    DISCONNECTED = 3


class Replies(dict):
    pass


class NodeAgentAsync:

    def __init__(
            self,
            id: str,
            loop: asyncio.AbstractEventLoop,
            on_forward: Optional[Awaitable[None]],
    ) -> None:
        """Represent the client that connects to gRPC server

        Args:
            id: node unique ID
            loop: event loop
            on_forward: Coroutine for handling overlay messages to forward unchanged to a node
        """
        self._id: str = id
        self._on_forward = on_forward
        self._last_request: Optional[datetime] = None
        self._replies = Replies()
        self._stopped_request_ids = []
        # Node should be active when it is first instantiated
        self._status: NodeActiveStatus = NodeActiveStatus.ACTIVE

        self._queue = asyncio.Queue()
        self._loop = loop
        self._status_task : Optional[asyncio.Task] = None

        # protect read/write operations on self._status + self._status_task)
        self._status_lock = asyncio.Lock()
        self._replies_lock = asyncio.Lock()
        self._stopped_request_ids_lock = asyncio.Lock()

    async def status_async(self) -> NodeActiveStatus:
        """Getter for node status.

        Returns:
            node status
        """
        async with self._status_lock:
            # (deep)copy is not needed as long as this remains a simple value ...
            return self._status

    @property
    def id(self) -> str:
        """Getter for node id.

        Returns:
            node id
        """
        return self._id

    async def flush(self, request_id: str, stopped: bool = False) -> None:
        """Flushes processed reply

        Args:
            request_id: request ID for which the replies should be flushed
            stopped: the request was stopped during processing
        """
        async with self._replies_lock:
            if stopped and self._replies[request_id]['reply'] is None:
                async with self._stopped_request_ids_lock:
                    self._stopped_request_ids.append(request_id)

            self._replies.pop(request_id, None)

    def get_task(self) -> Awaitable[Message]:
        """Get tasks assigned by the main thread

        !!! note "Returns coroutine"
            This function return an asyncio coroutine. Please use `await` while calling.

        Returns:
            A coroutine to await for retrieving a list of: a task ; a number of send retries already done ;
                the time of first sending attempt in seconds since epoch
        """
        return self._queue.get()

    async def on_reply(self, message: Dict) -> None:
        """Callback to execute each time new reply received from the node"""

        message = ResearcherMessages.format_incoming_message(message)

        # Handle overlay messages to relay to a node
        if isinstance(message, OverlayMessage):
<<<<<<< HEAD
            if asyncio.iscoroutinefunction(self._on_forward):
                await self._on_forward(message)
            else:
                logger.warning(f"No function defined for handling overlay message received from {self._id}. "
                               "Discard message.")
=======
            await self._on_forward(message)
>>>>>>> dae7a6e1
            return

        # Handle RequestReply messages for the researcher
        if not message.request_id:
            logger.error(f"Server received a reply from the client {self._id} that does " 
                         "not contains request id.")

        async with self._replies_lock:
            if message.request_id in self._replies:
                if self._replies[message.request_id]['reply'] is None:
                    self._replies[message.request_id]['reply'] = message
                    self._replies[message.request_id]['callback'](message)
                else:
                    # Handle case of multiple replies
                    # Avoid conflict with consumption of reply.
                    logger.warning(f"Received multiple replies for request {message.request_id}. "
                                   "Keep first reply, ignore subsequent replies")
            else:
                async with self._stopped_request_ids_lock:
                    if message.request_id in self._stopped_request_ids:
                        logger.warning("Received a reply from a federated request that has been "
                                       f"stopped: {message.request_id}.")
                        self._stopped_request_ids.remove(message.request_id)
                    else:
                        logger.warning(f"Received a reply from an unexpected request: {message.request_id}")

    async def send_async(
            self, message: Message,
            on_reply: Optional[Callable] = None,
            retry_count: int = 0,
            first_send_time: Optional[float] = None) -> None:
        """Async function send message to researcher.

        Args:
            message: Message to send to the researcher
            on_reply: optional callback to execute when receiving message reply
            retry_count: number of retries already done for this message
            first_send_time: time of first send attempt for this message
        """

        async with self._status_lock:
            if self._status == NodeActiveStatus.DISCONNECTED:
                logger.info(f"Node {self._id} is disconnected. Discard message.")
                return

            if self._status == NodeActiveStatus.WAITING:
                logger.info(f"Node {self._id} is in WAITING status. Server is "
                            "waiting for receiving a request from "
                            "this node to convert it as ACTIVE. Node will be updated "
                            "as DISCONNECTED soon if no request received.")

        # Updates replies
        #
        # Note: as forwarded messages don't have a `request_id` field we don't have to test
        # if this is an OverlayMessage but check whether the field exists
        async with self._replies_lock:
            # update replies only for (1) request-response messages
            # (2) that are not yet registered as pending request
            if hasattr(message, 'request_id') and message.request_id and message.request_id not in self._replies:
                self._replies.update({
                    message.request_id: {'callback': on_reply, 'reply': None}
                })

        if first_send_time is None:
            first_send_time = time.time()
        await self._queue.put([message, retry_count, first_send_time])

    async def set_active(self) -> None:
        """Updates node status as active"""

        async with self._status_lock:

            # Inform user that node is online again
            if self._status == NodeActiveStatus.DISCONNECTED:
                logger.info(f"Node {self._id} is back online!")

            self._status = NodeActiveStatus.ACTIVE

            # Cancel status task if there is any running
            if self._status_task:
                self._status_task.cancel()
                self._status_task = None

    def task_done(self) -> None:
        """Acknowledge completion of a de-queued task
        """
        self._queue.task_done()

    async def change_node_status_after_task(self) -> None:
        """Coroutine to execute each time RPC call is completed
        """
        async with self._status_lock:
            self._status = NodeActiveStatus.WAITING

            if self._status_task is None:
                self._status_task = asyncio.create_task(self._change_node_status_disconnected())

    async def _change_node_status_disconnected(self) -> None:
        """Task coroutine to change node status as `DISCONNECTED` after a delay

        Node becomes DISCONNECTED if it doesn't become ACTIVE in GRPC_SERVER_TASK_WAIT_TIMEOUT seconds,
        which cancels this task
        """

        # Sleep at least GRPC_SERVER_TASK_WAIT_TIMEOUT seconds in WAITING
        await asyncio.sleep(GRPC_SERVER_TASK_WAIT_TIMEOUT)

        # If the status still WAITING set status to DISCONNECTED
        async with self._status_lock:
            if self._status == NodeActiveStatus.WAITING:
                self._status = NodeActiveStatus.DISCONNECTED
                logger.warning(
                    f"Node {self._id} is disconnected. Request/task that are created "
                    "for this node will be flushed" )
                # TODO: empty the queue when becoming disconnected ?


class NodeAgent(NodeAgentAsync):

    @property
    def status(self) -> NodeActiveStatus:
        """Getter for node status.

        Returns:
            node status
        """
        future = asyncio.run_coroutine_threadsafe(
            self.status_async(),
            self._loop
        )
        return future.result()

    def flush(self, request_id: str, stopped: bool = False) -> None:
        """Flush processed replies

        Args:
            request_id: request ID for which the replies should be flushed
            stopped: the request was stopped during processing
        """
        asyncio.run_coroutine_threadsafe(
            super().flush(request_id, stopped),
            self._loop
        )

    def send(self, message: Message, on_reply: Optional[Callable] = None) -> None:
        """Send message to researcher.

        Args:
            message: Message to send to the researcher
        """
        asyncio.run_coroutine_threadsafe(
            self.send_async(message=message, on_reply=on_reply),
            self._loop
        )


class AgentStore:
    """Stores node agents"""

    def __init__(self,
                 loop: asyncio.AbstractEventLoop,
                 on_forward: Optional[Awaitable[None]]) -> None:
        """Constructor of the agent store

        Args:
            loop: asyncio event loop that research server runs. Agent store should use
                same event loop for async operations
            on_forward: Coroutine for handling overlay messages to forward unchanged to a node
        """
        self._node_agents: NodeAgent = {}

        self._loop = loop
        self._on_forward = on_forward

        # protect read/write operations on self._node_agents
        self._store_lock = asyncio.Lock()

    async def retrieve(
            self,
            node_id: str
    ) -> NodeAgent:
        """Retrieves a node agent for a given node ID.

        Depending if this node is already known to the store this method gets existing agent or.
        registers a new agent.

        Args:
            node_id: ID of receiving node

        Return:
            The node agent to manage tasks that are assigned to it.
        """
        # Lock during all sequence to ensure atomicity
        async with self._store_lock:
            node = self._node_agents.get(node_id)
            if not node:
                node = NodeAgent(id=node_id, loop=self._loop, on_forward=self._on_forward)
                self._node_agents.update({node_id: node})

        return node

    async def get_all(self) -> Dict[str, NodeAgent]:
        """Returns all node agents regardless of their status (ACTIVE, DISCONNECTED, ...).

        Returns:
            Dictionary of node agent objects, by node ID
        """

        async with self._store_lock:
            # a shallow copy is wanted so that
            # - we have a distinct (stable) list of NodeAgents that can be processed in calling func
            # - we use same NodeAgents objects (not a copy)
            return copy.copy(self._node_agents)

    async def get(
            self,
            node_id: str
    ) -> Optional[NodeAgent]:
        """Gets node agent by given node id

        Args:
            node_id: Id of the node, or None if no agent exists for this node ID
        """
        async with self._store_lock:
            return self._node_agents.get(node_id)<|MERGE_RESOLUTION|>--- conflicted
+++ resolved
@@ -116,15 +116,7 @@
 
         # Handle overlay messages to relay to a node
         if isinstance(message, OverlayMessage):
-<<<<<<< HEAD
-            if asyncio.iscoroutinefunction(self._on_forward):
-                await self._on_forward(message)
-            else:
-                logger.warning(f"No function defined for handling overlay message received from {self._id}. "
-                               "Discard message.")
-=======
             await self._on_forward(message)
->>>>>>> dae7a6e1
             return
 
         # Handle RequestReply messages for the researcher
