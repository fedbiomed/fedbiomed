--- conflicted
+++ resolved
@@ -27,14 +27,9 @@
 from fedbiomed.common.training_args import TrainingArgs
 from fedbiomed.common.training_plans import TrainingPlan
 from fedbiomed.node.environ import environ
-<<<<<<< HEAD
-from fedbiomed.node.history_monitor import HistoryMonitor
-from fedbiomed.node.training_plan_security_manager import TrainingPlanSecurityManager
-=======
 from fedbiomed.node.training_plan_security_manager import (
     TrainingPlanSecurityManager,
 )
->>>>>>> 5c10d2cf
 
 
 class Round:
@@ -60,24 +55,6 @@
         """Constructor of the class
 
         Args:
-<<<<<<< HEAD
-            model_kwargs: contains model args
-            training_kwargs: contains training arguments
-            dataset: dataset details to use in this round. It contains the dataset name, dataset's id,
-                data path, its shape, its description...
-            training_plan_url: url from which to download training plan file
-            training_plan_class: name of the training plan (eg 'MyTrainingPlan')
-            params_url: url from which to upload/download model params
-            job_id: job id
-            researcher_id: researcher id
-            history_monitor: Sends real-time feed-back to end-user during training
-            node_args: command line arguments for node. Can include:
-                - `gpu (bool)`: propose use a GPU device if any is available.
-                - `gpu_num (Union[int, None])`: if not None, use the specified GPU device instead of default
-                    GPU device if this GPU device is available.
-                - `gpu_only (bool)`: force use of a GPU device if any available, even if researcher
-                    doesn't request for using a GPU.
-=======
             model_kwargs: Keyword arguments to parametrize the model.
                 Passed as `model_args` to `training_plan.post_init`.
             training_kwargs: Keyword arguments to parametrize training, but
@@ -103,7 +80,6 @@
                 plan. Only used when a `TorchDataManager` handles the data
                 and said data is a `torch.utils.data.Dataset` subclass that
                 implements a `set_dlp` method.
->>>>>>> 5c10d2cf
         """
         self.dataset = dataset
         self.training_plan_url = training_plan_url
@@ -112,10 +88,6 @@
         self.job_id = job_id
         self.researcher_id = researcher_id
         self.history_monitor = history_monitor
-<<<<<<< HEAD
-        self.tp_security_manager = TrainingPlanSecurityManager()
-=======
->>>>>>> 5c10d2cf
         self.node_args = node_args
         self.repository = Repository(
             environ["UPLOADS_URL"], environ["TMP_DIR"], environ["CACHE_DIR"]
@@ -141,18 +113,12 @@
         method. The message content changes based on the success status.
         Note: if `success=False`, `message` will be logged at error level.
 
-<<<<<<< HEAD
-    def run_model_training(self) -> dict[str, Any]:
-        """This method downloads training plan file; then runs the training of a model
-        and finally uploads model params to the file repository
-=======
         Args:
             message: Message regarding the process.
             success: Whether training/validation was successful.
             params_url: URL where parameters are uploaded (in case of success).
             aux_vars_url: URL where auxiliary variables are uploaded, if any.
             timing: Timing statistics (in case of training success).
->>>>>>> 5c10d2cf
 
         Returns:
             reply: A TrainReply instance informing the researcher about
@@ -194,70 +160,6 @@
         """
         # Download and set up the training plan.
         try:
-<<<<<<< HEAD
-            self.initialize_validate_training_arguments()
-        except FedbiomedUserInputError as e:
-            return self._send_round_reply(success=False, message=str(e))
-        except Exception as e:
-            msg = 'Unexpected error while validating training argument'
-            logger.debug(f"{msg}: {e}")
-            return self._send_round_reply(success=False, message=f'{msg}. Please contact system provider')
-
-        try:
-            # module name cannot contain dashes
-            import_module = 'training_plan_' + str(uuid.uuid4().hex)
-            status, _ = self.repository.download_file(self.training_plan_url,
-                                                      import_module + '.py')
-
-            if status != 200:
-                error_message = "Cannot download training plan file: " + self.training_plan_url
-                return self._send_round_reply(success=False, message=error_message)
-            else:
-                if environ["TRAINING_PLAN_APPROVAL"]:
-                    approved, training_plan_ = self.tp_security_manager.check_training_plan_status(
-                        os.path.join(environ["TMP_DIR"], import_module + '.py'),
-                        TrainingPlanApprovalStatus.APPROVED)
-
-                    if not approved:
-                        error_message = f'Requested training plan is not approved by the node: {environ["NODE_ID"]}'
-                        return self._send_round_reply(success=False, message=error_message)
-                    else:
-                        logger.info(f'Training plan has been approved by the node {training_plan_["name"]}')
-
-            if not is_failed:
-                status, params_path = self.repository.download_file(
-                    self.params_url,
-                    'training_plan_' + str(uuid.uuid4()) + '.pt')
-                if (status != 200) or params_path is None:
-                    error_message = f"Cannot download param file: {self.params_url}"
-                    return self._send_round_reply(success=False, message=error_message)
-
-        except Exception as e:
-            is_failed = True
-            # FIXME: this will trigger if model is not approved by node
-            error_message = f"Cannot download training plan files: {str(e)}"
-            return self._send_round_reply(success=False, message=error_message)
-
-        # import module, declare the training plan, load parameters
-        try:
-            sys.path.insert(0, environ['TMP_DIR'])
-            module = importlib.import_module(import_module)
-            train_class = getattr(module, self.training_plan_class)
-            self.training_plan = train_class()
-            sys.path.pop(0)
-        except Exception as e:
-            error_message = f"Cannot instantiate training plan object: {str(e)}"
-            return self._send_round_reply(success=False, message=error_message)
-
-        try:
-            self.training_plan.post_init(model_args=self.model_arguments,
-                                         training_args=self.training_arguments)
-        except Exception as e:
-            error_message = f"Can't initialize training plan with the arguments: {e}"
-            return self._send_round_reply(success=False, message=error_message)
-
-        # import model params into the training plan instance
-=======
             training_plan = self.setup_training_plan()
         except FedbiomedError as exc:
             return self.create_round_reply(success=False, message=str(exc))
@@ -299,7 +201,6 @@
         except Exception as exc:
             message = f"Failed to upload updated weights: {exc}"
             return self.create_round_reply(success=False, message=message)
->>>>>>> 5c10d2cf
         try:
             aux_vars_url = self._upload_optim_aux_vars(training_plan)
         except Exception as exc:
@@ -322,132 +223,8 @@
         * Instantiate the training plan and run its post-init.
         * Reload the training plan's parameters from the file.
 
-<<<<<<< HEAD
-        # Split training and validation data
-        try:
-            self._set_training_testing_data_loaders()
-        except FedbiomedError as e:
-            error_message = f"Can not create validation/train data: {str(e)}"
-            return self._send_round_reply(success=False, message=error_message)
-        except Exception as e:
-            error_message = f"Undetermined error while creating data for training/validation. Can not create " \
-                            f"validation/train data: {str(e)}"
-            return self._send_round_reply(success=False, message=error_message)
-
-        # Validation Before Training
-        if self.testing_arguments.get('test_on_global_updates', False) is not False:
-
-            # Last control to make sure validation data loader is set.
-            if self.training_plan.testing_data_loader is not None:
-                try:
-                    self.training_plan.testing_routine(metric=self.testing_arguments.get('test_metric', None),
-                                                       metric_args=self.testing_arguments.get('test_metric_args', {}),
-                                                       history_monitor=self.history_monitor,
-                                                       before_train=True)
-                except FedbiomedError as e:
-                    logger.error(f"{ErrorNumbers.FB314}: During the validation phase on global parameter updates; "
-                                 f"{str(e)}")
-                except Exception as e:
-                    logger.error(f"Undetermined error during the testing phase on global parameter updates: "
-                                 f"{e}")
-            else:
-                logger.error(f"{ErrorNumbers.FB314}: Can not execute validation routine due to missing testing dataset"
-                             f"Please make sure that `test_ratio` has been set correctly")
-        #
-        # If training is activated.
-        if self.training:
-            if self.training_plan.training_data_loader is not None:
-                try:
-                    results = {}
-                    rtime_before = time.perf_counter()
-                    ptime_before = time.process_time()
-                    self.training_plan.training_routine(history_monitor=self.history_monitor,
-                                                        node_args=self.node_args
-                                                        )
-                    rtime_after = time.perf_counter()
-                    ptime_after = time.process_time()
-                except Exception as e:
-                    error_message = f"Cannot train model in round: {str(e)}"
-                    return self._send_round_reply(success=False, message=error_message)
-
-            # Validation after training
-            if self.testing_arguments.get('test_on_local_updates', False) is not False:
-
-                if self.training_plan.testing_data_loader is not None:
-                    try:
-                        self.training_plan.testing_routine(metric=self.testing_arguments.get('test_metric', None),
-                                                           metric_args=self.testing_arguments.get('test_metric_args',
-                                                                                                  {}),
-                                                           history_monitor=self.history_monitor,
-                                                           before_train=False)
-                    except FedbiomedError as e:
-                        logger.error(
-                            f"{ErrorNumbers.FB314.value}: During the validation phase on local parameter updates; "
-                            f"{str(e)}")
-                    except Exception as e:
-                        logger.error(f"Undetermined error during the validation phase on local parameter updates"
-                                     f"{e}")
-                else:
-                    logger.error(
-                        f"{ErrorNumbers.FB314.value}: Can not execute validation routine due to missing testing "
-                        f"dataset please make sure that test_ratio has been set correctly")
-
-            # Upload results
-            results['researcher_id'] = self.researcher_id
-            results['job_id'] = self.job_id
-            results['model_params'] = self.training_plan.after_training_params()
-            results['node_id'] = environ['NODE_ID']
-            try:
-                # TODO : should validation status code but not yet returned
-                # by upload_file
-                filename = environ['TMP_DIR'] + '/node_params_' + str(uuid.uuid4()) + '.pt'
-                self.training_plan.save(filename, results)
-                res = self.repository.upload_file(filename)
-                logger.info("results uploaded successfully ")
-            except Exception as e:
-                is_failed = True
-                error_message = f"Cannot upload results: {str(e)}"
-                return self._send_round_reply(success=False, message=error_message)
-
-            # end : clean the namespace
-            try:
-                del self.training_plan
-                del import_module
-            except Exception as e:
-                logger.debug(f'Exception raise while deleting training plan instance: {e}')
-                pass
-
-            return self._send_round_reply(success=True,
-                                          timing={'rtime_training': rtime_after - rtime_before,
-                                                  'ptime_training': ptime_after - ptime_before},
-                                          params_url=res['file'])
-        else:
-            # Only for validation
-            return self._send_round_reply(success=True)
-
-    def _send_round_reply(self,
-                          message: str = '',
-                          success: bool = False,
-                          params_url: Union[str, None] = '',
-                          timing: dict = {}):
-        """
-        Private method for sending reply to researcher after training/validation. Message content changes
-        based on success status.
-
-        Args:
-            message: Message regarding the process.
-            success: Declares whether training/validation is successful
-            params_url: URL where parameters are uploaded
-            timing: Timing statistics
-        """
-
-        # If round is not successful log error message
-        if not success:
-            logger.error(message)
-=======
         Returns:
             training_plan: The restored TrainingPlan to use.
->>>>>>> 5c10d2cf
 
         Raises:
             FedbiomedRoundError: in case of failure at any step.
@@ -512,28 +289,12 @@
         Whether the status is actually checked or not is controlled by
         the node's environment variables, set based on a config file.
 
-<<<<<<< HEAD
-        # Setting validation and train subsets based on test_ratio
-        training_data_loader, testing_data_loader = self._split_train_and_test_data(test_ratio=test_ratio)
-        # Set models validating and training parts for training plan
-        self.training_plan.set_data_loaders(train_data_loader=training_data_loader,
-                                            test_data_loader=testing_data_loader)
-=======
         Args:
             path: Path to the downloaded training plan file.
->>>>>>> 5c10d2cf
 
         Raises:
             FedbiomedError: If the training plan is not approved by the node.
         """
-<<<<<<< HEAD
-        Method for splitting training and validation data based on training plan type. It sets
-        `dataset_path` for training plan and calls `training_data` method of training plan.
-
-        Args:
-            test_ratio: The ratio that represent validating partition. Default is 0, means that
-                            all the samples will be used for training.
-=======
         # Optionally check training plan's approval status.
         if environ["TRAINING_PLAN_APPROVAL"]:
             manager = TrainingPlanSecurityManager()
@@ -565,7 +326,6 @@
         Args:
             training_plan: TrainingPlan, the data loaders of which to set
                 up and assign.
->>>>>>> 5c10d2cf
 
         Raises:
             FedbiomedRoundError: In case any step of the operation fails.
