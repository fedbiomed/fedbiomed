import sys
import uuid
import time

from fedbiomed.common.repository import Repository
from fedbiomed.common.message import NodeMessages
from fedbiomed.node.environ import CACHE_DIR, CLIENT_ID, TMP_DIR, UPLOADS_URL


class Round:
    """ This class repesents the training part execute by a node in a given round
    """    
    def __init__(self, 
                 model_kwargs: dict = None, 
                 training_kwargs: dict = None, 
                 dataset: dict = None, 
                 model_url: str= None, 
                 model_class: str = None,
                 params_url: str = None, 
                 job_id: str = None, 
                 researcher_id: str = None, 
                 logger = None):
        """Constructor of the class

        Args:
            model_kwargs ([dict]): contains model args
            training_kwargs ([dict]): contains model args
            dataset ([dict]): dataset to use in this round
            model_url ([str])
            model_class ([str])
            params_url ([str])
            
            #repository_url ([str]): repository url where the hub function is stored
            #hub_function ([str]): hub function
            #init_params ([str]): url of init params file
            job_id ([str]): job id
            researcher_id ([str]): researcher id
            logger ([HistoryLogger])
        """        
        self.model_kwargs = model_kwargs
        self.training_kwargs = training_kwargs
        self.dataset = dataset
        self.model_url = model_url
        self.model_class = model_class
        self.params_url = params_url
        self.job_id = job_id
        self.researcher_id = researcher_id
        self.logger = logger

        self.repository = Repository(UPLOADS_URL, TMP_DIR, CACHE_DIR)

    def run_model_training(self):
        """This method runs a model training and upload model params

        Returns:
            [NodeMessages]: returns the corresponding node message, trainReply instance
        """        
        is_failed = False
        error_message = ''

        # Download model, training routine, execute it and return model results
        try:
<<<<<<< HEAD
            status, _ = self.repository.download_file(self.model_url, "my_model.py")
            # FIXME: should ` my_model.py` be defined in a global variable defined above?
=======
            # module name cannot contain dashes
            import_module = 'my_model_' + str(uuid.uuid4().hex)
            status, _ = self.repository.download_file(self.model_url, import_module + '.py')
>>>>>>> 73392a7a
            if (status != 200):
                is_failed = True
                error_message = "Cannot download model file: " + self.model_url
            else:
<<<<<<< HEAD
                status, params_path = self.repository.download_file(self.params_url, "my_model.pt")
                # FIXME: same issue here with ` my_model.pt`
=======
                status, params_path = self.repository.download_file(self.params_url, 'my_model_' + str(uuid.uuid4()) + '.pt')
>>>>>>> 73392a7a
                if (status != 200) or params_path is None:
                    is_failed = True
                    error_message = "Cannot download param file: " + self.params_url
        except Exception as e:
            is_failed = True
            error_message = "Cannot download model files:" + str(e)

        # import module, declare the model, load parameters
        if not is_failed:
            try:
                sys.path.insert(0, TMP_DIR)
                exec('import ' + import_module,  globals())
                sys.path.pop(0)
                train_class = eval(import_module + '.' + self.model_class)
                if self.model_kwargs is None or len(self.model_kwargs)==0:
                    model = train_class()
                else:    
                    model = train_class(self.model_kwargs)
            except Exception as e:
                is_failed = True
                error_message = "Cannot instantiate model object: " + str(e)
        
        # import model params into the model instance
        if not is_failed:
            try:
                model.load(params_path, to_params = False)
            except Exception as e:
                is_failed = True
                error_message = "Cannot initialize model parameters:" + str(e)
                
        # Run the training routine
        if not is_failed:
            results = {}
            try:
                training_kwargs_with_history = dict(logger=self.logger, **self.training_kwargs)
                print(training_kwargs_with_history)
                model.set_dataset(self.dataset['path'])
                rtime_before = time.perf_counter()
                ptime_before = time.process_time()
                model.training_routine(**training_kwargs_with_history)
                rtime_after = time.perf_counter()
                ptime_after = time.process_time()
            except Exception as e:
                is_failed = True
                error_message = "Cannot train model: " + str(e)

        if not is_failed:
            # Upload results
            results['researcher_id'] = self.researcher_id
            results['job_id'] = self.job_id
            results['model_params'] = model.state_dict()
            results['history'] = self.logger.history
            results['client_id'] = CLIENT_ID
            try:
                # TODO : should test status code but not yet returned by upload_file
                filename = TMP_DIR + '/node_params_' + str(uuid.uuid4()) + '.pt'
                model.save(filename, results)
                res = self.repository.upload_file(filename)
                print("results uploaded successfully ")
            except Exception as e:
                    is_failed = True
                    error_message = "Cannot upload results: " + str(e)

        # end : clean the namespace
        try:
            del model
            del import_module
        except:
            pass

        if not is_failed:
            return NodeMessages.reply_create({'client_id': CLIENT_ID,
                    'job_id': self.job_id, 'researcher_id': self.researcher_id,
                    'command': 'train', 'success': True, 'dataset_id': self.dataset['dataset_id'],
                    'params_url': res['file'], 'msg': '',
                    'timing': { 'rtime_training': rtime_after - rtime_before, 'ptime_training': ptime_after - ptime_before } }).get_dict()
        else:
            print('[ERROR] ' + error_message)
            return NodeMessages.reply_create({'client_id': CLIENT_ID,
                    'job_id': self.job_id, 'researcher_id': self.researcher_id,
                    'command': 'train', 'success': False, 'dataset_id': '',
                    'params_url': '', 'msg': error_message,
                    'timing': {} }).get_dict()<|MERGE_RESOLUTION|>--- conflicted
+++ resolved
@@ -60,24 +60,14 @@
 
         # Download model, training routine, execute it and return model results
         try:
-<<<<<<< HEAD
             status, _ = self.repository.download_file(self.model_url, "my_model.py")
             # FIXME: should ` my_model.py` be defined in a global variable defined above?
-=======
-            # module name cannot contain dashes
-            import_module = 'my_model_' + str(uuid.uuid4().hex)
-            status, _ = self.repository.download_file(self.model_url, import_module + '.py')
->>>>>>> 73392a7a
             if (status != 200):
                 is_failed = True
                 error_message = "Cannot download model file: " + self.model_url
             else:
-<<<<<<< HEAD
                 status, params_path = self.repository.download_file(self.params_url, "my_model.pt")
                 # FIXME: same issue here with ` my_model.pt`
-=======
-                status, params_path = self.repository.download_file(self.params_url, 'my_model_' + str(uuid.uuid4()) + '.pt')
->>>>>>> 73392a7a
                 if (status != 200) or params_path is None:
                     is_failed = True
                     error_message = "Cannot download param file: " + self.params_url
@@ -89,6 +79,7 @@
         if not is_failed:
             try:
                 sys.path.insert(0, TMP_DIR)
+
                 exec('import ' + import_module,  globals())
                 sys.path.pop(0)
                 train_class = eval(import_module + '.' + self.model_class)
