# This file is originally part of Fed-BioMed
# SPDX-License-Identifier: Apache-2.0

'''
implementation of Round class of the node component
'''

import os
import sys
import time
import inspect
import importlib
import functools
from typing import Dict, Union, Any, Optional, Tuple, List
import uuid

from fedbiomed.common.constants import ErrorNumbers, TrainingPlanApprovalStatus
from fedbiomed.common.data import DataManager, DataLoadingPlan
from fedbiomed.common.exceptions import FedbiomedError, FedbiomedRoundError, FedbiomedUserInputError
from fedbiomed.common.logger import logger
from fedbiomed.common.message import NodeMessages, Message
from fedbiomed.common.repository import Repository
from fedbiomed.common.training_args import TrainingArgs

from fedbiomed.node.environ import environ
from fedbiomed.node.history_monitor import HistoryMonitor
from fedbiomed.node.secagg_manager import SecaggServkeyManager
from fedbiomed.node.training_plan_security_manager import TrainingPlanSecurityManager
from fedbiomed.common.secagg import SecaggCrypter


class Round:
    """
    This class represents the training part execute by a node in a given round
    """

    def __init__(self,
                 sk_manager: SecaggServkeyManager,
                 model_kwargs: dict = None,
                 training_kwargs: dict = None,
                 training: bool = True,
                 dataset: dict = None,
                 training_plan_url: str = None,
                 training_plan_class: str = None,
                 params_url: str = None,
                 job_id: str = None,
                 researcher_id: str = None,
                 history_monitor: HistoryMonitor = None,
                 aggregator_args: dict = None,
                 node_args: Union[dict, None] = None,
                 secagg_id: Union[str, None] = None,
                 round_number: int = 0,
                 dlp_and_loading_block_metadata: Optional[Tuple[dict, List[dict]]] = None):

        """Constructor of the class

        Args:
            model_kwargs: contains model args
            training_kwargs: contains training arguments
            dataset: dataset details to use in this round. It contains the dataset name, dataset's id,
                data path, its shape, its description...
            training_plan_url: url from which to download training plan file
            training_plan_class: name of the training plan (eg 'MyTrainingPlan')
            params_url: url from which to upload/download model params
            job_id: job id
            researcher_id: researcher id
            history_monitor: Sends real-time feed-back to end-user during training
            correction_state: correction state applied in case of SCAFFOLD aggregation strategy
            node_args: command line arguments for node. Can include:
                - `gpu (bool)`: propose use a GPU device if any is available.
                - `gpu_num (Union[int, None])`: if not None, use the specified GPU device instead of default
                    GPU device if this GPU device is available.
                - `gpu_only (bool)`: force use of a GPU device if any available, even if researcher
                    doesn't request for using a GPU.
            secagg_id: server key secure aggregation context element
        """

        self._use_secagg: bool = False
        self.dataset = dataset
        self.training_plan_url = training_plan_url
        self.training_plan_class = training_plan_class
        self.params_url = params_url
        self.job_id = job_id
        self.researcher_id = researcher_id
        self.history_monitor = history_monitor
        self.aggregator_args: Optional[Dict[str, Any]] = aggregator_args

        self.tp_security_manager = TrainingPlanSecurityManager()
        self.node_args = node_args
        self.repository = Repository(environ['UPLOADS_URL'], environ['TMP_DIR'], environ['CACHE_DIR'])
        self.training_plan = None
        self.training = training
        self._dlp_and_loading_block_metadata = dlp_and_loading_block_metadata

        self.training_kwargs = training_kwargs
        self.model_arguments = model_kwargs
        self.testing_arguments = None
        self.loader_arguments = None
        self.training_arguments = None
        self._secagg_id = secagg_id
        self._sk_manager = sk_manager
        self._secagg_crypter = SecaggCrypter()
        self._round = round_number

    def initialize_validate_training_arguments(self) -> None:
        """Validates and separates training argument for experiment round"""

        self.training_arguments = TrainingArgs(self.training_kwargs, only_required=False)
        self.testing_arguments = self.training_arguments.testing_arguments()
        self.loader_arguments = self.training_arguments.loader_arguments()

    def download_aggregator_args(self) -> Tuple[bool, str]:
        """Retrieves aggregator arguments, that are sent through file exchange service

        Returns:
            Tuple[bool, str]: a tuple containing:
                a bool that indicates the success of operation
                a string containing the error message
        """
        # download heavy aggregator args (if any)

        if self.aggregator_args is not None:

            for arg_name, aggregator_arg in self.aggregator_args.items():
                if isinstance(aggregator_arg, dict):
                    url = aggregator_arg.get('url', False)

                    if any((url, arg_name)):
<<<<<<< HEAD
                        # if both `filename` and `arg_name` fields are present, it means that parameters
=======
                        # if both `filename` and `arg_name` fields are present, it means that parameters 
>>>>>>> 02a496ad
                        # should be retrieved using file
                        # exchanged system
                        success, param_path, error_msg = self.download_file(url, arg_name)

                        if not success:
                            return success, error_msg
                        else:
                            # FIXME: should we load parameters here or in the training plan
                            self.aggregator_args[arg_name] = {'param_path': param_path,
                                                              # 'params': training_plan.load(param_path, 
                                                              # update_model=True)
                                                              }
            return True, ''
        else:
            return True, "no file downloads required for aggregator args"

    def download_file(self, url: str, file_path: str) -> Tuple[bool, str, str]:
        """Downloads file from file exchange system

        Args:
            url (str): url used to download file
            file_path (str): file path used to store the downloaded content

        Returns:
            Tuple[bool, str, str]: tuple that contains:
                bool that indicates the success of the download
                str that returns the complete path file
                str containing the error message (if any). Returns empty
                string if operation successful.
        """

        status, params_path = self.repository.download_file(
            url,
            file_path + str(uuid.uuid4()) + '.pt')

        if (status != 200) or params_path is None:

            error_message = f"Cannot download param file: {url}"
            return False, '', error_message
        else:

            return True, params_path, ''

    @staticmethod
<<<<<<< HEAD
    def _validate_secagg(
            secagg_id: Union[str, None] = None,
            secagg_random: Union[float, None] = None
    ):
        """Validates secure aggregation status
=======
    def _validate_secagg(secagg_id: Union[str, None]) -> bool:
        """Validates secure aggregation status.
>>>>>>> 02a496ad

        Args:
            secagg_id: Secure aggregation ID attached to the train request

        Returns:
            True if secure aggregation should be used.

        Raises:
            FedbiomedRoundError: incoherent secure aggregation status
        """
        if environ["FORCE_SECURE_AGGREGATION"] and secagg_id is None:
            raise FedbiomedRoundError(f"{ErrorNumbers.FB314.value} Secure aggregation context for the training "
                                      f"is not set. Node requires to apply secure aggregation")

        if secagg_id is not None and not environ["SECURE_AGGREGATION"]:
            raise FedbiomedRoundError(
                f"{ErrorNumbers.FB314.value} Secure aggregation can not be activated."
            )

        if secagg_id is not None and secagg_random is None:
            raise FedbiomedRoundError(
                f"{ErrorNumbers.FB314.value} Secure aggregation requires to have random value to validate "
                f"secure aggregation correctness. Please add `secagg_random` to the train request"
            )

        return True if secagg_id is not None else False

    def run_model_training(
            self,
<<<<<<< HEAD
            secagg_id: Union[str, None] = None,
            secagg_random: Union[float, None] = None,
    ) -> Dict[str, Any]:
=======
            secagg_id: Union[str, None] = None
    ) -> Message:
>>>>>>> 02a496ad
        """This method downloads training plan file; then runs the training of a model
        and finally uploads model params to the file repository

        Args:
            secagg_id: Secure aggregation id. None means that the parameters
                are not going to be encrypted
            secagg_random: Float value to validate secure aggregation on the researcher side

        Returns:
            Returns the corresponding node message, training reply instance
        """
        is_failed = False

        # Validate secagg status. Raises error if the training request is compatible with
        # secure aggregation settings
        self._use_secagg = self._validate_secagg(secagg_id=secagg_id, secagg_random=secagg_random)

        # Initialize and validate requested experiment/training arguments
        try:
            self.initialize_validate_training_arguments()
        except FedbiomedUserInputError as e:
            return self._send_round_reply(success=False, message=str(e))
        except Exception as e:
            msg = 'Unexpected error while validating training argument'
            logger.debug(f"{msg}: {e}")
            return self._send_round_reply(success=False, message=f'{msg}. Please contact system provider')

        try:
            # module name cannot contain dashes
            import_module = 'training_plan_' + str(uuid.uuid4().hex)
            status, _ = self.repository.download_file(self.training_plan_url,
                                                      import_module + '.py')

            if status != 200:
                error_message = "Cannot download training plan file: " + self.training_plan_url
                return self._send_round_reply(success=False, message=error_message)
            else:
                if environ["TRAINING_PLAN_APPROVAL"]:
                    approved, training_plan_ = self.tp_security_manager.check_training_plan_status(
                        os.path.join(environ["TMP_DIR"], import_module + '.py'),
                        TrainingPlanApprovalStatus.APPROVED)

                    if not approved:
                        error_message = f'Requested training plan is not approved by the node: {environ["NODE_ID"]}'
                        return self._send_round_reply(success=False, message=error_message)
                    else:
                        logger.info(f'Training plan has been approved by the node {training_plan_["name"]}')

            if not is_failed:

                success, params_path, error_msg = self.download_file(self.params_url, 'my_model_')
                if success:
                    # retrieving aggregator args
                    success, error_msg = self.download_aggregator_args()

                if not success:
                    return self._send_round_reply(success=False, message=error_msg)

        except Exception as e:
            is_failed = True
            # FIXME: this will trigger if model is not approved by node
            error_message = f"Cannot download training plan files: {str(e)}"
            return self._send_round_reply(success=False, message=error_message)

        # import module, declare the training plan, load parameters
        try:
            sys.path.insert(0, environ['TMP_DIR'])
            module = importlib.import_module(import_module)
            train_class = getattr(module, self.training_plan_class)
            self.training_plan = train_class()
            sys.path.pop(0)
        except Exception as e:
            error_message = f"Cannot instantiate training plan object: {str(e)}"
            return self._send_round_reply(success=False, message=error_message)

        try:
            self.training_plan.post_init(model_args=self.model_arguments,
                                         training_args=self.training_arguments,
                                         aggregator_args=self.aggregator_args)
        except Exception as e:
            error_message = f"Can't initialize training plan with the arguments: {e}"
            return self._send_round_reply(success=False, message=error_message)

        # import model params into the training plan instance
        try:

            self.training_plan.load(params_path)
        except Exception as e:
            error_message = f"Cannot initialize model parameters: f{str(e)}"
            return self._send_round_reply(success=False, message=error_message)

        # Split training and validation data
        try:
            self._set_training_testing_data_loaders()
        except FedbiomedError as e:
            error_message = f"Can not create validation/train data: {str(e)}"
            return self._send_round_reply(success=False, message=error_message)
        except Exception as e:
            error_message = f"Undetermined error while creating data for training/validation. Can not create " \
                            f"validation/train data: {str(e)}"
            return self._send_round_reply(success=False, message=error_message)

        # Validation Before Training
        if self.testing_arguments.get('test_on_global_updates', False) is not False:

            # Last control to make sure validation data loader is set.
            if self.training_plan.testing_data_loader is not None:
                try:
                    self.training_plan.testing_routine(metric=self.testing_arguments.get('test_metric', None),
                                                       metric_args=self.testing_arguments.get('test_metric_args', {}),
                                                       history_monitor=self.history_monitor,
                                                       before_train=True)
                except FedbiomedError as e:
                    logger.error(f"{ErrorNumbers.FB314}: During the validation phase on global parameter updates; "
                                 f"{str(e)}")
                except Exception as e:
                    logger.error(f"Undetermined error during the testing phase on global parameter updates: "
                                 f"{e}")
            else:
                logger.error(f"{ErrorNumbers.FB314}: Can not execute validation routine due to missing testing dataset"
                             f"Please make sure that `test_ratio` has been set correctly")

        # If training is activated.
        if self.training:
            if self.training_plan.training_data_loader is not None:
                try:
                    results = {}
                    rtime_before = time.perf_counter()
                    ptime_before = time.process_time()
                    self.training_plan.training_routine(history_monitor=self.history_monitor,
                                                        node_args=self.node_args)
                    rtime_after = time.perf_counter()
                    ptime_after = time.process_time()
                except Exception as e:
                    error_message = f"Cannot train model in round: {str(e)}"
                    return self._send_round_reply(success=False, message=error_message)

            # Validation after training
            if self.testing_arguments.get('test_on_local_updates', False) is not False:

                if self.training_plan.testing_data_loader is not None:
                    try:
                        self.training_plan.testing_routine(metric=self.testing_arguments.get('test_metric', None),
                                                           metric_args=self.testing_arguments.get('test_metric_args',
                                                                                                  {}),
                                                           history_monitor=self.history_monitor,
                                                           before_train=False)
                    except FedbiomedError as e:
                        logger.error(
                            f"{ErrorNumbers.FB314.value}: During the validation phase on local parameter updates; "
                            f"{str(e)}")
                    except Exception as e:
                        logger.error(f"Undetermined error during the validation phase on local parameter updates"
                                     f"{e}")
                else:
                    logger.error(
                        f"{ErrorNumbers.FB314.value}: Can not execute validation routine due to missing testing "
                        f"dataset please make sure that test_ratio has been set correctly")

            sample_size = len(self.training_plan.training_data_loader.dataset)

            results["encrypted"] = False

            # Upload results
            model_params = self.training_plan.after_training_params(flatten=self._use_secagg)
            if self._use_secagg:
                logger.info("Encrypting model parameters. This process can take some time depending on model size.")

                encrypt = functools.partial(
                    self._secagg_crypter.encrypt,
                    num_nodes=2,
                    current_round=self._round,
                    #key=10,
                    key=2260757152640263164762776250925485249039891452124112948393147805470505162677417064913250186706218493119506292103556873673625625590265425375604768842293472321890420091495434984922065738854716777674470693221420511630643937689992833130298317921661022054586391205651703515097226643704569097169143127326136781709059667828429584566037215689194678196477657522989801707350225314154489521604389933917917967701606500324519577976038434981338837975962455479718560304276929126953471279630446247107477953508603057603884619173981219053601057407081652801221229346652737917099857793966231626162340645155229158124690518984575700392390,
                    weight=sample_size,
                )
                model_params = encrypt(params=model_params)
                results["encrypted"] = True
                results["encryption_factor"] = encrypt(params=[secagg_random])

                logger.info("Encryption in completed!")

            results['researcher_id'] = self.researcher_id
            results['job_id'] = self.job_id
            results['model_params'] = model_params
            results['node_id'] = environ['NODE_ID']
            results['optimizer_args'] = self.training_plan.optimizer_args()

            try:
                # TODO : should validation status code but not yet returned
                # by upload_file
                filename = os.path.join(environ['TMP_DIR'], 'node_params_' + str(uuid.uuid4()) + '.pt')
                self.training_plan.save(filename, results)
                res = self.repository.upload_file(filename)
                logger.info("results uploaded successfully ")

            except Exception as e:
                is_failed = True
                error_message = f"Cannot upload results: {str(e)}"
                return self._send_round_reply(success=False, message=error_message)

            # end : clean the namespace
            try:
                del self.training_plan
                del import_module
            except Exception as e:
                logger.debug(f'Exception raise while deleting training plan instance: {e}')
                pass

            return self._send_round_reply(success=True,
                                          timing={'rtime_training': rtime_after - rtime_before,
                                                  'ptime_training': ptime_after - ptime_before},
                                          params_url=res['file'],
                                          sample_size=sample_size)
        else:
            # Only for validation
            return self._send_round_reply(success=True)

    def _send_round_reply(
            self,
            message: str = '',
            success: bool = False,
            params_url: Union[str, None] = '',
            timing: dict = {},
            sample_size: Union[int, None] = None
    ) -> Message:
        """
        Private method for sending reply to researcher after training/validation. Message content changes
        based on success status.

        Args:
            message: Message regarding the process.
            success: Declares whether training/validation is successful
            params_url: URL where parameters are uploaded
            timing: Timing statistics

        Returns:
            reply message object
        """

        # If round is not successful log error message
        if not success:
            logger.error(message)

        return NodeMessages.reply_create({'node_id': environ['NODE_ID'],
                                          'job_id': self.job_id,
                                          'researcher_id': self.researcher_id,
                                          'command': 'train',
                                          'success': success,
                                          'dataset_id': self.dataset['dataset_id'] if success else '',
                                          'params_url': params_url,
                                          'msg': message,
                                          'sample_size': sample_size,
                                          'timing': timing}).get_dict()

    def _set_training_testing_data_loaders(self):
        """
        Method for setting training and validation data loaders based on the training and validation
        arguments.
        """

        # Set requested data path for model training and validation
        self.training_plan.set_dataset_path(self.dataset['path'])

        # Get validation parameters
        test_ratio = self.testing_arguments.get('test_ratio', 0)
        test_global_updates = self.testing_arguments.get('test_on_global_updates', False)
        test_local_updates = self.testing_arguments.get('test_on_local_updates', False)

        # Inform user about mismatch arguments settings
        if test_ratio != 0 and test_local_updates is False and test_global_updates is False:
            logger.warning("Validation will not be perform for the round, since there is no validation activated. "
                           "Please set `test_on_global_updates`, `test_on_local_updates`, or both in the "
                           "experiment.")

        if test_ratio == 0 and (test_local_updates is False or test_global_updates is False):
            logger.warning(
                'There is no validation activated for the round. Please set flag for `test_on_global_updates`'
                ', `test_on_local_updates`, or both. Splitting dataset for validation will be ignored')

        # Setting validation and train subsets based on test_ratio
        training_data_loader, testing_data_loader = self._split_train_and_test_data(test_ratio=test_ratio)

        # Set models validating and training parts for training plan
        self.training_plan.set_data_loaders(train_data_loader=training_data_loader,
                                            test_data_loader=testing_data_loader)

    def _split_train_and_test_data(self, test_ratio: float = 0):
        """
        Method for splitting training and validation data based on training plan type. It sets
        `dataset_path` for training plan and calls `training_data` method of training plan.

        Args:
            test_ratio: The ratio that represent validating partition. Default is 0, means that
                            all the samples will be used for training.

        Raises:

            FedbiomedRoundError: - When the method `training_data` of training plan
                                    has unsupported arguments.
                                 - Error while calling `training_data` method
                                 - If the return value of `training_data` is not an instance of
                                   `fedbiomed.common.data.DataManager`.
                                 - If `load` method of DataManager returns an error
        """

        print(self.training_plan.dataset_path)
        training_plan_type = self.training_plan.type()

        # Inspect the arguments of the method `training_data`, because this
        # part is defined by user might include invalid arguments
        parameters = inspect.signature(self.training_plan.training_data).parameters
        args = list(parameters.keys())

        # Currently, training_data only accepts batch_size
        if len(args) > 1 or (len(args) == 1 and 'batch_size' not in args):
            raise FedbiomedRoundError(f"{ErrorNumbers.FB314.value}, `the arguments of `training_data` of training "
                                      f"plan contains unsupported argument. ")

        # Check batch_size is one of the argument of training_data method
        # `batch_size` is in used for only TorchTrainingPlan. If it is based to
        # sklearn, it will raise argument error

        try:
            if 'batch_size' in args:
                data_manager = self.training_plan.training_data(batch_size=self.loader_arguments['batch_size'])
            else:
                data_manager = self.training_plan.training_data()
        except Exception as e:
            raise FedbiomedRoundError(f"{ErrorNumbers.FB314.value}, `The method `training_data` of the "
                                      f"{str(training_plan_type.value)} has failed: {str(e)}")

        # Check whether training_data returns proper instance
        # it should be always Fed-BioMed DataManager
        if not isinstance(data_manager, DataManager):
            raise FedbiomedRoundError(f"{ErrorNumbers.FB314.value}: The method `training_data` should return an "
                                      f"object instance of `fedbiomed.common.data.DataManager`, "
                                      f"not {type(data_manager)}")

        # Specific datamanager based on training plan
        try:
            # This data manager can be data manager for PyTorch or Sk-Learn
            data_manager.load(tp_type=training_plan_type)
        except FedbiomedError as e:
            raise FedbiomedRoundError(f"{ErrorNumbers.FB314.value}: Error while loading data manager; {str(e)}")

        # Get dataset property
        if hasattr(data_manager.dataset, "set_dataset_parameters"):
            dataset_parameters = self.dataset.get("dataset_parameters", {})
            data_manager.dataset.set_dataset_parameters(dataset_parameters)

        if self._dlp_and_loading_block_metadata is not None:
            if hasattr(data_manager.dataset, 'set_dlp'):
                dlp = DataLoadingPlan().deserialize(*self._dlp_and_loading_block_metadata)
                data_manager.dataset.set_dlp(dlp)
            else:
                raise FedbiomedRoundError(f"{ErrorNumbers.FB314.value}: Attempting to set DataLoadingPlan "
                                          f"{self._dlp_and_loading_block_metadata['name']} on dataset of type "
                                          f"{data_manager.dataset.__class__.__name__} which is not enabled.")

        # All Framework based data managers have the same methods
        # If testing ratio is 0,
        # self.testing_data will be equal to None
        # self.training_data will be equal to all samples
        # If testing ratio is 1,
        # self.testing_data will be equal to all samples
        # self.training_data will be equal to None

        # Split dataset as train and test
        return data_manager.split(test_ratio=test_ratio)<|MERGE_RESOLUTION|>--- conflicted
+++ resolved
@@ -126,11 +126,7 @@
                     url = aggregator_arg.get('url', False)
 
                     if any((url, arg_name)):
-<<<<<<< HEAD
                         # if both `filename` and `arg_name` fields are present, it means that parameters
-=======
-                        # if both `filename` and `arg_name` fields are present, it means that parameters 
->>>>>>> 02a496ad
                         # should be retrieved using file
                         # exchanged system
                         success, param_path, error_msg = self.download_file(url, arg_name)
@@ -140,7 +136,7 @@
                         else:
                             # FIXME: should we load parameters here or in the training plan
                             self.aggregator_args[arg_name] = {'param_path': param_path,
-                                                              # 'params': training_plan.load(param_path, 
+                                                              # 'params': training_plan.load(param_path,
                                                               # update_model=True)
                                                               }
             return True, ''
@@ -175,16 +171,11 @@
             return True, params_path, ''
 
     @staticmethod
-<<<<<<< HEAD
     def _validate_secagg(
             secagg_id: Union[str, None] = None,
             secagg_random: Union[float, None] = None
     ):
         """Validates secure aggregation status
-=======
-    def _validate_secagg(secagg_id: Union[str, None]) -> bool:
-        """Validates secure aggregation status.
->>>>>>> 02a496ad
 
         Args:
             secagg_id: Secure aggregation ID attached to the train request
@@ -214,14 +205,9 @@
 
     def run_model_training(
             self,
-<<<<<<< HEAD
             secagg_id: Union[str, None] = None,
             secagg_random: Union[float, None] = None,
     ) -> Dict[str, Any]:
-=======
-            secagg_id: Union[str, None] = None
-    ) -> Message:
->>>>>>> 02a496ad
         """This method downloads training plan file; then runs the training of a model
         and finally uploads model params to the file repository
 
@@ -447,7 +433,7 @@
             params_url: Union[str, None] = '',
             timing: dict = {},
             sample_size: Union[int, None] = None
-    ) -> Message:
+    ) -> Dict[str, Any]:
         """
         Private method for sending reply to researcher after training/validation. Message content changes
         based on success status.
@@ -459,7 +445,7 @@
             timing: Timing statistics
 
         Returns:
-            reply message object
+            reply message
         """
 
         # If round is not successful log error message
