--- conflicted
+++ resolved
@@ -18,17 +18,13 @@
 from fedbiomed.common.data import DataManager, DataLoadingPlan
 from fedbiomed.common.exceptions import FedbiomedError, FedbiomedRoundError, FedbiomedUserInputError
 from fedbiomed.common.logger import logger
-from fedbiomed.common.message import NodeMessages, Message
+from fedbiomed.common.message import NodeMessages
 from fedbiomed.common.repository import Repository
 from fedbiomed.common.training_args import TrainingArgs
 
 from fedbiomed.node.environ import environ
 from fedbiomed.node.history_monitor import HistoryMonitor
-<<<<<<< HEAD
 from fedbiomed.node.secagg_manager import SKManager, BPrimeManager
-=======
-from fedbiomed.node.secagg_manager import SKManager
->>>>>>> 8edccf55
 from fedbiomed.node.training_plan_security_manager import TrainingPlanSecurityManager
 from fedbiomed.common.secagg import SecaggCrypter
 
@@ -98,16 +94,10 @@
         self.testing_arguments = None
         self.loader_arguments = None
         self.training_arguments = None
-<<<<<<< HEAD
         self._secagg_crypter = SecaggCrypter()
         self._round = round_number
         self._biprime = None
         self._servkey = None
-=======
-        self._sk_manager = SKManager
-        self._secagg_crypter = SecaggCrypter()
-        self._round = round_number
->>>>>>> 8edccf55
 
     def initialize_validate_training_arguments(self) -> None:
         """Validates and separates training argument for experiment round"""
@@ -177,30 +167,18 @@
 
             return True, params_path, ''
 
-<<<<<<< HEAD
     def _configure_secagg(
             self,
             secagg_servkey_id: Union[str, None] = None,
             secagg_biprime_id: Union[str, None] = None,
             secagg_random: Union[float, None] = None,
-=======
-    @staticmethod
-    def _validate_secagg(
-            secagg_servkey_id: Union[str, None] = None,
-            secagg_biprime_id: Union[str, None] = None,
-            secagg_random: Union[float, None] = None
->>>>>>> 8edccf55
     ):
         """Validates secure aggregation status
 
         Args:
-<<<<<<< HEAD
             secagg_servkey_id: Secure aggregation ID attached to the train request
             secagg_biprime_id: Secure aggregation Biprime context id that is going to be used for encryption
             secagg_random: Random number to validate encryption
-=======
-            secagg_id: Secure aggregation ID attached to the train request
->>>>>>> 8edccf55
 
         Returns:
             True if secure aggregation should be used.
@@ -208,7 +186,6 @@
         Raises:
             FedbiomedRoundError: incoherent secure aggregation status
         """
-<<<<<<< HEAD
         secagg_all_none = all([s is None for s in (secagg_servkey_id, secagg_biprime_id)])
         secagg_all_defined = all([s is not None for s in (secagg_servkey_id, secagg_biprime_id)])
 
@@ -221,28 +198,16 @@
                                       f"is not set. Node requires to apply secure aggregation")
 
         if secagg_all_defined and not environ["SECURE_AGGREGATION"]:
-=======
-        if environ["FORCE_SECURE_AGGREGATION"] and secagg_servkey_id is None:
-            raise FedbiomedRoundError(f"{ErrorNumbers.FB314.value} Secure aggregation context for the training "
-                                      f"is not set. Node requires to apply secure aggregation")
-
-        if secagg_servkey_id is not None and not environ["SECURE_AGGREGATION"]:
->>>>>>> 8edccf55
             raise FedbiomedRoundError(
                 f"{ErrorNumbers.FB314.value} Secure aggregation can not be activated."
             )
 
-<<<<<<< HEAD
         if secagg_all_defined and secagg_random is None:
-=======
-        if secagg_servkey_id is not None and secagg_random is None:
->>>>>>> 8edccf55
             raise FedbiomedRoundError(
                 f"{ErrorNumbers.FB314.value} Secure aggregation requires to have random value to validate "
                 f"secure aggregation correctness. Please add `secagg_random` to the train request"
             )
 
-<<<<<<< HEAD
         if secagg_all_defined:
             self._biprime = BPrimeManager.get(secagg_id=secagg_biprime_id)
             self._servkey = SKManager.get(secagg_id=secagg_servkey_id, job_id=self.job_id)
@@ -257,9 +222,6 @@
                                           f"Aborting train request.")
 
         return secagg_all_defined
-=======
-        return True if secagg_servkey_id is not None else False
->>>>>>> 8edccf55
 
     def run_model_training(
             self,
@@ -283,11 +245,7 @@
 
         # Validate secagg status. Raises error if the training request is compatible with
         # secure aggregation settings
-<<<<<<< HEAD
         self._use_secagg = self._configure_secagg(
-=======
-        self._use_secagg = self._validate_secagg(
->>>>>>> 8edccf55
             secagg_servkey_id=secagg_servkey_id,
             secagg_biprime_id=secagg_biprime_id,
             secagg_random=secagg_random)
@@ -445,17 +403,10 @@
 
                 encrypt = functools.partial(
                     self._secagg_crypter.encrypt,
-<<<<<<< HEAD
                     num_nodes=len(self._servkey["context"]["parties"]),
                     current_round=self._round,
                     key=self._servkey["context"]["server_key"],
                     biprime=self._biprime["context"]["biprime"],
-=======
-                    num_nodes=2,
-                    current_round=self._round,
-                    # key=10,
-                    key=2260757152640263164762776250925485249039891452124112948393147805470505162677417064913250186706218493119506292103556873673625625590265425375604768842293472321890420091495434984922065738854716777674470693221420511630643937689992833130298317921661022054586391205651703515097226643704569097169143127326136781709059667828429584566037215689194678196477657522989801707350225314154489521604389933917917967701606500324519577976038434981338837975962455479718560304276929126953471279630446247107477953508603057603884619173981219053601057407081652801221229346652737917099857793966231626162340645155229158124690518984575700392390,
->>>>>>> 8edccf55
                     weight=sample_size,
                 )
                 model_params = encrypt(params=model_params)
