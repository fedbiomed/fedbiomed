--- conflicted
+++ resolved
@@ -594,28 +594,17 @@
             )
         return ""
 
-<<<<<<< HEAD
-    def _load_round_state(self, state_id: str) -> None:
-        """TODO: add docstring"""
-=======
-    def load_round_state(self, state_id: str) -> True:
+    def load_round_state(self, state_id: str) -> None:
         """Loads optimizer state of previous `Round`, given a `state_id`.
+
         Loads optimizer with default values if optimizer entry hasnot been found
         or if Optimizer type has changed between current and previous `Round`. Should
         be called at the begining of a `Round`, before training a model.
-        
         If loading fails, skip the loading part and loads `Optimizer` with default values.
 
         Args:
             state_id: state_id from which to recover 
-
-        Raises:
-            FedbiomedRoundError: raised if `Round` doesnot have any `job_id` attribute.
-
-        Returns:
-            True
-        """
->>>>>>> 7dd7e30f
+        """
 
         # define here all the object that should be reloaded from the node state database
         state = self._node_state_manager.get(self.job_id, state_id)
@@ -643,10 +632,12 @@
             # logger.warning(f"Optimizer 2loaded state {optim.save_state()}")
         # add below other components that need to be reloaded from node state database
 
+
     def save_round_state(self) -> Dict:
         """Saves `Round` state (mainly Optimizer state) in database through
         [`NodeStateManager`][fedbiomed.node.node_state_manager.NodeStateManager].
-        Some peice of information such as Optimizer state are also aved in files (located under
+
+        Some piece of information such as Optimizer state are also aved in files (located under
         $FEDBIOMED_DIR/var/node_state<node_id>/job_id_<job_id>/).
         Should be called at the end of a `Round`, once the model has been trained.
 
