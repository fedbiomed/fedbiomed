--- conflicted
+++ resolved
@@ -7,6 +7,8 @@
 from fedbiomed.common.constants import ErrorNumbers, TIMEOUT_NODE_TO_NODE_REQUEST
 from fedbiomed.common.message import (
     Message,
+    ChannelSetupRequest,
+    ChannelSetupReply,
     KeyRequest,
     KeyReply,
     InnerMessage,
@@ -65,32 +67,20 @@
         self._controller_data = controller_data
 
         self._command2method = {
-<<<<<<< HEAD
-            'key-request': self._HandlerKeyRequest,
-            'key-reply': self._HandlerKeyReply,
-            'channel-request': self._HandlerChannelRequest,
-            'channel-reply': self._HandlerKeyReply,
-            # 'dummy-inner': self._HandlerDummyInner,
-        }
-
-        self._command2final = {
-            'key-request': self._FinalKeyRequest,
-            'key-reply': self._FinalKeyReply,
-            'channel-request': self._FinalKeyRequest,
-            'channel-reply': self._FinalChannelReply,
-            # 'dummy-inner': self._FinalDummyInner,
-=======
             KeyRequest.__name__: self._HandlerKeyRequest,
             KeyReply.__name__: self._HandlerKeyReply,
+            ChannelSetupRequest.__name__: self._HandlerChannelRequest,
+            ChannelSetupReply.__name__: self._HandlerKeyReply,
         }
 
         self._command2final = {
             KeyRequest.__name__: self._FinalKeyRequest,
             KeyReply.__name__: self._FinalKeyReply,
->>>>>>> c745d702
+            ChannelSetupRequest.__name__: self._FinalKeyRequest,
+            ChannelSetupReply.__name__: self._FinalChannelReply,
         }
 
-    async def handle(self, overlay_msg: Message, inner_msg: InnerMessage) -> Optional[dict]:
+    async def handle(self, overlay_msg: OverlayMessage, inner_msg: InnerMessage) -> Optional[dict]:
         """Calls the handler for processing a received message protocol.
 
         If it does not exist, call the default handler to trigger an error.
@@ -129,7 +119,7 @@
 
             await self._command2final[message](**kwargs)
 
-    async def _HandlerDefault(self, overlay_msg: dict, inner_msg: InnerMessage) -> None:
+    async def _HandlerDefault(self, overlay_msg: OverlayMessage, inner_msg: InnerMessage) -> None:
         """Handler called if the handler for this message is missing.
 
         Args:
@@ -144,7 +134,7 @@
             f"{ErrorNumbers.FB324}: Failed processing overlay message, unknown inner command "
             f"{inner_msg.__class__.__name__}. Do nothing.")
 
-    async def _HandlerChannelRequest(self, overlay_msg: dict, inner_msg: InnerMessage) -> dict:
+    async def _HandlerChannelRequest(self, overlay_msg: OverlayMessage, inner_msg: InnerMessage) -> dict:
         """Handler called for ChannelSetupRequest message.
 
         Args:
@@ -155,25 +145,24 @@
             A `dict` with overlay reply message
         """
         # we assume the data is properly formatted
-        inner_resp = NodeToNodeMessages.format_outgoing_message(
-            {
-                'request_id': inner_msg.get_param('request_id'),
-                'node_id': environ['NODE_ID'],
-                'dest_node_id': inner_msg.get_param('node_id'),
-                'public_key': await self._overlay_channel.get_local_public_key(inner_msg.get_param('node_id')),
-                'command': 'channel-reply'
-            })
-        overlay, salt = await self._overlay_channel.format_outgoing_overlay(inner_resp, overlay_msg['researcher_id'], True)
-        overlay_resp = NodeMessages.format_outgoing_message(
-            {
-                'researcher_id': overlay_msg['researcher_id'],
-                'node_id': environ['NODE_ID'],
-                'dest_node_id': inner_msg.get_param('node_id'),
-                'overlay': overlay,
-                'setup': True,
-                'salt': salt,
-                'command': 'overlay'
-            })
+        inner_resp = ChannelSetupReply(
+            request_id=inner_msg.request_id,
+            node_id=environ['NODE_ID'],
+            dest_node_id=inner_msg.node_id,
+            public_key=await self._overlay_channel.get_local_public_key(inner_msg.node_id))
+
+        overlay, salt = await self._overlay_channel.format_outgoing_overlay(
+            inner_resp,
+            overlay_msg.researcher_id,
+            True
+        )
+        overlay_resp = OverlayMessage(
+            researcher_id=overlay_msg.researcher_id,
+            node_id=environ['NODE_ID'],
+            dest_node_id=inner_msg.node_id,
+            overlay=overlay,
+            setup=True,
+            salt=salt)
 
         return { 'overlay_resp': overlay_resp }
 
@@ -187,7 +176,7 @@
         await self._overlay_channel.set_distant_key(inner_msg.get_param('node_id'), inner_msg.get_param('public_key'))
 
 
-    async def _HandlerKeyRequest(self, overlay_msg: dict, inner_msg: InnerMessage) -> dict:
+    async def _HandlerKeyRequest(self, overlay_msg: OverlayMessage, inner_msg: InnerMessage) -> dict:
         """Handler called for KeyRequest message.
 
         Args:
@@ -199,7 +188,7 @@
         """
         # Wait until node has generated its DH keypair
         all_received, data = self._controller_data.wait(
-            [inner_msg.get_param('secagg_id')],
+            [inner_msg.secagg_id],
             TIMEOUT_NODE_TO_NODE_REQUEST
         )
 
@@ -208,28 +197,6 @@
             return None
 
         # we assume the data is properly formatted
-<<<<<<< HEAD
-        inner_resp = NodeToNodeMessages.format_outgoing_message(
-            {
-                'request_id': inner_msg.get_param('request_id'),
-                'node_id': environ['NODE_ID'],
-                'dest_node_id': inner_msg.get_param('node_id'),
-                'public_key': data[0]['public_key'],
-                'secagg_id': inner_msg.get_param('secagg_id'),
-                'command': 'key-reply'
-            })
-        overlay, salt = await self._overlay_channel.format_outgoing_overlay(inner_resp, overlay_msg['researcher_id'])
-        overlay_resp = NodeMessages.format_outgoing_message(
-            {
-                'researcher_id': overlay_msg['researcher_id'],
-                'node_id': environ['NODE_ID'],
-                'dest_node_id': inner_msg.get_param('node_id'),
-                'overlay': overlay,
-                'setup': False,
-                'salt': salt,
-                'command': 'overlay'
-            })
-=======
         inner_resp = KeyReply(
             request_id=inner_msg.request_id,
             node_id=environ['NODE_ID'],
@@ -237,17 +204,16 @@
             public_key=data[0]['public_key'],
             secagg_id=inner_msg.secagg_id)
 
+        overlay, salt = await self._overlay_channel.format_outgoing_overlay(inner_resp, overlay_msg.researcher_id)
         overlay_resp = OverlayMessage(
             researcher_id=overlay_msg.researcher_id,
             node_id=environ['NODE_ID'],
             dest_node_id=inner_msg.node_id,
-            overlay=format_outgoing_overlay(inner_resp))
-
->>>>>>> c745d702
+            overlay=overlay,
+            setup=False,
+            salt=salt)
 
         return { 'overlay_resp': overlay_resp }
-
-
 
 
     async def _FinalKeyRequest(self, overlay_resp: Optional[OverlayMessage]) -> None:
@@ -281,7 +247,7 @@
         return data
 
 
-    async def _HandlerKeyReply(self, overlay_msg: dict, inner_msg: InnerMessage) -> dict:
+    async def _HandlerKeyReply(self, overlay_msg: OverlayMessage, inner_msg: InnerMessage) -> dict:
         """Handler called for KeyReply message.
 
         Args:
@@ -300,5 +266,4 @@
             inner_msg: received inner message
         """
 
-        self._pending_requests.event(inner_msg.get_param('request_id'), inner_msg)
-
+        self._pending_requests.event(inner_msg.request_id, inner_msg)