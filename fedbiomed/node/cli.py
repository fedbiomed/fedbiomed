--- conflicted
+++ resolved
@@ -19,11 +19,7 @@
 import tkinter.messagebox
 from tkinter import _tkinter
 
-<<<<<<< HEAD
-from fedbiomed.common.constants  import ModelTypes, ErrorNumbers
-=======
 from fedbiomed.common.constants  import ModelApprovalStatus, ModelTypes, ErrorNumbers
->>>>>>> 617e5c40
 from fedbiomed.common.exceptions import FedbiomedDatasetError, FedbiomedError, FedbiomedDatasetManagerError
 from fedbiomed.common.data import MedicalFolderController
 
@@ -247,10 +243,7 @@
                 tabular_file_path = validated_path_input(type='csv')
                 # get index col from user
                 column_values = MedicalFolderController.demographics_column_names(tabular_file_path)
-<<<<<<< HEAD
-=======
                 print("\nHere are all the columns contained in demographics file:\n")
->>>>>>> 617e5c40
                 for i, col in enumerate(column_values):
                     print(f'{i:3} : {col}')
                 if interactive:
