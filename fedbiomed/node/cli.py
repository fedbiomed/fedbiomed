"""
Command line user interface for the node component
"""

import argparse
import json
import os
import readline
import signal
import sys
import time
from multiprocessing import Process
from types import FrameType
from typing import Union

from fedbiomed.common.constants import ErrorNumbers
from fedbiomed.common.exceptions import FedbiomedError
from fedbiomed.common.logger import logger
from fedbiomed.node.cli_utils import (
    add_database,
    dataset_manager,
    delete_all_database,
    delete_database,
    approve_training_plan,
    delete_training_plan,
    register_training_plan,
    reject_training_plan,
    tp_security_manager,
    update_training_plan,
    view_training_plan,
)
from fedbiomed.node.environ import environ
from fedbiomed.node.node import Node
<<<<<<< HEAD
from fedbiomed.common.logger import logger
from fedbiomed.node.cli_utils import dataset_manager, add_database, delete_database, delete_all_database, \
    tp_security_manager, register_training_plan, update_training_plan, approve_training_plan, reject_training_plan, \
    delete_training_plan, view_training_plan
=======
>>>>>>> 5c10d2cf


#
# print(pyfiglet.Figlet("doom").renderText(' fedbiomed node'))
#
__intro__ = """

   __         _ _     _                          _                   _
  / _|       | | |   (_)                        | |                 | |
 | |_ ___  __| | |__  _  ___  _ __ ___   ___  __| |  _ __   ___   __| | ___
 |  _/ _ \/ _` | '_ \| |/ _ \| '_ ` _ \ / _ \/ _` | | '_ \ / _ \ / _` |/ _ \\
 | ||  __/ (_| | |_) | | (_) | | | | | |  __/ (_| | | | | | (_) | (_| |  __/
 |_| \___|\__,_|_.__/|_|\___/|_| |_| |_|\___|\__,_| |_| |_|\___/ \__,_|\___|


"""

# this may be changed on command line or in the config_node.ini
logger.setLevel("DEBUG")

readline.parse_and_bind("tab: complete")


def node_signal_handler(signum: int, frame: Union[FrameType, None]):
    """Signal handler that terminates the process.

    Args:
        signum: Signal number received.
        frame: Frame object received. Currently unused

    Raises:
       SystemExit: Always raised.
    """

    # get the (running) Node object
    global node

    if node:
        node.messaging.send_error(ErrorNumbers.FB312)
    else:
        logger.error("Cannot send error message to researcher (node not initialized yet)")
    logger.critical("Node stopped in signal_handler, probably by user decision (Ctrl C)")
    time.sleep(1)
    sys.exit(signum)


def manage_node(node_args: Union[dict, None] = None):
    """Runs the node component and blocks until the node terminates.

    Intended to be launched by the node in a separate process/thread.

    Instantiates `Node` and `DatasetManager` object, start exchaning
    messages with the researcher via the `Node`, passes control to the `Node`.

    Args:
        node_args: command line arguments for node.
            See `Round()` for details.
    """

    global node

    try:
        signal.signal(signal.SIGTERM, node_signal_handler)

        logger.info('Launching node...')

        # Register default training plans and update hashes
        if environ["TRAINING_PLAN_APPROVAL"]:
            # This methods updates hashes if hashing algorithm has changed
            tp_security_manager.check_hashes_for_registered_training_plans()
            if environ["ALLOW_DEFAULT_TRAINING_PLANS"]:
                logger.info('Loading default training plans')
                tp_security_manager.register_update_default_training_plans()
        else:
            logger.warning('Training plan approval for train request is not activated. ' +
                           'This might cause security problems. Please, consider to enable training plan approval.')

        logger.info('Starting communication channel with network')
        node = Node(dataset_manager=dataset_manager,
                    tp_security_manager=tp_security_manager,
                    node_args=node_args)
        node.start_messaging(block=False)

        logger.info('Starting task manager')
        node.task_manager()  # handling training tasks in queue

    except FedbiomedError:
        logger.critical("Node stopped.")
        # we may add extra information for the user depending on the error

    except Exception as e:
        # must send info to the researcher (no mqqt should be handled by the previous FedbiomedError)
        node.messaging.send_error(ErrorNumbers.FB300, extra_msg=f"Error = {e}")
        logger.critical("Node stopped.")

    finally:
        # this is triggered by the signal.SIGTERM handler SystemExit(0)
        #
        # cleaning staff should be done here
        pass


    # finally:
    #     # must send info to the researcher (as critical ?)
    #     logger.critical("(CRIT)Node stopped, probably by user decision (Ctrl C)")
    #     time.sleep(1)
    #     logger.exception("Reason:")
    #     time.sleep(1)

def launch_node(node_args: Union[dict, None] = None):
    """Launches a node in a separate process.

    Process ends when user triggers a KeyboardInterrupt exception (CTRL+C).

    Args:
        node_args: Command line arguments for node
            See `Round()` for details.
    """

    p = Process(target=manage_node, name='node-' + environ['NODE_ID'], args=(node_args,))
    p.daemon = True
    p.start()

    logger.info("Node started as process with pid = " + str(p.pid))
    try:
        print('To stop press Ctrl + C.')
        p.join()
    except KeyboardInterrupt:
        p.terminate()

        # give time to the node to send a MQTT message
        time.sleep(1)
        while p.is_alive():
            logger.info("Terminating process id =" + str(p.pid))
            time.sleep(1)

        # (above) p.exitcode returns None if not finished yet
        logger.info('Exited with code ' + str(p.exitcode))

        exit()


def launch_cli():
    """Parses command line input for the node component and launches node accordingly.
    """

    parser = argparse.ArgumentParser(description=f'{__intro__}:A CLI app for fedbiomed researchers.',
                                     formatter_class=argparse.RawTextHelpFormatter)

    parser.add_argument('-a', '--add',
                        help='Add and configure local dataset (interactive)',
                        action='store_true')
    parser.add_argument('-am', '--add-mnist',
                        help='Add MNIST local dataset (non-interactive)',
                        type=str, nargs='?', const='', metavar='path_mnist',
                        action='store')
    # this option provides a json file describing the data to add
    parser.add_argument('-adff', '--add-dataset-from-file',
                        help='Add a local dataset described by json file (non-interactive)',
                        type=str,
                        action='store')
    parser.add_argument('-d', '--delete',
                        help='Delete existing local dataset (interactive)',
                        action='store_true')
    parser.add_argument('-da', '--delete-all',
                        help='Delete all existing local datasets (non interactive)',
                        action='store_true')
    parser.add_argument('-dm', '--delete-mnist',
                        help='Delete existing MNIST local dataset (non-interactive)',
                        action='store_true')
    parser.add_argument('-l', '--list',
                        help='List my shared_data',
                        action='store_true')
    parser.add_argument('-s', '--start-node',
                        help='Start fedbiomed node.',
                        action='store_true')
    parser.add_argument('-rtp', '--register-training-plan',
                        help='Register and approve a training plan from a local file.',
                        action='store_true')
    parser.add_argument('-atp', '--approve-training-plan',
                        help='Approve a training plan (requested, default or registered)',
                        action='store_true')
    parser.add_argument('-rjtp', '--reject-training-plan',
                        help='Reject a training plan (requested, default or registered)',
                        action='store_true')
    parser.add_argument('-utp', '--update-training-plan',
                        help='Update training plan file (for a training plan registered from a local file)',
                        action='store_true')
    parser.add_argument('-dtp', '--delete-training-plan',
                        help='Delete a training plan from database (not for default training plans)',
                        action='store_true')
    parser.add_argument('-ltps', '--list-training-plans',
                        help='List all training plans (requested, default or registered)',
                        action='store_true')
    parser.add_argument('-vtp', '--view-training-plan',
                        help='View a training plan source code (requested, default or registered)',
                        action='store_true')
    parser.add_argument('-g', '--gpu',
                        help='Use of a GPU device, if any available (default: dont use GPU)',
                        action='store_true')
    parser.add_argument('-gn', '--gpu-num',
                        help='Use GPU device with the specified number instead of default device, if available',
                        type=int,
                        action='store')
    parser.add_argument('-go', '--gpu-only',
                        help='Force use of a GPU device, if any available, even if researcher doesnt ' +
                        'request it (default: dont use GPU)',
                        action='store_true')

    args = parser.parse_args()

    if not any(args.__dict__.values()):
        parser.print_help()
    else:
        print(__intro__)
        print('\t- 🆔 Your node ID:', environ['NODE_ID'], '\n')

    if args.add:
        add_database()
    elif args.add_mnist is not None:
        add_database(interactive=False, path=args.add_mnist)
    elif args.add_dataset_from_file is not None:
        print("Dataset description file provided: adding these data")
        try:
            with open(args.add_dataset_from_file) as json_file:
                data = json.load(json_file)
        except:
            logger.critical("cannot read dataset json file: " + args.add_dataset_from_file)
            sys.exit(-1)

        # verify that json file is complete
        for k in ["path", "data_type", "description", "tags", "name"]:
            if k not in data:
                logger.critical("dataset json file corrupted: " + args.add_dataset_from_file )

        # dataset path can be defined:
        # - as an absolute path -> take it as it is
        # - as a relative path  -> add the ROOT_DIR in front of it
        # - using an OS environment variable -> transform it
        #
        elements = data["path"].split(os.path.sep)
        if elements[0].startswith("$") :
            # expand OS environment variable
            var = elements[0][1:]
            if var in os.environ:
                var = os.environ[var]
                elements[0] = var
            else:
                logger.info("Unknown env var: " + var)
                elements[0] = ""
        elif elements[0]:
            # p is relative (does not start with /)
            # prepend with topdir
            elements = [ environ["ROOT_DIR"] ] + elements

        # rebuild the path with these (eventually) new elements
        data["path"] = os.path.join(os.path.sep, *elements)

        # add the dataset to local database (not interactive)
        add_database(interactive=False,
                     path=data["path"],
                     data_type=data["data_type"],
                     description=data["description"],
                     tags=data["tags"],
                     name=data["name"]
                     )

    elif args.list:
        print('Listing your data available')
        data = dataset_manager.list_my_data(verbose=True)
        if len(data) == 0:
            print('No data has been set up.')
    elif args.delete:
        delete_database()
    elif args.delete_all:
        delete_all_database()
    elif args.delete_mnist:
        delete_database(interactive=False)
    elif args.register_training_plan:
        register_training_plan()
    elif args.approve_training_plan:
        approve_training_plan()
    elif args.reject_training_plan:
        reject_training_plan()
    elif args.update_training_plan:
        update_training_plan()
    elif args.delete_training_plan:
        delete_training_plan()
    elif args.list_training_plans:
        tp_security_manager.list_training_plans(verbose=True)
    elif args.view_training_plan:
        view_training_plan()
    elif args.start_node:
        # convert to node arguments structure format expected in Round()
        node_args = {
            'gpu': (args.gpu_num is not None) or (args.gpu is True) or (args.gpu_only is True),
            'gpu_num': args.gpu_num,
            'gpu_only': (args.gpu_only is True)
        }
        launch_node(node_args)


def main():
    """Entry point for the node.
    """
    try:
        launch_cli()
    except KeyboardInterrupt:
        # send error message to researcher via logger.error()
        logger.critical('Operation cancelled by user.')


if __name__ == '__main__':
    main()<|MERGE_RESOLUTION|>--- conflicted
+++ resolved
@@ -31,13 +31,6 @@
 )
 from fedbiomed.node.environ import environ
 from fedbiomed.node.node import Node
-<<<<<<< HEAD
-from fedbiomed.common.logger import logger
-from fedbiomed.node.cli_utils import dataset_manager, add_database, delete_database, delete_all_database, \
-    tp_security_manager, register_training_plan, update_training_plan, approve_training_plan, reject_training_plan, \
-    delete_training_plan, view_training_plan
-=======
->>>>>>> 5c10d2cf
 
 
 #
