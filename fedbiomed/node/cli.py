# This file is originally part of Fed-BioMed
# SPDX-License-Identifier: Apache-2.0

"""
Command line user interface for the node component
"""

import argparse
import json
import os
import signal
import sys
import time
import importlib
import functools
import subprocess

from multiprocessing import Process
from typing import Union, List, Dict
from types import FrameType

from fedbiomed.common.constants import ErrorNumbers, ComponentType
from fedbiomed.common.exceptions import FedbiomedError
from fedbiomed.common.logger import logger
from fedbiomed.common.cli import (
    CommonCLI,
    CLIArgumentParser,
    ConfigNameAction,
)

# Partial function to import CLI utils that frequently used in this module
imp_cli_utils = functools.partial(importlib.import_module, "fedbiomed.node.cli_utils")


# Please use following code genereate similar intro
# print(pyfiglet.Figlet("doom").renderText(' fedbiomed node'))
#
__intro__ = """

   __         _ _     _                          _                   _
  / _|       | | |   (_)                        | |                 | |
 | |_ ___  __| | |__  _  ___  _ __ ___   ___  __| |  _ __   ___   __| | ___
 |  _/ _ \/ _` | '_ \| |/ _ \| '_ ` _ \ / _ \/ _` | | '_ \ / _ \ / _` |/ _ \\
 | ||  __/ (_| | |_) | | (_) | | | | | |  __/ (_| | | | | | (_) | (_| |  __/
 |_| \___|\__,_|_.__/|_|\___/|_| |_| |_|\___|\__,_| |_| |_|\___/ \__,_|\___|


"""


def intro():
    """Prints intro for the CLI"""

    print(__intro__)
    print('\t- 🆔 Your node ID:', os.environ['FEDBIOMED_ACTIVE_NODE_ID'], '\n')


def _node_signal_handler(signum: int, frame: Union[FrameType, None]):
    """Signal handler that terminates the process.

    Args:
        signum: Signal number received.
        frame: Frame object received. Currently unused

    Raises:
       SystemExit: Always raised.
    """

    # get the (running) Node object
    global _node

    try:
        if _node and _node.is_connected():
            _node.send_error(ErrorNumbers.FB312,
                             extra_msg = "Node is stopped",
                             broadcast=True)
            time.sleep(2)
            logger.critical("Node stopped in signal_handler, probably node exit on error or user decision (Ctrl C)")
        else:
            # take care of logger level used because message cannot be sent to node
            logger.info("Cannot send error message to researcher (node not initialized yet)")
            logger.info("Node stopped in signal_handler, probably node exit on error or user decision (Ctrl C)")
    finally:
        # give some time to send messages to the researcher
        time.sleep(0.5)
        sys.exit(signum)


def _node_signal_trigger_term() -> None:
    """Triggers a TERM signal to the current process
    """
    os.kill(os.getpid(), signal.SIGTERM)



def start_node(node_args):
    """Starts the node"""

    cli_utils = imp_cli_utils()

    tp_security_manager = cli_utils.tp_security_manager
    dataset_manager = cli_utils.dataset_manager
    Node = importlib.import_module("fedbiomed.node.node").Node
    environ = importlib.import_module("fedbiomed.node.environ").environ

    try:
        signal.signal(signal.SIGTERM, _node_signal_handler)

        logger.info('Launching node...')

        # Register default training plans and update hashes
        if environ["TRAINING_PLAN_APPROVAL"]:
            # This methods updates hashes if hashing algorithm has changed
            tp_security_manager.check_hashes_for_registered_training_plans()
            if environ["ALLOW_DEFAULT_TRAINING_PLANS"]:
                logger.info('Loading default training plans')
                tp_security_manager.register_update_default_training_plans()
        else:
            logger.warning('Training plan approval for train request is not activated. ' +
                           'This might cause security problems. Please, consider to enable training plan approval.')

        logger.info('Starting communication channel with network')
        _node = Node(dataset_manager=dataset_manager,
                     tp_security_manager=tp_security_manager,
                     node_args=node_args)
        _node.start_messaging(_node_signal_trigger_term)
<<<<<<< HEAD
        logger.info('Starting protocol manager')
=======
        logger.info('Starting node to node router')
>>>>>>> dae7a6e1
        _node.start_protocol()
        logger.info('Starting task manager')
        _node.task_manager()  # handling training tasks in queue

    except FedbiomedError:
        logger.critical("Node stopped.")
        # we may add extra information for the user depending on the error

    except Exception as exp:
        # must send info to the researcher (no mqqt should be handled
        # by the previous FedbiomedError)
        _node.send_error(ErrorNumbers.FB300, extra_msg="Error = " + str(exp))
        logger.critical("Node stopped.")



class DatasetArgumentParser(CLIArgumentParser):
    """Initializes CLI options for dataset actions"""

    def initialize(self):
        """Initializes dataset options for the node CLI"""

        self._parser = self._subparser.add_parser(
            "dataset",
            help="Dataset operations"
        )
        self._parser.set_defaults(func=self.default)

        # Creates subparser of dataset option
        dataset_subparsers = self._parser.add_subparsers()


        # Add option
        add = dataset_subparsers.add_parser(
            "add",
            help="Adds dataset"
        )

        # List option
        list_ = dataset_subparsers.add_parser(
            "list",
            help="List datasets that are deployed in the node.")

        # Delete option
        delete = dataset_subparsers.add_parser(
            "delete",
            help="Deletes dataset that are deployed in the node.")


        add.add_argument(
            "--mnist",
            "-m",
            metavar="MNIST_DATA_PATH",
            help="Deploys MNIST dataset by downloading form default source to given path.",
            required=False
        )

        add.add_argument(
            "--file",
            "-fl",
            required=False,
            metavar="File that describes the dataset",
            help="File path the dataset file desciptro. This option adds dataset by given file which is has"
                 "cutom format that describes the dataset.")

        delete.add_argument(
            "--all",
            '-a',
            required=False,
            action="store_true",
            help="Removes entire dataset database.")

        delete.add_argument(
            "--mnist",
            '-m',
            required=False,
            action="store_true",
            help="Removes MNIST dataset.")

        add.set_defaults(func=self.add)
        list_.set_defaults(func=self.list)
        delete.set_defaults(func=self.delete)

    def add(self, args):
        """Adds datasets"""

        global add_database

        add_database = imp_cli_utils().add_database

        if args.mnist:
            return add_database(interactive=False, path=args.mnist)

        if args.file:
            return self._add_dataset_from_file(path=args.file)

        # All operation is handled by CLI utils add_database
        return add_database()

    def list(self, unused_args):
        """List datasets

        Args:
          unused_args: Empty arguments since `list` command no positional args.
        """
        dataset_manager = imp_cli_utils().dataset_manager

        print('Listing your data available')
        data = dataset_manager.list_my_data(verbose=True)
        if len(data) == 0:
            print('No data has been set up.')

    def delete(self, args):
        """Deletes datasets"""

        cli_utils = imp_cli_utils()

        if args.all:
            return cli_utils.delete_all_database()

        if args.mnist:
            return cli_utils.delete_database(interactive=False)

        return cli_utils.delete_database()

    def _add_dataset_from_file(self, path):

        print("Dataset description file provided: adding these data")
        try:
            with open(path) as json_file:
                data = json.load(json_file)
        except:
            print(f"Cannot read dataset json file: {path}")
            sys.exit(-1)

        # verify that json file is complete
        for k in ["path", "data_type", "description", "tags", "name"]:
            if k not in data:
                print(f"Dataset json file corrupted: {path}")

        # dataset path can be defined:
        # - as an absolute path -> take it as it is
        # - as a relative path  -> add the ROOT_DIR in front of it
        # - using an OS environment variable -> transform it
        #
        elements = data["path"].split(os.path.sep)
        if elements[0].startswith("$"):
            # expand OS environment variable
            var = elements[0][1:]
            if var in os.environ:
                var = os.environ[var]
                elements[0] = var
            else:
                logger.info("Unknown env var: " + var)
                elements[0] = ""
        elif elements[0]:
            # p is relative (does not start with /)
            # prepend with topdir
            environ = importlib.import_module("fedbiomed.node.environ").environ
            elements = [environ["ROOT_DIR"]] + elements

        # rebuild the path with these (eventually) new elements
        data["path"] = os.path.join(os.path.sep, *elements)

        # add the dataset to local database (not interactive)
        add_database(interactive=False,
                     path=data["path"],
                     data_type=data["data_type"],
                     description=data["description"],
                     tags=data["tags"],
                     name=data["name"],
                     dataset_parameters=data.get("dataset_parameters"))


class TrainingPlanArgumentParser(CLIArgumentParser):
    """Argument parser for training-plan operations"""

    def initialize(self):

        self._parser = self._subparser.add_parser(
            "training-plan",
            help="CLI operations for TrainingPlans register/list/delete/approve/reject etc."
        )

        training_plan_suparsers = self._parser.add_subparsers()
        self._parser.set_defaults(func=self.default)


        common_reject_approve = argparse.ArgumentParser(add_help=False)
        common_reject_approve.add_argument(
            '--id',
            type=str,
            nargs='?',
            required=False,
            help='ID of the training plan that will be processed.'
        )


        update = training_plan_suparsers.add_parser(
            "update", help="Updates training plan"
        )
        update.set_defaults(func=self.update)

        register = training_plan_suparsers.add_parser(
            "register", help="Registers training plans manually by selected file thorugh interactive browser."
        )
        register.set_defaults(func=self.register)

        list = training_plan_suparsers.add_parser(
            "list", help="Lists all saved/registered training plans with their status.")
        list.set_defaults(func=self.list)

        delete = training_plan_suparsers.add_parser(
            "delete",
            parents=[common_reject_approve],
            help="Deletes interactively selected training plan from the database.")
        delete.set_defaults(func=self.delete)

        approve = training_plan_suparsers.add_parser(
            "approve",
            parents=[common_reject_approve],
            help="Approves interactively selected training plans.")
        approve.set_defaults(func=self.approve)

        reject = training_plan_suparsers.add_parser(
            "reject",
            parents=[common_reject_approve],
            help="Rejects interactively selected training plans.")

        reject.add_argument(
            "--notes",
            type=str,
            nargs="?",
            required=False,
            default="No notes provided.",
            help="Note to explain why training plan is rejected."
        )
        reject.set_defaults(func=self.reject)

        view = training_plan_suparsers.add_parser(
            "view", help="View interactively selected training plans.")
        view.set_defaults(func=self.view)

    def delete(self, args):
        """Deletes training plan"""
        delete_training_plan = imp_cli_utils().delete_training_plan
        delete_training_plan(id=args.id)

    def register(self):
        """Registers training plan"""
        register_training_plan = imp_cli_utils().register_training_plan
        register_training_plan()

    def list(self):
        """Lists training plans"""
        tp_security_manager = imp_cli_utils().tp_security_manager
        tp_security_manager.list_training_plans(verbose=True)

    def view(self):
        """Views training plan"""
        view_training_plan = imp_cli_utils().view_training_plan
        view_training_plan()

    def approve(self, args):
        """Approves training plan"""
        approve_training_plan = imp_cli_utils().approve_training_plan
        approve_training_plan(id=args.id)

    def reject(self, args):
        """Approves training plan"""
        reject_training_plan = imp_cli_utils().reject_training_plan
        reject_training_plan(id=args.id, notes=args.notes)

    def update(self):
        """Updates training plan"""
        update_training_plan = imp_cli_utils().update_training_plan
        update_training_plan()


class NodeControl(CLIArgumentParser):
    """CLI argument parser for starting the node"""

    def initialize(self):
        """Initializes missinon control argument parser"""
        start = self._subparser.add_parser("start", help="Starts the node")
        start.set_defaults(func=self.start)

        start.add_argument(
            "--gpu",
            action="store_true",
            help="Activate GPU usage if the flag is present")

        start.add_argument(
            "--gpu-num",
            "-gn",
            type=int,
            nargs="?",
            required=False,
            default=1,
            help="Number of GPU that is going to be used")

        start.add_argument(
            "--gpu-only",
            "-go",
            action="store_true",
            help="Node performs training only using GPU resources."
                 "This flag automatically activate GPU.")


    def start(self, args):
        """Starts the node"""

        global start_node

        intro()
        environ = importlib.import_module("fedbiomed.node.environ").environ


        # Define arguments
        node_args = {
            "gpu": (args.gpu is True) or (args.gpu_only is True),
            "gpu_num": args.gpu_num,
            "gpu_only": True if args.gpu_only else False}

        p = Process(target=start_node, name='node-' + environ['NODE_ID'], args=(node_args,))
        p.deamon = True
        p.start()

        logger.info("Node started as process with pid = " + str(p.pid))
        try:
            print('To stop press Ctrl + C.')
            p.join()
        except KeyboardInterrupt:
            p.terminate()
            time.sleep(1)
            while p.is_alive():
                logger.info("Terminating process id =" + str(p.pid))
                time.sleep(1)
            logger.info('Exited with code ' + str(p.exitcode))
            sys.exit(0)


class GUIControl(CLIArgumentParser):


    def initialize(self):
        """Initializes GUI commands"""
        self._parser = self._subparser.add_parser("gui", add_help=False, help="Action to manage Node user interface")
        self._parser.set_defaults(func=self.forward)


#        gui_subparsers = self._parser.add_subparsers()
#        start = gui_subparsers.add_parser('start')
#
#
#        # TODO: Implement argument parsing and execution in python
#        start.add_argument(
#            "--data-folder",
#           "-df",
#            type=str,
#            nargs="?",
#            default="data",  # data folder in root directory
#            required=False)
#
#        start.add_argument(
#            "--cert-file",
#            "-cf",
#            type=str,
#            nargs="?",
#            required=False,
#            help="Name of the certificate to use in order to enable HTTPS. "
#                 "If cert file doesn't exist script will raise an error.")
#
#        start.add_argument(
#            "--key-file",
#            "-kf",
#            type=str,
#            nargs="?",
#            required=False,
#            help="Name of the private key for the SSL certificate. "
#                 "If the key file doesn't exist, the script will raise an error.")
#
#        start.add_argument(
#            "--port",
#            "-p",
#            type=str,
#            nargs="?",
#            default="8484",
#            required=False,
#            help="HTTP port that GUI will be served. Default is `8484`")
#
#        start.add_argument(
#            "--host",
#            "-ho",
#            type=str,
#            default="localhost",
#            nargs="?",
#            required=False,
#            help="HTTP port that GUI will be served. Default is `8484`")
#
#        start.add_argument(
#            "--debug",
#            "-dbg",
#            action="store_true",
#            required=False,
#            help="HTTP port that GUI will be served. Default is `8484`")
#
#        start.add_argument(
#            "--recreate",
#            "-rc",
#            action="store_true",
#            required=False,
#            help="HTTP port that GUI will be served. Default is `8484`")
#
#        start.set_defaults(func=self.forward)
#


    def forward(self, args, extra_args):
        """Forwards gui commands to ./script/fedbiomed_gui Extra arguments

        TODO: Implement argument GUI parseing and execution
        """

#        commad = []
#        command.extend(['--data-folder', args.data_folder, '--port', args.port, '--host', args.host])


#        if args.key_file:
#            command.extend(['--key-file', args.key_file])
#
#        if args.cert_file:
#            command.extend(['--cert-file', args.cert_file])
#
#        if args.recreate:
#            command.append('--recreate')
#
#        if args.debug:
#            command.append('--debug')


        gui_script = os.path.abspath(os.path.join(__file__, '..', '..', '..', 'scripts', 'fedbiomed_gui'))
        command = [gui_script, *extra_args]
        process = subprocess.Popen(command)

        try:
            process.wait()
        except KeyboardInterrupt:
            try:
                process.terminate()
            except Exception:
                pass
            process.wait()


class NodeCLI(CommonCLI):

    _arg_parsers_classes: List[type] = [
        NodeControl,
        DatasetArgumentParser,
        TrainingPlanArgumentParser,
        GUIControl
    ]
    _arg_parsers: Dict[str, CLIArgumentParser] = {}

    def __init__(self):
        super().__init__()

        self._parser.prog = "fedbiomed_run node"
        self.description = f"{__intro__} \nA CLI app for fedbiomed node component."
        # Parent parser for parameters that are common for Node CLI actions
        self.initialize()

    def initialize(self):
        """Initializes node module"""


        class ConfigNameActionNode(ConfigNameAction):

            _this = self
            _component = ComponentType.NODE

            def import_environ(self) -> 'fedbiomed.node.environ.Environ':
                """Imports dynamically node environ object"""
                return importlib.import_module("fedbiomed.node.environ").environ

        self._parser.add_argument(
            "--config",
            "-cf",
            nargs="?",
            action=ConfigNameActionNode,
            default="config_node.ini",
            help="Name of the config file that the CLI will be activated for. Default is 'config_node.ini'.")

        super().initialize()


if __name__ == '__main__':
    cli = NodeCLI()
    cli.parse_args()<|MERGE_RESOLUTION|>--- conflicted
+++ resolved
@@ -124,11 +124,7 @@
                      tp_security_manager=tp_security_manager,
                      node_args=node_args)
         _node.start_messaging(_node_signal_trigger_term)
-<<<<<<< HEAD
-        logger.info('Starting protocol manager')
-=======
         logger.info('Starting node to node router')
->>>>>>> dae7a6e1
         _node.start_protocol()
         logger.info('Starting task manager')
         _node.task_manager()  # handling training tasks in queue
