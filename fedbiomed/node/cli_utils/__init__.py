--- conflicted
+++ resolved
@@ -2,24 +2,6 @@
 to simplify imports from fedbiomed.node.cli_utils
 """
 
-<<<<<<< HEAD
-from ._database import dataset_manager, add_database, delete_database, delete_all_database
-from ._training_plan_management import tp_security_manager, register_training_plan, update_training_plan, approve_training_plan, reject_training_plan, \
-    delete_training_plan, view_training_plan
-
-__all__ = [
-    'dataset_manager',
-    'add_database',
-    'delete_database',
-    'delete_all_database',
-    'tp_security_manager',
-    'register_training_plan',
-    'update_training_plan',
-    'approve_training_plan',
-    'reject_training_plan',
-    'delete_training_plan',
-    'view_training_plan'
-=======
 from ._database import (
     add_database,
     dataset_manager,
@@ -48,5 +30,4 @@
     "tp_security_manager",
     "update_training_plan",
     "view_training_plan",
->>>>>>> 5c10d2cf
 ]