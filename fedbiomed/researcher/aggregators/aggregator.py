--- conflicted
+++ resolved
@@ -48,22 +48,17 @@
     def get_weights_from_node_id(node_id: str, weights: List[Dict[str, float]]) -> float:
         """Gets the aggregation weights associated to a given node id.
 
-<<<<<<< HEAD
         Args:
             node_id: string containing Node's id
             weights: is a list of single-item dictionaries, each dictionary has the
                 node id as key, and the weight as value.
-        
+
         Returns:
             float: the aggregation weight related to the Node's id
-=======
-        weights is a list of single-item dictionaries, each dictionary has the
-        node id as key, and the weight as value.
 
         Raises:
             FedbiomedAggregatorError: if the number of weight entries corresponding
-                node id is 0 or larger than 1.
->>>>>>> bcfa1db9
+                node id is 0 (missing Node_id in weights) or larger than 1.
         """
         list_of_weights = [x[node_id] for x in weights if node_id in x]
         if len(list_of_weights) != 1:
