"""
Implements the message exchanges from researcher to nodes
"""

import json
import os
import uuid
from time import sleep
from typing import Any, Dict, Callable, Union
<<<<<<< HEAD
=======

import tabulate
>>>>>>> 5c10d2cf

from fedbiomed.common.constants import ComponentType
from fedbiomed.common.exceptions import FedbiomedTaskQueueError
from fedbiomed.common.logger import logger
from fedbiomed.common.message import ResearcherMessages
from fedbiomed.common.messaging import Messaging
from fedbiomed.common.repository import Repository
from fedbiomed.common.singleton import SingletonMeta
from fedbiomed.common.tasks_queue import TasksQueue
from fedbiomed.common.training_plans import TrainingPlan

from fedbiomed.researcher.environ import environ
from fedbiomed.researcher.responses import Responses


class Requests(metaclass=SingletonMeta):
    """
    Represents the requests addressed from Researcher to nodes. It creates a task queue storing reply to each
    incoming message. Starts a message queue and reconfigures  message to be sent into a `Messaging` object.
    """

    def __init__(self, mess: Any = None):
        """
        Constructor of the class

        Args:
            mess: message to be sent by default.
        """
        # Need to ensure unique per researcher instance message queue to avoid conflicts
        # in case several instances of researcher (with same researcher_id ?) are active,
        # eg: a notebook not quitted and launching a script
        self.queue = TasksQueue(environ['MESSAGES_QUEUE_DIR'] + '_' + str(uuid.uuid4()), environ['TMP_DIR'])

        if mess is None or type(mess) is not Messaging:
            self.messaging = Messaging(self.on_message,
                                       ComponentType.RESEARCHER,
                                       environ['RESEARCHER_ID'],
                                       environ['MQTT_BROKER'],
                                       environ['MQTT_BROKER_PORT'])
            self.messaging.start(block=False)
        else:
            self.messaging = mess

        # defines the sequence used for ping protocol
        self._sequence = 0

        self._monitor_message_callback = None

    def get_messaging(self) -> Messaging:
        """Retrieves Messaging object

        Returns:
            Messaging object
        """
        return self.messaging

    def on_message(self, msg: Dict[str, Any], topic: str):
        """ Handler called by the [`Messaging`][fedbiomed.common.messaging] class,  when a message is received on
        researcher side.

        It is run in the communication process and must ba as quick as possible:
        - it deals with quick messages (eg: ping/pong)
        - it stores the replies of the nodes to the task queue, the message will bee
        treated by the main (computing) thread.

        Args:
            msg: de-serialized msg
            topic: topic to publish message (MQTT channel)
        """

        if topic == "general/logger":
            #
            # forward the treatment to node_log_handling() (same thread)
            self.print_node_log_message(ResearcherMessages.reply_create(msg).get_dict())
        elif topic == "general/researcher":
            #
            # *Reply messages (SearchReply, TrainReply) added to the TaskQueue
            self.queue.add(ResearcherMessages.reply_create(msg).get_dict())

            # we may trap FedbiomedTaskQueueError here then queue full
            # but what can we do except of quitting ?

        elif topic == "general/monitoring":
            if self._monitor_message_callback is not None:
                # Pass message to Monitor's on message handler
                self._monitor_message_callback(ResearcherMessages.reply_create(msg).get_dict())
        else:
            logger.error("message received on wrong topic (" + topic + ") - IGNORING")

    @staticmethod
    def print_node_log_message(log: Dict[str, Any]):
        """Prints logger messages coming from the node

        It is run on the communication process and must be as quick as possible:
        - all logs (coming from the nodes) are forwarded to the researcher logger
        (immediate display on console/file/whatever)
        """

        # log contains the original message sent by the node
        # FIXME: we should use `fedbiomed.common.json.deserialize` method
        # instead of the json method when extracting json message
        original_msg = json.loads(log["msg"])

        # Loging fancy feedback for training
        logger.info("\033[1m{}\033[0m\n"
                    "\t\t\t\t\t\033[1m NODE\033[0m {}\n"
                    "\t\t\t\t\t\033[1m MESSAGE:\033[0m {}\033[0m\n"
                    "{}".format(log["level"],
                                log["node_id"],
                                original_msg["message"],
                                5 * "-------------"))

    def send_message(self, msg: dict, client: str = None, add_sequence: bool = False) -> \
            Union[int, None]:
        """
        Ask the messaging class to send a new message (receivers are
        deduced from the message content)

        Args:
            msg: the message to send to nodes
            client: defines the channel to which the message will be sent. Defaults to None (all nodes)
            add_sequence: if `True`, add unique sequence number to the message

        Returns:
            If `add_sequence` is True return the sequence number added to the message.
                If `add_sequence` is False, return None
        """
        logger.debug(str(environ['RESEARCHER_ID']))
        sequence = None
        if add_sequence:
            sequence = self._sequence
            self._sequence += 1
            msg['sequence'] = sequence

        self.messaging.send_message(
<<<<<<< HEAD
            ResearcherMessages.request_create(msg).get_dict(), 
=======
            ResearcherMessages.request_create(msg).get_dict(),
>>>>>>> 5c10d2cf
            client=client)
        return sequence

    def get_messages(self, commands: list = [], time: float = .0) -> Responses:
        """Goes through the queue and gets messages with the specific command

        Args:
            commands: Checks if message is containing the expecting command (the message  is discarded if it doesn't).
                Defaults to None (no command message checking, meaning all incoming messages are considered).
            time: Time to sleep in seconds before considering incoming messages. Defaults to .0.

        Returns:
            Contains the corresponding answers
        """
        sleep(time)

        answers = []
        for _ in range(self.queue.qsize()):
            try:
                item = self.queue.get(block=False)
                self.queue.task_done()

                if not commands or \
                        ('command' in item.keys() and item['command'] in commands):
                    answers.append(item)
                else:
                    # currently trash all other messages
                    pass

            except FedbiomedTaskQueueError:
                # may happend on self.queue.get()
                # if queue is empty -> we ignore it
                pass

        return Responses(answers)

    def get_responses(self,
                      look_for_commands: list,
                      timeout: float = None,
                      only_successful: bool = True,
                      while_responses: bool = True) -> Responses:
        """Waits for all nodes' answers, regarding a specific command returns the list of all nodes answers

        Args:
            look_for_commands: instruction that has been sent to node (see `Message` commands)
            timeout: wait for a specific duration before collecting nodes messages. Defaults to None. If set to None;
                uses value in global variable TIMEOUT instead.
            only_successful: deal only with messages that have been tagged as successful (ie with field `success=True`).
                Defaults to True.
            while_responses: if `True`, continue while we get at least one response every
                `timeout` seconds. If False, always terminate after `timeout` even if we get some
                response.
        """
        timeout = timeout or environ['TIMEOUT']
        responses = []

        while True:
            sleep(timeout)
            new_responses = []
            for resp in self.get_messages(commands=look_for_commands, time=0):
                try:
                    if not only_successful:
                        new_responses.append(resp)
                    elif resp['success']:
                        # TODO: test if 'success'key exists
                        # what do we do if not ?
                        new_responses.append(resp)
                except Exception as e:
                    logger.error(f"Incorrect message received: {resp} - error: {e}")
                    pass

            if len(new_responses) == 0:
                "Timeout finished"
                break
            responses += new_responses
            if not while_responses:
                break

        return Responses(responses)

    def ping_nodes(self) -> list:
        """ Pings online nodes

        Returns:
            List ids of up and running nodes
        """
        self.send_message(
            {'researcher_id': environ['RESEARCHER_ID'], 'command': 'ping'},
            add_sequence=True)

        # TODO: check sequence number in pong
        # TODO: (below, above) handle exceptions
        nodes_online = [resp['node_id'] for resp in self.get_responses(look_for_commands=['pong'])]
        return nodes_online

    def search(self, tags: tuple, nodes: list = None) -> dict:
        """ Searches available data by tags

        Args:
            tags: Tuple containing tags associated to the data researcher is looking for.
            nodes: optionally filter nodes with this list. Default is no filtering, consider all nodes

        Returns:
            A dict with node_id as keys, and list of dicts describing available data as values
        """

        # Search datasets based on node specifications
        if nodes:
            logger.info(f'Searching dataset with data tags: {tags} on specified nodes: {nodes}')
            for node in nodes:
                self.messaging.send_message(
                    ResearcherMessages.request_create({'tags': tags,
                                                       'researcher_id': environ['RESEARCHER_ID'],
                                                       "command": "search"}
                                                      ).get_dict(),
                    client=node)
        else:
            logger.info(f'Searching dataset with data tags: {tags} for all nodes')
            self.messaging.send_message(
                ResearcherMessages.request_create({'tags': tags,
                                                   'researcher_id': environ['RESEARCHER_ID'],
                                                   "command": "search"}
                                                  ).get_dict())

        data_found = {}
        for resp in self.get_responses(look_for_commands=['search']):
            if not nodes:
                data_found[resp.get('node_id')] = resp.get('databases')
            elif resp.get('node_id') in nodes:
                data_found[resp.get('node_id')] = resp.get('databases')

            logger.info('Node selected for training -> {}'.format(resp.get('node_id')))

        if not data_found:
            logger.info("No available dataset was found in nodes with tags: {}".format(tags))

        return data_found

    def list(self, nodes: list = None, verbose: bool = False) -> dict:
        """Lists available data in each node

        Args:
            nodes: Listings datasets by given node ids. Default is None.
            verbose: If it is true it prints datasets in readable format
        """

        # If nodes list is provided
        if nodes:
            for node in nodes:
                self.messaging.send_message(
                    ResearcherMessages.request_create({'researcher_id': environ['RESEARCHER_ID'],
                                                       "command": "list"}
                                                      ).get_dict(),
                    client=node)
            logger.info(f'Listing datasets of given list of nodes : {nodes}')
        else:
            self.messaging.send_message(
                ResearcherMessages.request_create({'researcher_id': environ['RESEARCHER_ID'],
                                                   "command": "list"}).get_dict())
            logger.info('Listing available datasets in all nodes... ')

        # Get datasets from node responses
        data_found = {}
        for resp in self.get_responses(look_for_commands=['list']):
            if not nodes:
                data_found[resp.get('node_id')] = resp.get('databases')
            elif resp.get('node_id') in nodes:
                data_found[resp.get('node_id')] = resp.get('databases')

        # Print dataset tables usong data_found object
        if verbose:
            for node in data_found:
                if len(data_found[node]) > 0:
                    rows = [row.values() for row in data_found[node]]
                    headers = data_found[node][0].keys()
                    info = '\n Node: {} | Number of Datasets: {} \n'.format(node, len(data_found[node]))
                    logger.info(info + tabulate.tabulate(rows, headers, tablefmt="grid") + '\n')
                else:
                    logger.info('\n Node: {} | Number of Datasets: {}'.format(node, len(data_found[node])) +
                                " No data has been set up for this node.")

        return data_found

    def training_plan_approve(self,
<<<<<<< HEAD
                              training_plan: 'BaseTrainingPlan',
=======
                              training_plan: TrainingPlan,
>>>>>>> 5c10d2cf
                              description: str = "no description provided",
                              nodes: list = [],
                              timeout: int = 5) -> dict:
        """Send a training plan and a ApprovalRequest message to node(s).

        If a list of node id(s) is provided, the message will be individually sent
        to all nodes of the list.
        If the node id(s) list is None (default), the message is broadcast to all nodes.


        Args:
            training_plan: the training plan to upload and send to the nodes for approval.
<<<<<<< HEAD
                   It can be:
                   - a path_name (str)
                   - a training plan (class)
                   - an instance of a training plan (TrainingPlan instance)
=======
>>>>>>> 5c10d2cf
            nodes: list of nodes (specified by their UUID)
            description: Description of training plan approval request
            timeout: maximum waiting time for the answers

        Returns:
            a dictionary of pairs (node_id: status), where status indicates to the researcher
            that the training plan has been correctly downloaded on the node side.
            Warning: status does not mean that the training plan is approved, only that it has been added
            to the "approval queue" on the node side.
        """

        # first verify all arguments
        if not isinstance(nodes, list):
            logger.error("bad nodes argument, training plan not sent")
            return {}

<<<<<<< HEAD
        # verify the training plan and save it to a local file name if necessary
        if isinstance(training_plan, str):
            # training plan is provided as a file
            # TODO: verify that this file a a proper TrainingPlan
            if os.path.isfile(training_plan) and os.access(training_plan, os.R_OK):
                training_plan_file = training_plan
            else:
                logger.error(f"cannot access to the file ({training_plan})")
                return {}
        else:
            # we need a training plan instance in other cases
            if inspect.isclass(training_plan):
                # case if `training_plan` is a class
                try:
                    training_plan_instance = training_plan()
                    deps = training_plan_instance.init_dependencies()
                    training_plan_instance.add_dependency(deps)
                except Exception as e:  # TODO: be more specific
                    logger.error(f"cannot instantiate the given training plan ({e})")
                    return {}
            else:
                # also handle case where training plan is already an instance of a class
                training_plan_instance = training_plan

            # then save this instance to a file
            training_plan_file = os.path.join(environ['TMP_DIR'],
                                              "training_plan_" + str(uuid.uuid4()) + ".py")

            try:
                training_plan_instance.save_code(training_plan_file)
            except Exception as e:  # TODO: be more specific
                logger.error(f"Cannot save the training plan to a file ({e})")
                logger.error(f"Are you sure that {training_plan} is a TrainingPlan ?")
                return {}

        # verify that the file can be minified before sending
        #
        # TODO: enforce a stronger check here (user story #179)
=======
        # verify the model and save it to a local file name if necessary
        if not isinstance(training_plan, TrainingPlan):
            logger.error(
                "Wrong 'training_plan' input: not a TrainingPlan instance."
            )
            return {}
        # then save this instance to a file
        training_plan_file = os.path.join(
            environ['TMP_DIR'], f"training_plan_{uuid.uuid4()}.json"
        )
>>>>>>> 5c10d2cf
        try:
            training_plan.save_to_json(training_plan_file)
        except Exception as exc:  # TODO: be more specific
            logger.error(f"Cannot save the model to file: {exc}")
            return {}
<<<<<<< HEAD

        # create a repository instance and upload the training plan file
=======
        # create a repository instance and upload the model file
>>>>>>> 5c10d2cf
        repository = Repository(environ['UPLOADS_URL'],
                                environ['TMP_DIR'],
                                environ['CACHE_DIR'])

        upload_status = repository.upload_file(training_plan_file)

        logger.debug(f"training_plan_approve: upload_status = {upload_status}")

        # send message to node(s)
        message = {
            'researcher_id': environ['RESEARCHER_ID'],
            'description': str(description),
            'training_plan_url': upload_status['file'],
            'command': 'approval'}

        if nodes:
            # send message to each node
            for n in nodes:
                sequence = self.send_message(message, client=n, add_sequence=True)
        else:
            # broadcast message
            sequence = self.send_message(message, add_sequence=True)

        # wait for answers for a certain timeout
        result = {}
        for resp in self.get_responses(look_for_commands=['approval'],
                                       timeout=timeout):
            if sequence != resp['sequence']:
                logger.error("received an approval_reply with wrong sequence, ignoring it")
                continue

            n = resp['node_id']
            s = resp['success']
            result[n] = s

            if s:
                logger.info(f"node ({n}) has correctly downloaded the training plan")
            else:
                logger.info(f"node ({n}) has not correctly downloaded the training plan")

        # print info to the user regarding the result
        if not result or not any(result.values()):
            logger.info("no nodes have acknowledged correct training plan reception before the timeout")

        # eventually complete the result with expected results
        # (if the message was sent to specific nodes)
        for n in nodes:
            if n not in result:
                result[n] = False
                logger.info(f"node ({n}) has not acknowledge training plan reception before the timeout")

        # return the result
        return result

    def add_monitor_callback(self, callback: Callable[[Dict], None]):
        """ Adds callback function for monitor messages

        Args:
            callback: Callback function for handling monitor messages that come due 'general/monitoring' channel
        """

        self._monitor_message_callback = callback

    def remove_monitor_callback(self):
        """ Removes callback function for Monitor class. """

        self._monitor_message_callback = None<|MERGE_RESOLUTION|>--- conflicted
+++ resolved
@@ -7,11 +7,8 @@
 import uuid
 from time import sleep
 from typing import Any, Dict, Callable, Union
-<<<<<<< HEAD
-=======
 
 import tabulate
->>>>>>> 5c10d2cf
 
 from fedbiomed.common.constants import ComponentType
 from fedbiomed.common.exceptions import FedbiomedTaskQueueError
@@ -147,11 +144,7 @@
             msg['sequence'] = sequence
 
         self.messaging.send_message(
-<<<<<<< HEAD
-            ResearcherMessages.request_create(msg).get_dict(), 
-=======
             ResearcherMessages.request_create(msg).get_dict(),
->>>>>>> 5c10d2cf
             client=client)
         return sequence
 
@@ -336,11 +329,7 @@
         return data_found
 
     def training_plan_approve(self,
-<<<<<<< HEAD
-                              training_plan: 'BaseTrainingPlan',
-=======
                               training_plan: TrainingPlan,
->>>>>>> 5c10d2cf
                               description: str = "no description provided",
                               nodes: list = [],
                               timeout: int = 5) -> dict:
@@ -353,13 +342,6 @@
 
         Args:
             training_plan: the training plan to upload and send to the nodes for approval.
-<<<<<<< HEAD
-                   It can be:
-                   - a path_name (str)
-                   - a training plan (class)
-                   - an instance of a training plan (TrainingPlan instance)
-=======
->>>>>>> 5c10d2cf
             nodes: list of nodes (specified by their UUID)
             description: Description of training plan approval request
             timeout: maximum waiting time for the answers
@@ -376,46 +358,6 @@
             logger.error("bad nodes argument, training plan not sent")
             return {}
 
-<<<<<<< HEAD
-        # verify the training plan and save it to a local file name if necessary
-        if isinstance(training_plan, str):
-            # training plan is provided as a file
-            # TODO: verify that this file a a proper TrainingPlan
-            if os.path.isfile(training_plan) and os.access(training_plan, os.R_OK):
-                training_plan_file = training_plan
-            else:
-                logger.error(f"cannot access to the file ({training_plan})")
-                return {}
-        else:
-            # we need a training plan instance in other cases
-            if inspect.isclass(training_plan):
-                # case if `training_plan` is a class
-                try:
-                    training_plan_instance = training_plan()
-                    deps = training_plan_instance.init_dependencies()
-                    training_plan_instance.add_dependency(deps)
-                except Exception as e:  # TODO: be more specific
-                    logger.error(f"cannot instantiate the given training plan ({e})")
-                    return {}
-            else:
-                # also handle case where training plan is already an instance of a class
-                training_plan_instance = training_plan
-
-            # then save this instance to a file
-            training_plan_file = os.path.join(environ['TMP_DIR'],
-                                              "training_plan_" + str(uuid.uuid4()) + ".py")
-
-            try:
-                training_plan_instance.save_code(training_plan_file)
-            except Exception as e:  # TODO: be more specific
-                logger.error(f"Cannot save the training plan to a file ({e})")
-                logger.error(f"Are you sure that {training_plan} is a TrainingPlan ?")
-                return {}
-
-        # verify that the file can be minified before sending
-        #
-        # TODO: enforce a stronger check here (user story #179)
-=======
         # verify the model and save it to a local file name if necessary
         if not isinstance(training_plan, TrainingPlan):
             logger.error(
@@ -426,18 +368,12 @@
         training_plan_file = os.path.join(
             environ['TMP_DIR'], f"training_plan_{uuid.uuid4()}.json"
         )
->>>>>>> 5c10d2cf
         try:
             training_plan.save_to_json(training_plan_file)
         except Exception as exc:  # TODO: be more specific
             logger.error(f"Cannot save the model to file: {exc}")
             return {}
-<<<<<<< HEAD
-
-        # create a repository instance and upload the training plan file
-=======
         # create a repository instance and upload the model file
->>>>>>> 5c10d2cf
         repository = Repository(environ['UPLOADS_URL'],
                                 environ['TMP_DIR'],
                                 environ['CACHE_DIR'])
