--- conflicted
+++ resolved
@@ -818,13 +818,6 @@
                 encryption_factors=encryption_factors,
                 total_sample_size=total_sample_size,
                 model_params=model_params,
-<<<<<<< HEAD
-                num_expected_params=len(self.training_plan()._model.flatten())
-            )
-            # FIXME: Access TorchModel through non-private getter once it is implemented
-            aggregated_params: Dict[str, Union[torch.tensor, np.ndarray]] = (
-                self.training_plan()._model.unflatten(flatten_params)
-=======
                 num_expected_params=len(self.training_plan().get_model_wrapper_class().flatten(
                     exclude_buffers = not self.training_args()['share_persistent_buffers']))
             )
@@ -832,7 +825,6 @@
             aggregated_params: Dict[str, Union[torch.tensor, np.ndarray]] = (
                 self.training_plan().get_model_wrapper_class().unflatten(
                     flatten_params, exclude_buffers = not self.training_args()['share_persistent_buffers'])
->>>>>>> 5f0756a5
             )
 
         else:
