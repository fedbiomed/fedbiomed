# This file is originally part of Fed-BioMed
# SPDX-License-Identifier: Apache-2.0

import os
import time
import uuid
from typing import Any, Callable, Dict, List, Optional, Tuple, Type, Union

from fedbiomed.common.message import TrainReply, TrainRequest
from fedbiomed.common.serializer import Serializer
from fedbiomed.common.training_args import TrainingArgs
from fedbiomed.common.training_plans import BaseTrainingPlan
from fedbiomed.common import utils
from fedbiomed.common.constants import ErrorNumbers
from fedbiomed.common.exceptions import FedbiomedJobError
from fedbiomed.common.logger import logger

from fedbiomed.researcher.datasets import FederatedDataSet
from fedbiomed.researcher.requests import MessagesByNode

from fedbiomed.researcher.federated_workflows.jobs._job import Job


class TrainingJob(Job):
    """
    TrainingJob is a task for training an ML model on the nodes by executing a
    [TrainingPlan][fedbiomed.common.training_plans.BaseTrainingPlan].
    """

<<<<<<< HEAD

    def get_initialized_tp_instance(self,
                                    training_plan_class: Type[Callable],
                                    training_args: Union[dict, TrainingArgs],
                                    model_args: Optional[dict] = None,
                                    ):
        """Returns an initialized instance of the TrainingPlan.

        Creates a default-constructed instance of `training_plan_class`, then calls its `post_init` method.

        Returns:
            Object of type `training_plan_class` with properly initialized model and optimizer
        """
        skeleton_training_plan = self._get_default_constructed_tp_instance(training_plan_class)
        skeleton_training_plan.post_init(model_args={} if model_args is None else model_args,
                                         training_args=training_args)
        return skeleton_training_plan

    def _get_training_timing_results(self, replies: Dict, errors: Dict, timer: Dict) -> Dict:
        """"Waits for training replies, and computes timings
=======
    def _get_training_testing_results(self, replies, errors, timer: Dict) -> Dict:
        """"Waits for training replies
>>>>>>> 70e916af

        Args:
            replies:???
            errors: ???
            timer: Stores time elapsed on the researcher side

        Returns:
            Training_replies entry as a dictionary for the current Round
        """

        training_replies = {}

        # Loops over errors
        for node_id, error in errors.items():
            logger.info(f"Error message received during training: {error.errnum}. {error.extra_msg}")
            self._nodes.remove(node_id)

        # Loops over replies
        for node_id, reply in replies.items():

            reply: TrainReply
            if not reply.success:
                logger.error(f"Training failed for node {reply.node_id}: {reply.msg}")
                self._nodes.remove(reply.node_id)  # remove the faulty node from the list
                continue

            params_path = os.path.join(self._keep_files_dir, f"params_{str(node_id)[0:11]}_{uuid.uuid4()}.mpk")
            Serializer.dump(reply.params, params_path)

            rtime_total = time.perf_counter() - timer[node_id]

            timing = reply.timing
            timing['rtime_total'] = rtime_total

            training_replies.update({
                node_id: {
                    **reply.get_dict(),
                    'params_path': params_path,
                    'timing': timing,
                }
            })

        return training_replies

    def start_nodes_training_round(
        self,
        job_id: str,
        round_: int,
        training_plan: BaseTrainingPlan,
        training_args: Union[dict, TrainingArgs],
        model_args: Optional[dict],
        data: FederatedDataSet,
        nodes_state_ids: Dict[str, str],
        aggregator_args: Dict[str, Dict[str, Any]],
        secagg_arguments: Union[Dict, None] = None,
        do_training: bool = True,
        optim_aux_var: Optional[Dict[str, Dict[str, Any]]] = None,
    ) -> Dict:
        """ Sends training request to nodes and waits for the responses

        Args:
            round_: current number of round the algorithm is performing (a round is considered to be all the
                training steps of a federated model between 2 aggregations).
            secagg_arguments: Secure aggregation ServerKey context id
            do_training: if False, skip training in this round (do only validation). Defaults to True.
            optim_aux_var: Auxiliary variables of the researcher-side Optimizer, if any.
                Note that such variables may only be used if both the Experiment and node-side training plan
                hold a declearn-based [Optimizer][fedbiomed.common.optimizers.Optimizer], and their plug-ins
                are coherent with each other as to expected information exchange.
            job_id: unique ID of this job
            training_plan: TrainingPlan with properly initialized model and optimizer
            training_args: arguments for training
            model_args: arguments for the model
            data: metadata of the federated data set
            nodes_state_ids: unique IDs of the node states saved remotely
            aggregator_args: aggregator arguments required for remote execution
        """
        # Assign empty dict to secagg arguments if it is None
        if secagg_arguments is None:
            secagg_arguments = {}
        # Populate request message
        msg = {
            'researcher_id': self._researcher_id,
            'job_id': job_id,
            'training_args': training_args.dict(),
            'training': do_training,
            'model_args': model_args if model_args is not None else {},
            'round': round_,
            'training_plan': training_plan.source(),
            'training_plan_class': training_plan.__class__.__name__,
            'params': training_plan.get_model_params(
                exclude_buffers=not training_args.dict()['share_persistent_buffers']
            ),  # take into account share_persistent_buffers
            'secagg_servkey_id': secagg_arguments.get('secagg_servkey_id'),
            'secagg_biprime_id': secagg_arguments.get('secagg_biprime_id'),
            'secagg_random': secagg_arguments.get('secagg_random'),
            'secagg_clipping_range': secagg_arguments.get('secagg_clipping_range'),
            'command': 'train',
            'aggregator_args': {},
        }

        timer = {}

        # Prepare optimizer auxiliary variables, when there are.
        if do_training and optim_aux_var:
            aux_shared, aux_bynode = (
                self._prepare_agg_optimizer_aux_var(optim_aux_var, nodes=list(self._nodes))
            )
        else:
            aux_shared = {}
            aux_bynode = {}

        # Loop over nodes, add node specific data and send train request
        messages = MessagesByNode()

        for node in self._nodes:
            msg['dataset_id'] = data.data()[node]['dataset_id']
            msg['aux_vars'] = [aux_shared, aux_bynode.get(node, None)]
            msg['state_id'] = nodes_state_ids.get(node)

            # add aggregator parameters to message header
            msg['aggregator_args'] = aggregator_args.get(node, {}) if aggregator_args else {}

            self._log_round_info(node=node, training=do_training)

            timer[node] = time.perf_counter()
            messages.update({node: TrainRequest(**msg)})  # send request to node

        # Send training request
        with self._reqs.send(messages, self._nodes, self._policies) as federated_req:
            errors = federated_req.errors()
            replies = federated_req.replies()
            formatted_training_replies = self._get_training_timing_results(replies=replies,
                                                                           errors=errors,
                                                                           timer=timer)

        # return the list of nodes which answered because nodes in error have been removed
        print("TP", formatted_training_replies)
        return formatted_training_replies

    def _log_round_info(self, node: str, training: True) -> None:
        """Logs round details

        Args:
            node: Node id
            training: If True round will do training, otherwise it is the last validation round
        """

        if training:
            logger.info(f'\033[1mSending request\033[0m \n'
                        f'\t\t\t\t\t\033[1m To\033[0m: {str(node)} \n'
                        f'\t\t\t\t\t\033[1m Request: \033[0m: TRAIN'
                        f'\n {5 * "-------------"}')
        else:
            logger.info(f'\033[1mSending request\033[0m \n'
                        f'\t\t\t\t\t\033[1m To\033[0m: {str(node)} \n'
                        f'\t\t\t\t\t\033[1m Request: \033[0m:Perform final validation on '
                        f'aggregated parameters \n {5 * "-------------"}')

    # FIXME: are aux_var supposed to be dealt with in the TrainingJob
    # besides should they be staticmethods?
    @staticmethod
    def _prepare_agg_optimizer_aux_var(
        aux_var: Dict[str, Dict[str, Any]],
        nodes: List[str],
    ) -> Tuple[
        Dict[str, Dict[str, Any]],
        Dict[str, Dict[str, Dict[str, Any]]],
    ]:
        """Collect and structure researcher-side Optimizer auxiliary variables.

        Args:
            aux_var: Auxiliary variables with to structure into multiple dicts,
                from `{mod_name: (shared_dict | {node_id: node_dict})}` to
                `{mod_name: shared_dict}` & `{node_id: {mod_name: node_dict}}`.
            nodes: Ids of the nodes to whom auxiliary variables should be
                sent. This is used to drop information of non-participating
                nodes.

        Returns:
            aux_shared: Dict containing auxiliary variables that are shared
                across all nodes, with `{mod_name: shared_dict}` format.
            aux_bynode: Dict containing node-wise dicts of node-specific
                auxiliary variables, with `{node_id: {mod_name: node_dict}}`
                format.
        """
        aux_shared = {}  # type: Dict[str, Dict[str, Any]]
        aux_bynode = {}  # type: Dict[str, Dict[str, Dict[str, Any]]]
        # Iterate over nodes and plug-in-module-wise auxiliary variables.
        for node_id in nodes:
            aux_bynode[node_id] = {}
            for mod_name, mod_info in aux_var.items():
                # Case of node-specfic information.
                if node_aux := mod_info.get(str(node_id)):
                    aux_bynode[node_id][mod_name] = node_aux
                # Case of global information shared with all nodes.
                elif mod_name not in aux_shared:
                    aux_shared[mod_name] = mod_info
        # Return the restructured auxiliary variables dicts.
        return aux_shared, aux_bynode

    @staticmethod
    def extract_received_optimizer_aux_var_from_round(
        round_id: int,
        training_replies: Dict[int, Dict[str, Any]],
    ) -> Dict[str, Dict[str, Dict[str, Any]]]:
        """Restructure the received auxiliary variables (if any) from a round.

        Args:
            round_id: Index of the round, replies from which to parse through.
            training_replies: the replies of each node received after training for this round

        Returns:
            Dict of auxiliary variables, collating node-wise information, with
            format `{mod_name: {node_id: node_dict}}`.
        """
        aux_var = {}  # type: Dict[str, Dict[str, Dict[str, Any]]]
        print("TP", training_replies)
        for node_id, reply in training_replies[round_id].items():
            
            node_av = reply.get("optim_aux_var", {})
            for module, params in node_av.items():
                aux_var.setdefault(module, {})[node_id] = params
        return aux_var<|MERGE_RESOLUTION|>--- conflicted
+++ resolved
@@ -6,7 +6,7 @@
 import uuid
 from typing import Any, Callable, Dict, List, Optional, Tuple, Type, Union
 
-from fedbiomed.common.message import TrainReply, TrainRequest
+from fedbiomed.common.message import ErrorMessage, TrainReply, TrainRequest
 from fedbiomed.common.serializer import Serializer
 from fedbiomed.common.training_args import TrainingArgs
 from fedbiomed.common.training_plans import BaseTrainingPlan
@@ -27,36 +27,17 @@
     [TrainingPlan][fedbiomed.common.training_plans.BaseTrainingPlan].
     """
 
-<<<<<<< HEAD
-
-    def get_initialized_tp_instance(self,
-                                    training_plan_class: Type[Callable],
-                                    training_args: Union[dict, TrainingArgs],
-                                    model_args: Optional[dict] = None,
-                                    ):
-        """Returns an initialized instance of the TrainingPlan.
-
-        Creates a default-constructed instance of `training_plan_class`, then calls its `post_init` method.
-
-        Returns:
-            Object of type `training_plan_class` with properly initialized model and optimizer
-        """
-        skeleton_training_plan = self._get_default_constructed_tp_instance(training_plan_class)
-        skeleton_training_plan.post_init(model_args={} if model_args is None else model_args,
-                                         training_args=training_args)
-        return skeleton_training_plan
-
-    def _get_training_timing_results(self, replies: Dict, errors: Dict, timer: Dict) -> Dict:
-        """"Waits for training replies, and computes timings
-=======
-    def _get_training_testing_results(self, replies, errors, timer: Dict) -> Dict:
-        """"Waits for training replies
->>>>>>> 70e916af
+    def _get_training_timing_results(self,
+                                     replies: Dict[str, TrainReply],
+                                     errors: Dict[str, ErrorMessage],
+                                     timer: Dict[str, float]
+                                     ) -> Dict:
+        """"Waits for training replies, and computes timing
 
         Args:
             replies:???
             errors: ???
-            timer: Stores time elapsed on the researcher side
+            timer: Stores time elapsed on the researcher side, for each Node (maps node_id with its associated timing)
 
         Returns:
             Training_replies entry as a dictionary for the current Round
@@ -100,7 +81,6 @@
         self,
         job_id: str,
         round_: int,
-        training_plan: BaseTrainingPlan,
         training_args: Union[dict, TrainingArgs],
         model_args: Optional[dict],
         data: FederatedDataSet,
@@ -140,9 +120,9 @@
             'training': do_training,
             'model_args': model_args if model_args is not None else {},
             'round': round_,
-            'training_plan': training_plan.source(),
-            'training_plan_class': training_plan.__class__.__name__,
-            'params': training_plan.get_model_params(
+            'training_plan': self._training_plan.source(),
+            'training_plan_class': self._training_plan.__class__.__name__,
+            'params': self._training_plan.get_model_params(
                 exclude_buffers=not training_args.dict()['share_persistent_buffers']
             ),  # take into account share_persistent_buffers
             'secagg_servkey_id': secagg_arguments.get('secagg_servkey_id'),
@@ -189,7 +169,6 @@
                                                                            timer=timer)
 
         # return the list of nodes which answered because nodes in error have been removed
-        print("TP", formatted_training_replies)
         return formatted_training_replies
 
     def _log_round_info(self, node: str, training: True) -> None:
