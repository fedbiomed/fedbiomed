--- conflicted
+++ resolved
@@ -27,7 +27,7 @@
     def __init__(self,
                  *,
                  nodes: Optional[List[str]] = None,
-                 keep_files_dir: str = None,
+                 keep_files_dir: str,
                  job_id: str,
                  round_: int,
                  training_plan: BaseTrainingPlan,
@@ -36,15 +36,9 @@
                  data: FederatedDataSet,
                  nodes_state_ids: Dict[str, str],
                  aggregator_args: Dict[str, Dict[str, Any]],
-                 keep_files_dir: str,
                  secagg_arguments: Union[Dict, None] = None,
                  do_training: bool = True,
                  optim_aux_var: Optional[Dict[str, Dict[str, Any]]] = None,
-<<<<<<< HEAD
-                 nodes: Optional[List[str]] = None,
-                 
-=======
->>>>>>> 72fc4d9f
                  ):
 
         """ Constructor of the class
@@ -52,7 +46,8 @@
         Args:
             nodes: A dict of node_id containing the nodes used for training
             keep_files_dir: Directory for storing files created by the job that we want to keep beyond the execution
-                of the job. Defaults to None, files are not kept after the end of the job.
+                of the job. Defaults to None, files are not kept after the end of the job. Usually, files are kept in
+                  the `EXP_FOLDER/experiments` folders.
             job_id: unique ID of this job
             round_: current number of round the algorithm is performing (a round is considered to be all the
                 training steps of a federated model between 2 aggregations).
@@ -63,18 +58,13 @@
             nodes_state_ids: unique IDs of the node states saved remotely
             aggregator_args: aggregator arguments required for remote execution
             keep_files_dir: Directory for storing files created by the job that we want to keep beyond the execution
-                of the job. Usually, they are kept in the `EXP_FOLDER/experiments` folders.
+                of the job. 
             secagg_arguments: Secure aggregation ServerKey context id
             do_training: if False, skip training in this round (do only validation). Defaults to True.
             optim_aux_var: Auxiliary variables of the researcher-side Optimizer, if any.
                 Note that such variables may only be used if both the Experiment and node-side training plan
                 hold a declearn-based [Optimizer][fedbiomed.common.optimizers.Optimizer], and their plug-ins
                 are coherent with each other as to expected information exchange.
-<<<<<<< HEAD
-            nodes: A dict of node_id containing the nodes used for training
-            
-=======
->>>>>>> 72fc4d9f
         """
         super().__init__(nodes=nodes, keep_files_dir=keep_files_dir)
 
@@ -91,20 +81,14 @@
         self._do_training = do_training
         self._optim_aux_var = optim_aux_var
 
-<<<<<<< HEAD
         self._training_replies = {}
-    
+
     def _get_training_results(self,
                               replies: Dict[str, TrainReply],
                               errors: Dict[str, ErrorMessage],
                               ):
         """"Waits for training replies, and cupdates `_training_replies` wrt replies from Node(s) participating
          in the training
-=======
-
-    def _get_training_testing_results(self, replies, errors, timer: Dict) -> Dict:
-        """"Waits for training replies
->>>>>>> 72fc4d9f
 
         Args:
             replies: replies from the request sent to Nodes
@@ -201,7 +185,6 @@
 
             messages.update({node: TrainRequest(**msg)})  # send request to node
 
-<<<<<<< HEAD
         with self._timer:  # compute request time
             # Send training request
             with self._reqs.send(messages, self._nodes, self._policies) as federated_req:
@@ -212,22 +195,13 @@
         self._get_training_results(replies=replies,
                                    errors=errors)
         self._get_timing_results(replies)
-=======
-        # Send training request
-        with self._reqs.send(messages, self._nodes) as federated_req:
-            errors = federated_req.errors()
-            replies = federated_req.replies()
-            training_replies = self._get_training_testing_results(replies=replies,
-                                                                  errors=errors,
-                                                                  timer=timer)
->>>>>>> 72fc4d9f
 
         # Extract aux variables from training replies
         aux_vars = None
         if self._do_training:
-            aux_vars = self._extract_received_optimizer_aux_var_from_round(training_replies)
-
-        return training_replies, aux_vars
+            aux_vars = self._extract_received_optimizer_aux_var_from_round()
+
+        return aux_vars
 
     def _log_round_info(self, node: str, training: True) -> None:
         """Logs round details
@@ -291,7 +265,6 @@
 
     def _extract_received_optimizer_aux_var_from_round(
         self,
-        training_replies: Dict
     ) -> Dict[str, Dict[str, Dict[str, Any]]]:
         """Restructure the received auxiliary variables (if any) from a round.
 
@@ -304,7 +277,7 @@
         """
         aux_var = {}  # type: Dict[str, Dict[str, Dict[str, Any]]]
 
-        for node_id, reply in training_replies.items():
+        for node_id, reply in self._training_replies.items():
             node_av = reply.get("optim_aux_var", {})
             for module, params in node_av.items():
                 aux_var.setdefault(module, {})[node_id] = params
