# This file is originally part of Fed-BioMed
# SPDX-License-Identifier: Apache-2.0

"""Manage the training part of the experiment."""

<<<<<<< HEAD
import time
from typing import Dict, List
=======
import atexit
import shutil
import tempfile
from typing import List, Optional, Any

from abc import ABC, abstractmethod
>>>>>>> 72fc4d9f

from fedbiomed.researcher.requests import RequestPolicy
from fedbiomed.researcher.environ import environ
from fedbiomed.researcher.requests import Requests


class Job(ABC):
    """
    Job represents a task to be executed on the node.

    This is a base class that provides the basic functionality necessary to establish communication with the remote
    nodes. Actual tasks should inherit from `Job` to implement their own domain logic.

    !!! info "Functional life-cycle"
        Jobs must follow a "functional" life-cycle, meaning that they should be created just before the execution of
        the task, and destroyed shortly after. Jobs should not persist outside the scope of the function that requested
        the execution of the task.

    Attributes:
        requests: read-only [`Requests`][fedbiomed.researcher.requests.Requests] object handling communication with remote nodes
        nodes: node IDs participating in the task
    """

    def __init__(self,
                 nodes: List[str] | None,
                 keep_files_dir: str):

        """ Constructor of the class

        Args:
            nodes: A dict of node_id containing the nodes used for training
            keep_files_dir: Directory for storing files created by the job that we want to keep beyond the execution
                of the job. 

        """

        self._researcher_id = environ['RESEARCHER_ID']
        self._reqs = Requests()
        self._nodes: List[str] = nodes or []  # List of node ids participating in this task
        self._keep_files_dir = keep_files_dir
        self._policies: List[RequestPolicy] | None = None
        self._timer = Job.NodeTimer(self._nodes)

    @property
    def requests(self):
        return self._reqs


<<<<<<< HEAD
    # FIXME: this method is very basic, and doesnot compute the total time of request since it waits for all requests before computing elapsed time
    class NodeTimer:
        """Context manager that computes the processing time while entering and exiting for each node

        Usage:
        ```
        nodes = ['node_1', 'node_2']
        job = Job(nodes, file)
        with job._timer():
            # ... send some request

        job._timer.get_timer()
        # {node_1: 2.22, node_2: 2.21} # request time in second
        ```
        """
        def __init__(self, nodes: List[str]):
            """
            Constructor of NodeTimer

            Args:
                nodes: existing nodes that will be requested for the Job
            """
            self._timer = {node_id: 0.  for node_id in nodes}


        def __enter__(self):
            self._timer.update({node_id: time.perf_counter() for node_id in self._timer.keys()})

        def __exit__(self, type, value, traceback):
            self._timer.update({node_id: time.perf_counter() - self._timer[node_id] for node_id in self._timer.keys()})

        def get_timer(self) -> Dict:
            return self._timer
=======
    @nodes.setter
    def nodes(self, nodes: List[str]):
        self._nodes = nodes

    @abstractmethod
    def execute(self) -> Any:
        """Payload of the job.

        Completes a request to the job's nodes and collects replies.

        Returns:
            values specific to the type of job
        """
>>>>>>> 72fc4d9f
<|MERGE_RESOLUTION|>--- conflicted
+++ resolved
@@ -3,17 +3,9 @@
 
 """Manage the training part of the experiment."""
 
-<<<<<<< HEAD
 import time
-from typing import Dict, List
-=======
-import atexit
-import shutil
-import tempfile
-from typing import List, Optional, Any
-
+from typing import Dict, List, Any
 from abc import ABC, abstractmethod
->>>>>>> 72fc4d9f
 
 from fedbiomed.researcher.requests import RequestPolicy
 from fedbiomed.researcher.environ import environ
@@ -62,7 +54,6 @@
         return self._reqs
 
 
-<<<<<<< HEAD
     # FIXME: this method is very basic, and doesnot compute the total time of request since it waits for all requests before computing elapsed time
     class NodeTimer:
         """Context manager that computes the processing time while entering and exiting for each node
@@ -75,7 +66,7 @@
             # ... send some request
 
         job._timer.get_timer()
-        # {node_1: 2.22, node_2: 2.21} # request time in second
+        # {node_1: 2.22, node_2: 2.21} # request time for each Node in second
         ```
         """
         def __init__(self, nodes: List[str]):
@@ -87,7 +78,6 @@
             """
             self._timer = {node_id: 0.  for node_id in nodes}
 
-
         def __enter__(self):
             self._timer.update({node_id: time.perf_counter() for node_id in self._timer.keys()})
 
@@ -96,10 +86,6 @@
 
         def get_timer(self) -> Dict:
             return self._timer
-=======
-    @nodes.setter
-    def nodes(self, nodes: List[str]):
-        self._nodes = nodes
 
     @abstractmethod
     def execute(self) -> Any:
@@ -109,5 +95,4 @@
 
         Returns:
             values specific to the type of job
-        """
->>>>>>> 72fc4d9f
+        """