--- conflicted
+++ resolved
@@ -36,18 +36,12 @@
           node_ids: list of all node ids considered for training during
           this round `round_i.
         """
-<<<<<<< HEAD
 
         # store the selected nodes list in the history
         self.store_node_history(round_i, self._fds.node_ids)
 
         # and return the same nodes list
         return self._fds.node_ids
-=======
-        self._sampling_node_history[round_i] = self._fds.node_ids()
-
-        return self._fds.node_ids()
->>>>>>> 973a546d
 
     def refine(self, training_replies, round_i) -> Tuple[List, List]:
         models_params = []
