# This file is originally part of Fed-BioMed
# SPDX-License-Identifier: Apache-2.0

"""Code of the researcher. Implements the experiment orchestration"""

import functools
import os
import random
import sys
import json
import inspect
import traceback
from copy import deepcopy
from re import findall
from typing import Any, Callable, Dict, List, Optional, Tuple, Type, TypeVar, Union

from pathvalidate import sanitize_filename, sanitize_filepath
from tabulate import tabulate

from fedbiomed.common.constants import ErrorNumbers
from fedbiomed.common.exceptions import FedbiomedExperimentError, FedbiomedError, \
    FedbiomedSilentTerminationError
from fedbiomed.common.logger import logger
from fedbiomed.common.metrics import MetricTypes
from fedbiomed.common.training_args import TrainingArgs
from fedbiomed.common.training_plans import BaseTrainingPlan, TorchTrainingPlan, SKLearnTrainingPlan
from fedbiomed.common.utils import is_ipython

from fedbiomed.researcher.aggregators import Aggregator, FedAverage
from fedbiomed.researcher.datasets import FederatedDataSet
from fedbiomed.researcher.environ import environ
from fedbiomed.researcher.filetools import create_exp_folder, choose_bkpt_file, \
    create_unique_link, create_unique_file_link, find_breakpoint_path
from fedbiomed.researcher.job import Job
from fedbiomed.researcher.monitor import Monitor
from fedbiomed.researcher.requests import Requests
from fedbiomed.researcher.responses import Responses
from fedbiomed.researcher.secure_aggregation import SecureAggregation
from fedbiomed.researcher.strategies.strategy import Strategy
from fedbiomed.researcher.strategies.default_strategy import DefaultStrategy
from fedbiomed.researcher.secagg import SecaggServkeyContext, SecaggBiprimeContext, SecaggContext

_E = TypeVar("Experiment")  # only for typing

# for checking class passed to experiment
# TODO : should we move this to common/constants.py ?
training_plans = (TorchTrainingPlan, SKLearnTrainingPlan)
# for typing only
TrainingPlan = TypeVar('TrainingPlan', TorchTrainingPlan, SKLearnTrainingPlan)
Type_TrainingPlan = TypeVar('Type_TrainingPlan', Type[TorchTrainingPlan], Type[SKLearnTrainingPlan])


# Exception handling at top lever for researcher
def exp_exceptions(function):
    """
    Decorator for handling all exceptions in the Experiment class() :
    pretty print a message for the user, quit Experiment.
    """

    # wrap the original function catching the exceptions
    @functools.wraps(function)
    def payload(*args, **kwargs):
        code = 0
        try:
            ret = function(*args, **kwargs)
        except FedbiomedSilentTerminationError:
            # handle the case of nested calls will exception decorator
            raise
        except SystemExit as e:
            # handle the sys.exit() from other clauses
            sys.exit(e)
        except KeyboardInterrupt:
            code = 1
            print(
                '\n--------------------',
                'Fed-BioMed researcher stopped due to keyboard interrupt',
                '--------------------',
                sep=os.linesep)
            logger.critical('Fed-BioMed researcher stopped due to keyboard interrupt')
        except FedbiomedError as e:
            code = 1
            print(
                '\n--------------------',
                f'Fed-BioMed researcher stopped due to exception:\n{str(e)}',
                '--------------------',
                sep=os.linesep)
            # redundant, should be already logged when raising exception
            # logger.critical(f'Fed-BioMed researcher stopped due to exception:\n{str(e)}')
        except BaseException as e:
            code = 3
            print(
                '\n--------------------',
                f'Fed-BioMed researcher stopped due to unknown error:\n{str(e)}',
                'More details in the backtrace extract below',
                '--------------------',
                sep=os.linesep)
            # at most 5 backtrace entries to avoid too long output
            traceback.print_exc(limit=5, file=sys.stdout)
            print('--------------------')
            logger.critical(f'Fed-BioMed stopped due to unknown error:\n{str(e)}')

        if code != 0:
            if is_ipython():
                # raise a silent specific exception, don't exit the interactive kernel
                raise FedbiomedSilentTerminationError
            else:
                # exit the process
                sys.exit(code)

        return ret

    return payload


# Experiment

class Experiment(object):
    """
    This class represents the orchestrator managing the federated training
    """

    @exp_exceptions
    def __init__(self,
                 tags: Union[List[str], str, None] = None,
                 nodes: Union[List[str], None] = None,
                 training_data: Union[FederatedDataSet, dict, None] = None,
                 aggregator: Union[Aggregator, Type[Aggregator], None] = None,
                 node_selection_strategy: Union[Strategy, Type[Strategy], None] = None,
                 round_limit: Union[int, None] = None,
                 training_plan_class: Union[Type_TrainingPlan, str, None] = None,
                 training_plan_path: Union[str, None] = None,
                 model_args: dict = {},
                 training_args: Union[TypeVar("TrainingArgs"), dict, None] = None,
                 save_breakpoints: bool = False,
                 tensorboard: bool = False,
                 experimentation_folder: Union[str, None] = None,
                 secagg: Union[bool, SecureAggregation] = False,
                 ):

        """Constructor of the class.

        Args:
            tags: list of string with data tags or string with one data tag. Empty list of tags ([]) means any dataset
                is accepted, it is different from None (tags not set, cannot search for training_data yet).
            nodes: list of node_ids to filter the nodes to be involved in the experiment. Defaults to None (no
                filtering).
            training_data:
                * If it is a FederatedDataSet object, use this value as training_data.
                * else if it is a dict, create and use a FederatedDataSet object from the dict and use this value as
                    training_data. The dict should use node ids as keys, values being list of dicts (each dict
                    representing a dataset on a node).
                * else if it is None (no training data provided)
                  - if `tags` is not None, set training_data by
                    searching for datasets with a query to the nodes using `tags` and `nodes`
                  - if `tags` is None, set training_data to None (no training_data set yet,
                    experiment is not fully initialized and cannot be launched)
                Defaults to None (query nodes for dataset if `tags` is not None, set training_data
                to None else)
            aggregator: object or class defining the method for aggregating local updates. Default to None (use
                [`FedAverage`][fedbiomed.researcher.aggregators.FedAverage] for aggregation)
            node_selection_strategy:object or class defining how nodes are sampled at each round for training, and how
                non-responding nodes are managed.  Defaults to None:
                - use [`DefaultStrategy`][fedbiomed.researcher.strategies.DefaultStrategy] if training_data is
                    initialized
                - else strategy is None (cannot be initialized), experiment cannot be launched yet
            round_limit: the maximum number of training rounds (nodes <-> central server) that should be executed for
                the experiment. `None` means that no limit is defined. Defaults to None.
            training_plan_class: name of the training plan class [`str`][str] or training plan class
                (`Type_TrainingPlan`) to use for training.
                For experiment to be properly and fully defined `training_plan_class` needs to be:
                - a [`str`][str] when `training_plan_class_path` is not None (training plan class comes from a file).
                - a `Type_TrainingPlan` when `training_plan_class_path` is None (training plan class passed
                    as argument).
                Defaults to None (no training plan class defined yet)

            training_plan_path: path to a file containing training plan code [`str`][str] or None (no file containing
                training plan code, `training_plan` needs to be a class matching `Type_TrainingPlan`) Defaults to None.
            model_args: contains model arguments passed to the constructor of the training plan when instantiating it :
                output and input feature dimension, etc.
            training_args: contains training arguments passed to the `training_routine` of the training plan when
                launching it: lr, epochs, batch_size...
            save_breakpoints: whether to save breakpoints or not after each training round. Breakpoints can be used for
                resuming a crashed experiment.
            tensorboard: whether to save scalar values  for displaying in Tensorboard during training for each node.
                Currently, it is only used for loss values.
                - If it is true, monitor instantiates a `Monitor` object that write scalar logs into `./runs` directory.
                - If it is False, it stops monitoring if it was active.
            experimentation_folder: choose a specific name for the folder where experimentation result files and
                breakpoints are stored. This should just contain the name for the folder not a path. The name is used
                as a subdirectory of `environ[EXPERIMENTS_DIR])`. Defaults to None (auto-choose a folder name)
                - Caveat : if using a specific name this experimentation will not be automatically detected as the last
                experimentation by `load_breakpoint`
                - Caveat : do not use a `experimentation_folder` name finishing with numbers ([0-9]+) as this would
                confuse the last experimentation detection heuristic by `load_breakpoint`.
            secagg: whether to setup a secure aggregation context for this experiment, and use it
                to send encrypted updates from nodes to researcher. Defaults to `False`
            secagg_timeout: when `use_secagg` is `True`, maximum time waiting for answers from other nodes for each
                secagg context element (server key and biprime). Thus total secagg setup is at most twice the `timeout`,
                plus the local setup payload execution time for server key and biprime.
                Defaults to `environ['TIMEOUT']` if unset or equals 0.
        """

        # predefine all class variables, so no need to write try/except
        # block each time we use it
        self._fds = None
        self._node_selection_strategy = None
        self._job = None
        self._round_limit = None
        self._training_plan_path = None
        self._reqs = None
        self._training_args = None
        self._node_selection_strategy = None
        self._tags = None
        self._monitor = None

        self._experimentation_folder = None
        self.aggregator_args = {}
        self._aggregator = None
        self._global_model = None

        self._client_correction_states_dict = {}
        self._client_states_dict = {}
        self._server_state = None
        self._secagg = None

        # set self._secagg
        self.set_secagg(secagg)

        # set self._tags and self._nodes
        self.set_tags(tags)
        self.set_nodes(nodes)

        # set self._model_args and self._training_args to dict
        self.set_model_args(model_args)
        self.set_training_args(training_args)

        # Useless to add a param and setter/getter for Requests() as it is a singleton ?
        self._reqs = Requests()

        # set self._fds: type Union[FederatedDataSet, None]
        self.set_training_data(training_data, True)

        # set self._aggregator : type Aggregator
        self.set_aggregator(aggregator)

        # set self._node_selection_strategy: type Union[Strategy, None]
        self.set_strategy(node_selection_strategy)

        # "current" means number of rounds already trained
        self._set_round_current(0)
        self.set_round_limit(round_limit)

        # set self._experimentation_folder: type str
        self.set_experimentation_folder(experimentation_folder)
        # Note: currently keep this parameter as it cannot be updated in Job()
        # without refactoring Job() first

        # sets self._training_plan_is_defined: bool == is the training plan properly defined ?
        # with current version of jobs, a correctly defined model requires:
        # - either training_plan_path to None + training_plan_class is the class a training plan
        # - or training_plan_path not None + training_plan_class is a name (str) of a training plan
        #
        # note: no need to set self._training_plan_is_defined before calling `set_training_plan_class`
        self.set_training_plan_class(training_plan_class)
        self.set_training_plan_path(training_plan_path)

        # set self._job to Union[Job, None]
        self.set_job()

        # TODO: rewrite after experiment results refactoring
        self._aggregated_params = {}

        self.set_save_breakpoints(save_breakpoints)

        # always create a monitoring process
        self._monitor = Monitor()
        self._reqs.add_monitor_callback(self._monitor.on_message_handler)
        self.set_tensorboard(tensorboard)

    # destructor
    @exp_exceptions
    def __del__(self):
        # This part has been commented, self._reqs.remove_monitor_callback() removes monitor
        # callback when initializing an experiment for the second time with same name.
        # While recreating a class with same variable name python first calls __init__ and then __del__.

        # if self._reqs is not None:
        #     # TODO: confirm placement for finishing monitoring - should be at the end of the experiment
        #     self._reqs.remove_monitor_callback()

        if self._monitor is not None and self._monitor is not False and self._monitor is not True:
            self._monitor.close_writer()

    @property
    def secagg(self) -> SecureAggregation:
        """Gets secagg object `SecureAggregation`

        Returns:
            Secure aggregation object.
        """
        return self._secagg

    @exp_exceptions
    def tags(self) -> Union[List[str], None]:
        """Retrieves the tags from the experiment object.

        Please see [`set_tags`][fedbiomed.researcher.experiment.Experiment.set_tags] to set tags.

        Returns:
            List of tags that has been set. `None` if it isn't declare yet.
        """
        return self._tags

    @exp_exceptions
    def nodes(self) -> Union[List[str], None]:
        """Retrieves the `nodes` that are chosen for federated training.

        Please see [`set_nodes`][fedbiomed.researcher.experiment.Experiment.set_nodes] to set `nodes`.

        Returns:
            Object that contains meta-data for the datasets of each node. `None` if nodes are not set.
        """
        return self._nodes

    @exp_exceptions
    def training_data(self) -> Union[FederatedDataSet, None]:
        """Retrieves the training data which is an instance of [`FederatedDataset`]
        [fedbiomed.researcher.datasets.FederatedDataSet]

        Please see [`set_training_data`][fedbiomed.researcher.experiment.Experiment.set_training_data] to set or
        update training data.

        Returns:
            Object that contains meta-data for the datasets of each node. `None` if it isn't set yet.
        """
        return self._fds

    @exp_exceptions
    def aggregator(self) -> Aggregator:
        """ Retrieves aggregator class that will be used for aggregating model parameters.

        To set or update aggregator: [`set_aggregator`][fedbiomed.researcher.experiment.Experiment.set_aggregator].

        Returns:
            A class or an object that is an instance of [Aggregator][fedbiomed.researcher.aggregators.Aggregator]

        """
        return self._aggregator

    @exp_exceptions
    def strategy(self) -> Union[Strategy, None]:
        """Retrieves the class that represents the node selection strategy.

        Please see also [`set_strategy`][fedbiomed.researcher.experiment.Experiment.set_strategy] to set or update
        node selection strategy.

        Returns:
            A class or object as an instance of [`Strategy`][fedbiomed.researcher.strategies.Strategy]. `None` if
                it is not declared yet. It means that node selection strategy will be
                [`DefaultStrategy`][fedbiomed.researcher.strategies.DefaultStrategy].
        """
        return self._node_selection_strategy

    @exp_exceptions
    def round_limit(self) -> Union[int, None]:
        """Retrieves the round limit from the experiment object.

        Please see  also [`set_round_limit`][fedbiomed.researcher.experiment.Experiment.set_training_data] to change
        or set round limit.

        Returns:
            Round limit that shows maximum number of rounds that can be performed. `None` if it isn't declared yet.
        """
        return self._round_limit

    @exp_exceptions
    def round_current(self) -> int:
        """Retrieves the round where the experiment is at.

        Returns:
            Indicates the round number that the experiment will perform next.
        """
        return self._round_current

    @exp_exceptions
    def experimentation_folder(self) -> str:
        """Retrieves the folder name where experiment data/result are saved.

        Please see also[`set_experimentation_folder`]
        [fedbiomed.researcher.experiment.Experiment.set_experimentation_folder]

        Returns:
            File name where experiment related files are saved
        """

        return self._experimentation_folder

    # derivative from experimentation_folder
    @exp_exceptions
    def experimentation_path(self) -> str:
        """Retrieves the file path where experimentation folder is located and experiment related files are saved.

        Returns:
            Experiment directory where all experiment related files are saved
        """

        return os.path.join(environ['EXPERIMENTS_DIR'], self._experimentation_folder)

    @exp_exceptions
    def training_plan_class(self) -> Union[Type_TrainingPlan, str, None]:
        """Retrieves the training plan (training plan class) that is created for training.

        Please see also [`set_training_plan_class`][fedbiomed.researcher.experiment.Experiment.set_training_plan_class].

        Returns:
            Training plan class as one of [`Type_TrainingPlan`][fedbiomed.researcher.experiment.Type_TrainingPlan]. None
                if it isn't declared yet. [`str`][str] if [`training_plan_path`]
                [fedbiomed.researcher.experiment.Experiment.training_plan_path]that represents training plan class
                created externally is provided.
        """

        return self._training_plan_class

    @exp_exceptions
    def training_plan_path(self) -> Union[str, None]:
        """Retrieves training plan path where training plan class is saved as python script externally.

        Please see also [`set_training_plan_path`][fedbiomed.researcher.experiment.Experiment.set_training_plan_path].

        Returns:
            Path to python script (`.py`) where training plan class (training plan) is created. None if it isn't
                declared yet.
        """

        return self._training_plan_path

    @exp_exceptions
    def model_args(self) -> dict:
        """Retrieves model arguments.

        Please see also [`set_model_args`][fedbiomed.researcher.experiment.Experiment.set_model_args]

        Returns:
            The arguments that are going to be passed to [`training_plans`][fedbiomed.common.training_plans]
                classes in built time on the node side.
        """
        return self._model_args

    @exp_exceptions
    def training_args(self) -> dict:
        """Retrieves training arguments.

        Please see also [`set_training_args`][fedbiomed.researcher.experiment.Experiment.set_training_args]

        Returns:
            The arguments that are going to be passed to `training_routine` of [`training_plans`]
                [fedbiomed.common.training_plans] classes to perfom training on the node side.
                An example training routine: [`TorchTrainingPlan.training_routine`]
                [fedbiomed.common.training_plans.TorchTrainingPlan.training_routine]
        """

        return self._training_args.dict()

    @exp_exceptions
    def test_ratio(self) -> float:
        """Retrieves the ratio for validation partition of entire dataset.

        Please see also [`set_test_ratio`][fedbiomed.researcher.experiment.Experiment.set_test_ratio] to
            change/set `test_ratio`

        Returns:
            The ratio for validation part, `1 - test_ratio` is ratio for training set.
        """

        return self._training_args['test_ratio']

    @exp_exceptions
    def test_metric(self) -> Union[MetricTypes, str, None]:
        """Retrieves the metric for validation routine.

        Please see also [`set_test_metric`][fedbiomed.researcher.experiment.Experiment.set_test_metric]
            to change/set `test_metric`

        Returns:
            A class as an instance of [`MetricTypes`][fedbiomed.common.metrics.MetricTypes]. [`str`][str] for referring
                one of  metric which provided as attributes in [`MetricTypes`][fedbiomed.common.metrics.MetricTypes].
                None, if it isn't declared yet.
        """

        return self._training_args['test_metric']

    @exp_exceptions
    def test_metric_args(self) -> Dict[str, Any]:
        """Retrieves the metric argument for the metric function that is going to be used.

        Please see also [`set_test_metric`][fedbiomed.researcher.experiment.Experiment.set_test_metric] to change/set
        `test_metric` and get more information on the arguments can be used.

        Returns:
            A dictionary that contains arguments for metric function. See [`set_test_metric`]
                [fedbiomed.researcher.experiment.Experiment.set_test_metric]
        """
        return self._training_args['test_metric_args']

    @exp_exceptions
    def test_on_local_updates(self) -> bool:
        """Retrieves the status of whether validation will be performed on locally updated parameters by
        the nodes at the end of each round.

        Please see also
            [`set_test_on_local_updates`][fedbiomed.researcher.experiment.Experiment.set_test_on_local_updates].

        Returns:
            True, if validation is active on locally updated parameters. False for vice versa.
        """

        return self._training_args['test_on_local_updates']

    @exp_exceptions
    def test_on_global_updates(self) -> bool:
        """ Retrieves the status of whether validation will be performed on globally updated (aggregated)
        parameters by the nodes at the beginning of each round.

        Please see also [`set_test_on_global_updates`]
        [fedbiomed.researcher.experiment.Experiment.set_test_on_global_updates].

        Returns:
            True, if validation is active on globally updated (aggregated) parameters. False for vice versa.
        """
        return self._training_args['test_on_global_updates']

    @exp_exceptions
    def job(self) -> Union[Job, None]:
        """Retrieves the [`Job`][fedbiomed.researcher.job] that manages training rounds.

        Returns:
            Initialized `Job` object. None, if it isn't declared yet or not information to set to job. Please see
                [`set_job`][fedbiomed.researcher.experiment.Experiment.set_job].
        """

        return self._job

    @exp_exceptions
    def save_breakpoints(self) -> bool:
        """Retrieves the status of saving breakpoint after each round of training.

        Returns:
            `True`, If saving breakpoint is active. `False`, vice versa.
        """

        return self._save_breakpoints

    @exp_exceptions
    def monitor(self) -> Monitor:
        """Retrieves the monitor object

        Monitor is responsible for receiving and parsing real-time training and validation feed-back from each node
        participate to federated training. See [`Monitor`][fedbiomed.researcher.monitor.Monitor]

        Returns:
            Monitor object that will always exist with experiment to retrieve feed-back from the nodes.
        """
        return self._monitor

    # TODO: update these getters after experiment results refactor / job refactor

    @exp_exceptions
    def aggregated_params(self) -> dict:
        """Retrieves all aggregated parameters of each round of training

        Returns:
            Dictionary of aggregated parameters keys stand for each round of training
        """

        return self._aggregated_params

    @exp_exceptions
    def training_replies(self) -> Union[dict, None]:
        """Retrieves training replies of each round of training.

        Training replies contains timing statistics and the files parth/URLs that has been received after each round.

        Returns:
            Dictionary of training replies keys stand for each round of training. None, if
                [Job][fedbiomed.researcher.job] isn't declared or empty dict if there is no training round has been run.
        """

        # at this point `job` is defined but may be None
        if self._job is None:
            logger.error('No `job` defined for experiment, cannot get `training_replies`')
            return None
        else:
            return self._job.training_replies

    # TODO: better checking of training plan object type in Job() to guarantee it is a TrainingPlan

    @exp_exceptions
    def training_plan(self) -> Union[TrainingPlan, None]:
        """ Retrieves training plan instance that has been built and send the nodes through HTTP restfull service
        for each round of training.

        !!! info "Loading aggregated parameters"
            After retrieving the training plan instance aggregated parameters should be loaded.
            Example:
            ```python
            training_plan = exp.training_plan()
            training_plan.model.load_state_dict(exp.aggregated_params()[rounds - 1]['params'])
            ```

        Returns:
            Training plan object which is an instance one of [training_plans][fedbiomed.common.training_plans].
        """
        # at this point `job` is defined but may be None
        if self._job is None:
            logger.error('No `job` defined for experiment, cannot get `training_plan`')
            return None
        else:
            return self._job.training_plan

    @exp_exceptions
    def secagg_context(self) -> Tuple[Union[SecaggServkeyContext, None], Union[SecaggBiprimeContext, None]]:
        """Retrieves the secure aggregation context of the experiment.

        Returns:
            a tuple of the server key secagg component (or None if it doesn't exist), and the
                biprime secagg component (or None if it doesn't exist).
        """

        return self._secagg_servkey, self._secagg_biprime

    # a specific getter-like
    @exp_exceptions
    def info(self) -> None:
        """Prints out the information about the current status of the experiment.

        Lists  all the parameters/arguments of the experiment and informs whether the experiment can be run.

        Raises:
            FedbiomedExperimentError: Inconsistent experiment due to missing variables
        """

        # at this point all attributes are initialized (in constructor)
        info = {
            'Arguments': [
                'Tags',
                'Nodes filter',
                'Training Data',
                'Aggregator',
                'Strategy',
                'Job',
                'Training Plan Path',
                'Training Plan Class',
                'Model Arguments',
                'Training Arguments',
                'Rounds already run',
                'Rounds total',
                'Experiment folder',
                'Experiment Path',
                'Breakpoint State',
                'Secure Aggregation'
            ],
            # max 60 characters per column for values - can we do that with tabulate() ?
            'Values': ['\n'.join(findall('.{1,60}',
                                         str(e))) for e in [
                self._tags,
                self._nodes,
                self._fds,
                self._aggregator.aggregator_name if self._aggregator is not None else None,
                self._node_selection_strategy,
                self._job,
                self._training_plan_path,
                self._training_plan_class,
                self._model_args,
                self._training_args,
                self._round_current,
                self._round_limit,
                self._experimentation_folder,
                self.experimentation_path(),
                self._save_breakpoints,
                f'- Using: {self._use_secagg}\n- Server key context: {self._secagg_servkey}\n' \
                f'- Biprime context: {self._secagg_biprime}'
            ]
            ]
        }
        print(tabulate(info, headers='keys'))

        # definitions that may be missing for running the experiment
        # (value None == not defined yet for _fds et _job,
        # False == no valid model for _training_plan_is_defined )
        may_be_missing = {
            '_fds': 'Training Data',
            '_node_selection_strategy': 'Strategy',
            '_training_plan_is_defined': 'Training Plan',
            '_job': 'Job'
        }
        # definitions found missing
        missing = ''

        for key, value in may_be_missing.items():
            try:
                if eval('self.' + key) is None or eval('self.' + key) is False:
                    missing += f'- {value}\n'
            except Exception:
                # should not happen, all eval variables should be defined
                msg = ErrorNumbers.FB400.value + \
                    f', in method `info` : self.{key} not defined for experiment'
                logger.critical(msg)
                raise FedbiomedExperimentError(msg)
        if missing:
            print(f'\nExperiment cannot be run (not fully defined), missing :\n{missing}')
        else:
            print('\nExperiment can be run now (fully defined)')

    # Setters

    @exp_exceptions
    def set_tags(self, tags: Union[List[str], str, None]) -> Union[List[str], None]:
        """Sets tags + verifications on argument type

        Args:
            tags: List of string with data tags or string with one data tag. Empty list
                of tags ([]) means any dataset is accepted, it is different from None (tags not set, cannot search
                for training_data yet).

        Returns:
            List of tags that are set. None, if the argument `tags` is None.

        Raises:
            FedbiomedExperimentError : Bad tags type
        """

        if isinstance(tags, list):
            for tag in tags:
                if not isinstance(tag, str):
                    msg = ErrorNumbers.FB410.value + f' `tags` : list of {type(tag)}'
                    logger.critical(msg)
                    raise FedbiomedExperimentError(msg)
            self._tags = tags
        elif isinstance(tags, str):
            self._tags = [tags]
        elif tags is None:
            self._tags = tags
        else:
            msg = ErrorNumbers.FB410.value + f' `tags` : {type(tags)}'
            logger.critical(msg)
            raise FedbiomedExperimentError(msg)
        # self._tags always exist at this point

        if self._fds is not None:
            logger.debug('Experimentation tags changed, you may need to update `training_data`')

        return self._tags

    @exp_exceptions
    def set_nodes(self, nodes: Union[List[str], None]) -> Union[List[str], None]:
        """Sets for nodes + verifications on argument type

        Args:
            nodes: List of node_ids to filter the nodes to be involved in the experiment.

        Returns:
            List of tags that are set. None, if the argument `nodes` is None.

        Raises:
            FedbiomedExperimentError : Bad nodes type
        """

        if isinstance(nodes, list):
            for node in nodes:
                if not isinstance(node, str):
                    msg = ErrorNumbers.FB410.value + f' `nodes` : list of {type(node)}'
                    logger.critical(msg)
                    raise FedbiomedExperimentError(msg)
            self._nodes = nodes
        elif nodes is None:
            self._nodes = nodes
        else:
            msg = ErrorNumbers.FB410.value + f' `nodes` : {type(nodes)}'
            logger.critical(msg)
            raise FedbiomedExperimentError(msg)
        # self._nodes always exist at this point

        if self._fds is not None:
            logger.debug('Experimentation nodes filter changed, you may need to update `training_data`')

        return self._nodes

    @exp_exceptions
    def set_training_data(
            self,
            training_data: Union[FederatedDataSet, dict, None],
            from_tags: bool = False) -> \
            Union[FederatedDataSet, None]:
        """Sets training data for federated training + verification on arguments type

        Args:
            training_data:
                * If it is a FederatedDataSet object, use this value as training_data.
                * else if it is a dict, create and use a FederatedDataSet object from the dict
                  and use this value as training_data. The dict should use node ids as keys,
                  values being list of dicts (each dict representing a dataset on a node).
                * else if it is None (no training data provided)
                  - if `from_tags` is True and `tags` is not None, set training_data by
                    searching for datasets with a query to the nodes using `tags` and `nodes`
                  - if `from_tags` is False or `tags` is None, set training_data to None (no training_data set yet,
                    experiment is not fully initialized and cannot be launched)
            from_tags: If True, query nodes for datasets when no `training_data` is provided.
                Not used when `training_data` is provided.

        Returns:
            Nodes and dataset with meta-data

        Raises:
            FedbiomedExperimentError : bad training_data type
        """
        # we can trust _reqs _tags _nodes are existing and properly typed/formatted

        if not isinstance(from_tags, bool):
            msg = ErrorNumbers.FB410.value + f' `from_tags` : got {type(from_tags)} but expected a boolean'
            logger.critical(msg)
            raise FedbiomedExperimentError(msg)

        # case where no training data are passed
        if training_data is None and from_tags is True:
            # cannot search for training_data if tags not initialized;
            # nodes can be None (no filtering on nodes by default)
            if self._tags is not None:
                training_data = self._reqs.search(self._tags, self._nodes)

        if isinstance(training_data, FederatedDataSet):
            self._fds = training_data
        elif isinstance(training_data, dict):
            self._fds = FederatedDataSet(training_data)
        elif training_data is not None:
            msg = ErrorNumbers.FB410.value + f' `training_data` has incorrect type: {type(training_data)}'
            logger.critical(msg)
            raise FedbiomedExperimentError(msg)
        else:
            self._fds = None
            logger.debug('Experiment not fully configured yet: no training data')
        # at this point, self._fds is either None or a FederatedDataSet object

        if self._node_selection_strategy is not None:
            logger.debug('Training data changed, '
                         'you may need to update `node_selection_strategy`')
        if self._job is not None:
            logger.debug('Training data changed, you may need to update `job`')
        if self._aggregator is not None:
            logger.debug('Training data changed, you may need to update `aggregator`')
        if self._secagg_servkey is not None or self._secagg_biprime is not None:
            logger.debug('Training data changed, you may need to update `use_secagg`')

        return self._fds

    @exp_exceptions
    def set_aggregator(self, aggregator: Union[Aggregator, Type[Aggregator], None]) -> \
            Aggregator:
        """Sets aggregator + verification on arguments type

        Args:
            aggregator: Object or class defining the method for aggregating local updates. Default to None
                (use `FedAverage` for aggregation)

        Returns:
            aggregator (Aggregator)

        Raises:
            FedbiomedExperimentError : bad aggregator type
        """

        if aggregator is None:
            # default aggregator
            self._aggregator = FedAverage()
        elif inspect.isclass(aggregator):
            # a class is provided, need to instantiate an object
            if issubclass(aggregator, Aggregator):
                self._aggregator = aggregator()
            else:
                # bad argument
                msg = ErrorNumbers.FB410.value + f' `aggregator` : {aggregator} class'
                logger.critical(msg)
                raise FedbiomedExperimentError(msg)
        elif isinstance(aggregator, Aggregator):
            # an object of a proper class is provided, nothing to do
            self._aggregator = aggregator
        else:
            # other bad type or object
            msg = ErrorNumbers.FB410.value + f' `aggregator` : {type(aggregator)}'
            logger.critical(msg)
            raise FedbiomedExperimentError(msg)
        # at this point self._aggregator is (non-None) aggregator object
        self.aggregator_args["aggregator_name"] = self._aggregator.aggregator_name
        if self._fds is not None:
            self._aggregator.set_fds(self._fds)

        return self._aggregator

    @exp_exceptions
    def set_strategy(self, node_selection_strategy: Union[Strategy, Type[Strategy], None]) -> \
            Union[Strategy, None]:
        """Sets for `node_selection_strategy` + verification on arguments type

        Args:
            node_selection_strategy: object or class defining how nodes are sampled at each round for training, and
                how non-responding nodes are managed. Defaults to None:
                - use `DefaultStrategy` if training_data is initialized
                - else strategy is None (cannot be initialized), experiment cannot
                  be launched yet

        Returns:
            node selection strategy class

        Raises:
            FedbiomedExperimentError : bad strategy type
        """
        if self._fds is not None:
            if node_selection_strategy is None:
                # default node_selection_strategy
                self._node_selection_strategy = DefaultStrategy(self._fds)
            elif inspect.isclass(node_selection_strategy):
                # a class is provided, need to instantiate an object
                if issubclass(node_selection_strategy, Strategy):
                    self._node_selection_strategy = node_selection_strategy(self._fds)
                else:
                    # bad argument
                    msg = ErrorNumbers.FB410.value + \
                        f' `node_selection_strategy` : {node_selection_strategy} class'
                    logger.critical(msg)
                    raise FedbiomedExperimentError(msg)
            elif isinstance(node_selection_strategy, Strategy):
                # an object of a proper class is provided, nothing to do
                self._node_selection_strategy = node_selection_strategy
            else:
                # other bad type or object
                msg = ErrorNumbers.FB410.value + \
                    f' `node_selection_strategy` : {type(node_selection_strategy)}'
                logger.critical(msg)
                raise FedbiomedExperimentError(msg)
        else:
            # cannot initialize strategy if not FederatedDataSet yet
            self._node_selection_strategy = None
            logger.debug('Experiment not fully configured yet: no node selection strategy')

        # at this point self._node_selection_strategy is a Union[Strategy, None]
        return self._node_selection_strategy

    @exp_exceptions
    def set_round_limit(self, round_limit: Union[int, None]) -> Union[int, None]:
        """Sets `round_limit` + verification on arguments type

        Args:
            round_limit: the maximum number of training rounds (nodes <-> central server) that should be executed
                for the experiment. `None` means that no limit is defined.

        Returns:
            Round limit for experiment of federated learning

        Raises:
            FedbiomedExperimentError : bad rounds type or value
        """
        # at this point round_current exists and is an int >= 0

        if round_limit is None:
            # no limit for training rounds
            self._round_limit = None
        elif isinstance(round_limit, int):
            # at this point round_limit is an int
            if round_limit < 0:
                msg = ErrorNumbers.FB410.value + f' `round_limit` can not be negative: {round_limit}'
                logger.critical(msg)
                raise FedbiomedExperimentError(msg)
            elif round_limit < self._round_current:
                # self._round_limit can't be less than current round
                logger.error(f'cannot set `round_limit` to less than the number of already run rounds '
                             f'({self._round_current})')
            else:
                self._round_limit = round_limit
        else:
            msg = ErrorNumbers.FB410.value + f' `round_limit` : {type(round_limit)}'
            logger.critical(msg)
            raise FedbiomedExperimentError(msg)

        # at this point self._round_limit is a Union[int, None]
        return self._round_limit

    # no setter for self._round_current eg
    # def set_round_current(self, round_current: int) -> int:
    # ...
    #
    # - does not make sense to increase `self._round_current` == padding with "non existing" rounds,
    #   would need to invent some dummy data for strategy, experiment results, etc.
    # - erasing rounds is complicated: not only decreasing `self._round_current)`, need
    #   to clean some experiment results (aggregated_params, job.training_replies, ...),
    #   change state of aggregator, strategy, etc... == the proper way of doing it is to
    #   load a breakpoint

    # private 'setter' needed when loading experiment - should not be made public
    @exp_exceptions
    def _set_round_current(self, round_current: int) -> int:
        """Private setter for `round_current` + verification on arguments type

        Args:
            round_current: the number of already completed training rounds in the experiment.

        Returns:
            Current round that experiment will run as next round

        Raises:
            FedbiomedExperimentError : bad round_current type or value
        """
        if not isinstance(round_current, int):
            msg = ErrorNumbers.FB410.value + f' `round_current` : {type(round_current)}'
            logger.critical(msg)
            raise FedbiomedExperimentError(msg)

        if round_current < 0:
            # cannot set a round <0
            msg = ErrorNumbers.FB410.value + f' `round_current` : {round_current}'
            logger.critical(msg)
            raise FedbiomedExperimentError(msg)

        #
        if self._round_limit is not None and round_current > self._round_limit:
            # cannot set a round over the round_limit (when it is not None)
            msg = ErrorNumbers.FB410.value + f' `round_current` : {round_current}'
            logger.critical(msg)
            raise FedbiomedExperimentError(msg)

        # everything is OK
        self._round_current = round_current

        # at this point self._round_current is an int
        return self._round_current

    @exp_exceptions
    def set_experimentation_folder(self, experimentation_folder: Union[str, None]) -> str:
        """Sets `experimentation_folder`, the folder name where experiment data/result are saved.

        Args:
            experimentation_folder: File name where experiment related files are saved

        Returns:
            experimentation_folder (str)

        Raises:
            FedbiomedExperimentError : bad `experimentation_folder` type
        """
        if experimentation_folder is None:
            self._experimentation_folder = create_exp_folder()
        elif isinstance(experimentation_folder, str):
            sanitized_folder = sanitize_filename(experimentation_folder, platform='auto')
            self._experimentation_folder = create_exp_folder(sanitized_folder)
            if (sanitized_folder != experimentation_folder):
                logger.warning(f'`experimentation_folder` was sanitized from '
                               f'{experimentation_folder} to {sanitized_folder}')
        else:
            msg = ErrorNumbers.FB410.value + \
                f' `experimentation_folder` : {type(experimentation_folder)}'
            logger.critical(msg)
            raise FedbiomedExperimentError(msg)

            # at this point self._experimentation_folder is a str valid for a foldername

        # _job doesn't always exist at this point
        if self._job is not None:
            logger.debug('Experimentation folder changed, you may need to update `job`')

        return self._experimentation_folder

    @exp_exceptions
    def set_training_plan_class(self, training_plan_class: Union[Type_TrainingPlan, str, None]) -> \
            Union[Type_TrainingPlan, str, None]:
        """Sets  `training_plan` + verification on arguments type

        Args:
            training_plan_class: name of the training plan class (`str`) or training plan class as one
                of [`TrainingPlans`] [fedbiomed.common.training_plans] to use for training.
                For experiment to be properly and fully defined `training_plan_class` needs to be:
                    - a `str` when `training_plan_path` is not None (training plan class comes from a file).
                    - a `Type_TrainingPlan` when `training_plan_path` is None (training plan class passed
                    as argument).

        Returns:
            `training_plan_class` that is set for experiment

        Raises:
            FedbiomedExperimentError : bad training_plan_class type
        """
        if training_plan_class is None:
            self._training_plan_class = None
            self._training_plan_is_defined = False
        elif isinstance(training_plan_class, str):
            if str.isidentifier(training_plan_class):
                # correct python identifier
                self._training_plan_class = training_plan_class
                # training_plan_class_path may not be defined at this point

                self._training_plan_is_defined = isinstance(self._training_plan_path, str)

            else:
                # bad identifier
                msg = ErrorNumbers.FB410.value + f' `training_plan_class` : {training_plan_class} bad identifier'
                logger.critical(msg)
                raise FedbiomedExperimentError(msg)
        elif inspect.isclass(training_plan_class):
            # training_plan_class must be a subclass of a valid training plan
            if issubclass(training_plan_class, training_plans):
                # valid class
                self._training_plan_class = training_plan_class
                # training_plan_class_path may not be defined at this point

                self._training_plan_is_defined = self._training_plan_path is None
            else:
                # bad class
                msg = ErrorNumbers.FB410.value + f' `training_plan_class` : {training_plan_class} class'
                logger.critical(msg)
                raise FedbiomedExperimentError(msg)
        else:
            # bad type
            msg = ErrorNumbers.FB410.value + f' `training_plan_class` of type: {type(training_plan_class)}'
            logger.critical(msg)
            raise FedbiomedExperimentError(msg)

            # self._training_plan_is_defined and self._training_plan_class always exist at this point
        if not self._training_plan_is_defined:
            logger.debug(f'Experiment not fully configured yet: no valid training plan, '
                         f'training_plan_class={self._training_plan_class} '
                         f'training_plan_class_path={self._training_plan_path}')

        if self._job is not None:
            logger.debug('Experimentation training_plan changed, you may need to update `job`')

        return self._training_plan_class

    @exp_exceptions
    def set_training_plan_path(self, training_plan_path: Union[str, None]) -> Union[str, None]:
        """Sets `training_plan_path` + verification on arguments type.

        Training plan path is the path where training plan class is saved as python script/module externally.

        Args:
            training_plan_path (Union[str, None]) : path to a file containing  training plan code (`str`) or None
                (no file containing training plan code, `training_plan` needs to be a class matching one
                of [`training_plans`][fedbiomed.common.training_plans]

        Returns:
            The path that is set for retrieving module where training plan class is defined

        Raises:
            FedbiomedExperimentError : bad training_plan_path type
        """
        # self._training_plan and self._training_plan_is_defined already exist when entering this function

        if training_plan_path is None:
            self._training_plan_path = None
            # .. so training plan is defined if it is a class (+ then, it has been tested as valid)
            self._training_plan_is_defined = inspect.isclass(self._training_plan_class)
        elif isinstance(training_plan_path, str):
            if sanitize_filepath(training_plan_path, platform='auto') == training_plan_path \
                    and os.path.isfile(training_plan_path):
                # provided training plan path is a sane path to an existing file
                self._training_plan_path = training_plan_path
                # if providing a training plan path, we expect a training plan class name (not a class)
                self._training_plan_is_defined = isinstance(self._training_plan_class, str)
            else:
                # bad filepath
                msg = ErrorNumbers.FB410.value + \
                    f' `training_plan_path` : {training_plan_path} is not a same path to an existing file'
                logger.critical(msg)
                raise FedbiomedExperimentError(msg)
        else:
            # bad type
            msg = ErrorNumbers.FB410.value + ' `training_plan_path` must be string, ' \
                f'but got type: {type(training_plan_path)}'
            logger.critical(msg)
            raise FedbiomedExperimentError(msg)

        # self._training_plan_path is also defined at this point
        if not self._training_plan_is_defined:
            logger.debug(f'Experiment not fully configured yet: no valid training plan, '
                         f'training_plan={self._training_plan_class} training_plan_path={self._training_plan_path}')

        if self._job is not None:
            logger.debug('Experimentation training_plan_path changed, you may need to update `job`')

        return self._training_plan_path

    # TODO: model_args need checking of dict items, to be done by Job and node
    # (using a training plan method ?)
    @exp_exceptions
    def set_model_args(self, model_args: dict) -> dict:
        """Sets `model_args` + verification on arguments type

        Args:
            model_args (dict): contains model arguments passed to the constructor
                of the training plan when instantiating it : output and input feature
                dimension, etc.

        Returns:
            Model arguments that have been set.

        Raises:
            FedbiomedExperimentError : bad model_args type
        """
        if isinstance(model_args, dict):
            self._model_args = model_args
        else:
            # bad type
            msg = ErrorNumbers.FB410.value + f' `model_args` : {type(model_args)}'
            logger.critical(msg)
            raise FedbiomedExperimentError(msg)
        # self._model_args always exist at this point

        if self._job is not None:
            logger.debug('Experimentation model_args changed, you may need to update `job`')
        return self._model_args

    # TODO: training_args need checking of dict items, to be done by Job and node
    # (using a training plan method ? changing `training_routine` prototype ?)
    @exp_exceptions
    def set_training_args(self, training_args: dict, reset: bool = True) -> dict:
        """ Sets `training_args` + verification on arguments type

        Args:
            training_args (dict): contains training arguments passed to the `training_routine` of the
                [`fedbiomed.common.training_plans`][fedbiomed.common.training_plans] when launching it:
                lr, epochs, batch_size...
            reset (bool, optional): whether to reset the training_args (if previous training_args has already been
                set), or to update them with training_args. Defaults to True.

        Returns:
            Training arguments

        Raises:
            FedbiomedExperimentError : bad training_args type
        """

        if isinstance(training_args, TrainingArgs):
            self._training_args = deepcopy(training_args)
        else:
            self._training_args = TrainingArgs(training_args, only_required=False)

        return self._training_args.dict()

    @exp_exceptions
    def set_test_ratio(self, ratio: float) -> float:
        """ Sets validation ratio for model validation.

        When setting test_ratio, nodes will allocate (1 - `test_ratio`) fraction of data for training and the
        remaining for validating model. This could be useful for validating the model, once every round, as well as
        controlling overfitting, doing early stopping, ....

        Args:
            ratio: validation ratio. Must be within interval [0,1].

        Returns:
            Validation ratio that is set

        Raises:
            FedbiomedExperimentError: bad data type
            FedbiomedExperimentError: ratio is not within interval [0, 1]
        """
        self._training_args['test_ratio'] = ratio

        if self._job is not None:
            # job setter function exists, use it
            self._job.training_args = self._training_args
            logger.debug('Experimentation training_args updated for `job`')

        return ratio

    @exp_exceptions
    def set_test_metric(self, metric: Union[MetricTypes, str, None], **metric_args: dict) -> \
            Tuple[Union[str, None], Dict[str, Any]]:
        """ Sets a metric for federated model validation

        Args:
            metric: A class as an instance of [`MetricTypes`][fedbiomed.common.metrics.MetricTypes]. [`str`][str] for
                referring one of  metric which provided as attributes in [`MetricTypes`]
                [fedbiomed.common.metrics.MetricTypes]. None, if it isn't declared yet.
            **metric_args: A dictionary that contains arguments for metric function. Arguments
                should be compatible with corresponding metrics in [`sklearn.metrics`][sklearn.metrics].

        Returns:
            Metric and  metric args as tuple

        Raises:
            FedbiomedExperimentError: Invalid type for `metric` argument
        """
        self._training_args['test_metric'] = metric

        # using **metric_args, we know `test_metric_args` is a Dict[str, Any]
        self._training_args['test_metric_args'] = metric_args

        if self._job is not None:
            # job setter function exists, use it
            self._job.training_args = self._training_args
            logger.debug('Experimentation training_args updated for `job`')

        return metric, metric_args

    @exp_exceptions
    def set_test_on_local_updates(self, flag: bool = True) -> bool:
        """
        Setter for `test_on_local_updates`, that indicates whether to perform a validation on the federated model on the
        node side where model parameters are updated locally after training in each node.

        Args:
            flag (bool, optional): whether to perform model validation on local updates. Defaults to True.

        Returns:
            value of the flag `test_on_local_updates`

        Raises:
            FedbiomedExperimentError: bad flag type
        """
        self._training_args['test_on_local_updates'] = flag

        if self._job is not None:
            # job setter function exists, use it
            self._job.training_args = self._training_args
            logger.debug('Experimentation training_args updated for `job`')

        return self._training_args['test_on_local_updates']

    @exp_exceptions
    def set_test_on_global_updates(self, flag: bool = True) -> bool:
        """
        Setter for test_on_global_updates, that indicates whether to  perform a validation on the federated model
        updates on the node side before training model locally where aggregated model parameters are received.

        Args:
            flag (bool, optional): whether to perform model validation on global updates. Defaults to True.

        Returns:
            Value of the flag `test_on_global_updates`.

        Raises:
            FedbiomedExperimentError : bad flag type
        """
        self._training_args['test_on_global_updates'] = flag

        if self._job is not None:
            # job setter function exists, use it
            self._job.training_args = self._training_args
            logger.debug('Experimentation training_args updated for `job`')

        return self._training_args['test_on_global_updates']

    # we could also handle `set_job(self, Union[Job, None])` but is it useful as
    # job is initialized with arguments that can be set ?
    @exp_exceptions
    def set_job(self) -> Union[Job, None]:
        """Setter for job, it verifies pre-requisites are met for creating a job
        attached to this experiment. If yes, instantiate a job ; if no, return None.

        Returns:
            The object that is initialized for creating round jobs.
        """
        # at this point all are defined among:
        # self.{_reqs,_fds,_training_plan_is_defined,_training_plan,_training_plan_path,_model_args,_training_args}
        # self._experimentation_folder => self.experimentation_path()
        # self._round_current

        if self._job is not None:
            # a job is already defined, and it may also have run some rounds
            logger.debug('Experimentation `job` changed after running '
                         '{self._round_current} rounds, may give inconsistent results')
            # note:
            # if self._secagg_servkey != None, then it should be redefined

        if self._training_plan_is_defined is not True:
            # training plan not properly defined yet
            self._job = None
            logger.debug('Experiment not fully configured yet: no job. Missing proper training plan '
                         f'definition (training_plan={self._training_plan_class} '
                         f'training_plan_path={self._training_plan_path})')
        elif self._fds is None:
            # not training data yet
            self._job = None
            logger.debug('Experiment not fully configured yet: no job. Missing training data')
        else:
            # meeting requisites for instantiating a job
            self._job = Job(reqs=self._reqs,
                            training_plan_class=self._training_plan_class,
                            training_plan_path=self._training_plan_path,
                            model_args=self._model_args,
                            training_args=self._training_args,
                            data=self._fds,
                            keep_files_dir=self.experimentation_path())

        return self._job

    # no setter implemented for experiment results, TODO after experiment results refactor
    # as decided during the refactor
    #
    # def set_aggregated_params(...)

    @exp_exceptions
    def set_save_breakpoints(self, save_breakpoints: bool) -> bool:
        """ Setter for save_breakpoints + verification on arguments type

        Args:
            save_breakpoints (bool): whether to save breakpoints or
                not after each training round. Breakpoints can be used for resuming
                a crashed experiment.

        Returns:
            Status of saving breakpoints

        Raises:
            FedbiomedExperimentError: bad save_breakpoints type
        """
        if isinstance(save_breakpoints, bool):
            self._save_breakpoints = save_breakpoints
            # no warning if done during experiment, we may change breakpoint policy at any time
        else:
            msg = ErrorNumbers.FB410.value + f' `save_breakpoints` : {type(save_breakpoints)}'
            logger.critical(msg)
            raise FedbiomedExperimentError(msg)

        return self._save_breakpoints

    @exp_exceptions
    def set_tensorboard(self, tensorboard: bool) -> bool:
        """
        Sets the tensorboard flag

        Args:
            tensorboard: If `True` tensorboard log files will be writen after receiving training feedbacks

        Returns:
            Status of tensorboard
        """

        if isinstance(tensorboard, bool):
            self._tensorboard = tensorboard
            self._monitor.set_tensorboard(tensorboard)
        else:
            msg = ErrorNumbers.FB410.value + f' `tensorboard` : {type(tensorboard)}'
            logger.critical(msg)
            raise FedbiomedExperimentError(msg)

        return self._tensorboard

    @exp_exceptions
    def set_secagg(self, secagg: Union[bool, SecureAggregation]):

        if isinstance(secagg, bool):
            self._secagg = SecureAggregation(active=secagg, timeout=10)
        elif isinstance(secagg, SecureAggregation):
            self._secagg = secagg
        else:
            raise FedbiomedExperimentError(f"Expected `secagg` argument bool or `SecureAggregation`, "
                                           f"but got {type(secagg)}")

        return self._secagg

    @exp_exceptions
    def run_once(self, increase: bool = False, test_after: bool = False) -> int:
        """Run at most one round of an experiment, continuing from the point the
        experiment had reached.

        If `round_limit` is `None` for the experiment (no round limit defined), run one round.
        If `round_limit` is not `None` and the `round_limit` of the experiment is already reached:
        * if `increase` is False, do nothing and issue a warning
        * if `increase` is True, increment total number of round `round_limit` and run one round

        Args:
            increase: automatically increase the `round_limit` of the experiment if needed. Does nothing if
                `round_limit` is `None`. Defaults to False
            test_after: if True, do a second request to the nodes after the round, only for validation on aggregated
                params. Intended to be used after the last training round of an experiment. Defaults to False.

        Returns:
            Number of rounds really run

        Raises:
            FedbiomedExperimentError: bad argument type or value
        """
        # check increase is a boolean
        if not isinstance(increase, bool):
            msg = ErrorNumbers.FB410.value + \
                f', in method `run_once` param `increase` : type {type(increase)}'
            logger.critical(msg)
            raise FedbiomedExperimentError(msg)

        # nota:  we should never have self._round_current > self._round_limit, only ==
        if self._round_limit is not None and self._round_current >= self._round_limit:
            if increase is True:
                logger.debug(f'Auto increasing total rounds for experiment from {self._round_limit} '
                             f'to {self._round_current + 1}')
                self._round_limit = self._round_current + 1
            else:
                logger.warning(f'Round limit of {self._round_limit} was reached, do nothing')
                return 0

        # at this point, self._aggregator always exists and is not None
        # self.{_node_selection_strategy,_job} exist but may be None

        # check pre-requisites are met for running a round
        # for component in (self._node_selection_strategy, self._job):
        if self._node_selection_strategy is None:
            msg = ErrorNumbers.FB411.value + ', missing `node_selection_strategy`'
            logger.critical(msg)
            raise FedbiomedExperimentError(msg)
        elif self._job is None:
            msg = ErrorNumbers.FB411.value + ', missing `job`'
            logger.critical(msg)
            raise FedbiomedExperimentError(msg)

        # Ready to execute a training round using the job, strategy and aggregator
        if self._global_model is None:
            self._global_model = self._job.training_plan.get_model_params()
            # initial server state, before optimization/aggregation

        self._aggregator.set_training_plan_type(self._job.training_plan.type())
        # Sample nodes using strategy (if given)
        self._job.nodes = self._node_selection_strategy.sample_nodes(self._round_current)

        # If secure aggregation is activated ---------------------------------------------------------------------
        if self._secagg.active:
            self._secagg.configure_round(
                parties=[environ["ID"]] + self._job.nodes,
                experiment_id=self._job.id
            )
            self._secagg.setup()
        # --------------------------------------------------------------------------------------------------------

        # Check aggregator parameter(s) before starting a round
        self._aggregator.check_values(n_updates=self._training_args.get('num_updates'),
                                      training_plan=self._job.training_plan)
        logger.info('Sampled nodes in round ' + str(self._round_current) + ' ' + str(self._job.nodes))

        aggr_args_thr_msg, aggr_args_thr_file = self._aggregator.create_aggregator_args(self._global_model,
                                                                                        self._job.nodes)

        secagg_random = round(random.uniform(0, 1), 3)
        # Trigger training round on sampled nodes
        _ = self._job.start_nodes_training_round(round=self._round_current,
                                                 aggregator_args_thr_msg=aggr_args_thr_msg,
                                                 aggregator_args_thr_files=aggr_args_thr_file,
                                                 do_training=True,
<<<<<<< HEAD
                                                 secagg_servkey_id=self._secagg.secagg_servkey_id(),
                                                 secagg_biprime_id=self._secagg.secagg_biprime_id(),
                                                 secagg_random=self._secagg.secagg_random())
=======
                                                 secagg_servkey_id=self._secagg_servkey.secagg_id if self._use_secagg else None,
                                                 secagg_biprime_id=self._secagg_biprime.secagg_id if self._use_secagg else None,
                                                 secagg_random=secagg_random)
>>>>>>> 8edccf55
        
        # refining/normalizing model weights received from nodes
        model_params, weights, total_sample_size, encryption_factors = self._node_selection_strategy.refine(
            self._job.training_replies[self._round_current], self._round_current)

        self._aggregator.set_fds(self._fds)

<<<<<<< HEAD
        if self._secagg.active:
            flatten_params = self._secagg.aggregate(
                round_=self._round_current,
                encryption_factors=encryption_factors,
                total_sample_size=total_sample_size,
                model_params=model_params
               )
            aggregated_params: Dict[str, Union['torch.tensor', 'nd.ndarray']] = \
                self._job.training_plan.model.unflatten(flatten_params)

        else:
            # aggregate models from nodes to a global model
            aggregated_params = self._aggregator.aggregate(model_params,
                                                           weights,
                                                           global_model=self._global_model,
                                                           training_plan=self._job.training_plan,
                                                           training_replies=self._job.training_replies,
                                                           node_ids=self._job.nodes,
                                                           n_updates=self._training_args.get('num_updates'),
                                                           n_round=self._round_current)


=======
        # aggregate models from nodes to a global model
        aggregated_params = self._aggregator.aggregate(model_params,
                                                       weights,
                                                       encryption_factors=encryption_factors,
                                                       secagg_random=secagg_random,
                                                       total_sample_size=total_sample_size,
                                                       global_model=self._global_model,
                                                       training_plan=self._job.training_plan,
                                                       training_replies=self._job.training_replies,
                                                       node_ids=self._job.nodes,
                                                       n_updates=self._training_args.get('num_updates'),
                                                       n_round=self._round_current,
                                                       secure_aggregation=self._use_secagg)
>>>>>>> 8edccf55

        # write results of the aggregated model in a temp file

        self._global_model = aggregated_params  # update global model
        aggregated_params_path, _ = self._job.update_parameters(aggregated_params)
        logger.info(f'Saved aggregated params for round {self._round_current} '
                    f'in {aggregated_params_path}')

        self._aggregated_params[self._round_current] = {'params': aggregated_params,
                                                        'params_path': aggregated_params_path}


        self._round_current += 1

        # Update round in monitor for the next round
        self._monitor.set_round(round_=self._round_current + 1)

        if self._save_breakpoints:
            self.breakpoint()

        # do final validation after saving breakpoint :
        # not saved in breakpoint for current round, but more simple
        if test_after:
            # FIXME: should we sample nodes here too?
            aggr_args_thr_msg, aggr_args_thr_file = self._aggregator.create_aggregator_args(self._global_model,
                                                                                            self._job._nodes)
            self._job.start_nodes_training_round(round=self._round_current,
                                                 aggregator_args_thr_msg=aggr_args_thr_msg,
                                                 aggregator_args_thr_files=aggr_args_thr_file,
                                                 do_training=False)

        return 1

    @exp_exceptions
    def run(self, rounds: Union[int, None] = None, increase: bool = False) -> int:
        """Run one or more rounds of an experiment, continuing from the point the
        experiment had reached.

        Args:
            rounds: Number of experiment rounds to run in this call.
                * `None` means "run all the rounds remaining in the experiment" computed as
                    maximum rounds (`round_limit` for this experiment) minus the number of
                    rounds already run rounds (`round_current` for this experiment).
                    It does nothing and issues a warning if `round_limit` is `None` (no
                    round limit defined for the experiment)
                * `int` >= 1 means "run at most `rounds` rounds".
                    If `round_limit` is `None` for the experiment, run exactly `rounds` rounds.
                    If a `round_limit` is set for the experiment and the number or rounds would
                increase beyond the `round_limit` of the experiment:
                - if `increase` is True, increase the `round_limit` to
                  (`round_current` + `rounds`) and run `rounds` rounds
                - if `increase` is False, run (`round_limit` - `round_current`)
                  rounds, don't modify the maximum `round_limit` of the experiment
                  and issue a warning.
            increase: automatically increase the `round_limit`
                of the experiment for executing the specified number of `rounds`.
                Does nothing if `round_limit` is `None` or `rounds` is None.
                Defaults to False

        Returns:
            Number of rounds have been run

        Raises:
            FedbiomedExperimentError: bad argument type or value
        """
        # check rounds is a >=1 integer or None
        if rounds is None:
            pass
        elif isinstance(rounds, int):
            if rounds < 1:
                msg = ErrorNumbers.FB410.value + \
                    f', in method `run` param `rounds` : value {rounds}'
                logger.critical(msg)
                raise FedbiomedExperimentError(msg)
        else:
            # bad type
            msg = ErrorNumbers.FB410.value + \
                f', in method `run` param `rounds` : type {type(rounds)}'
            logger.critical(msg)
            raise FedbiomedExperimentError(msg)
            # check increase is a boolean
        if not isinstance(increase, bool):
            msg = ErrorNumbers.FB410.value + \
                f', in method `run` param `increase` : type {type(increase)}'
            logger.critical(msg)
            raise FedbiomedExperimentError(msg)

        # compute number of rounds to run + updated rounds limit
        if rounds is None:
            if isinstance(self._round_limit, int):
                # run all remaining rounds in the experiment
                rounds = self._round_limit - self._round_current
                if rounds == 0:
                    # limit already reached
                    logger.warning(f'Round limit of {self._round_limit} already reached '
                                   'for this experiment, do nothing.')
                    return 0
            else:
                # cannot run if no number of rounds given and no round limit exists
                logger.warning('Cannot run, please specify a number of `rounds` to run or '
                               'set a `round_limit` to the experiment')
                return 0

        else:
            # at this point, rounds is an int >= 1
            if isinstance(self._round_limit, int):
                if (self._round_current + rounds) > self._round_limit:
                    if increase:
                        # dont change rounds, but extend self._round_limit as necessary
                        logger.debug(f'Auto increasing total rounds for experiment from {self._round_limit} '
                                     f'to {self._round_current + rounds}')
                        self._round_limit = self._round_current + rounds
                    else:
                        new_rounds = self._round_limit - self._round_current
                        if new_rounds == 0:
                            # limit already reached
                            logger.warning(f'Round limit of {self._round_limit} already reached '
                                           'for this experiment, do nothing.')
                            return 0
                        else:
                            # reduce the number of rounds to run in the experiment
                            logger.warning(f'Limit of {self._round_limit} rounds for the experiment '
                                           f'will be reached, reducing the number of rounds for this '
                                           f'run from {rounds} to {new_rounds}')
                            rounds = new_rounds

        # At this point `rounds` is an int > 0 (not None)

        # run the rounds
        for _ in range(rounds):
            if isinstance(self._round_limit, int) and self._round_current == (self._round_limit - 1) \
                    and self._training_args['test_on_global_updates'] is True:
                # Do "validation after a round" only if this a round limit is defined and we reached it
                # and validation is active on global params
                # When this condition is met, it also means we are running the last of
                # the `rounds` rounds in this function
                test_after = True
            else:
                test_after = False

            increment = self.run_once(increase=False, test_after=test_after)

            if increment == 0:
                # should not happen
                msg = ErrorNumbers.FB400.value + \
                    f', in method `run` method `run_once` returns {increment}'
                logger.critical(msg)
                raise FedbiomedExperimentError(msg)

        return rounds

    # Training plan checking functions

    @exp_exceptions
    def training_plan_file(self, display: bool = True) -> str:
        """ This method displays saved final training plan for the experiment
            that will be sent to the nodes for training.

        Args:
            display: If `True`, prints content of the training plan file. Default is `True`

        Returns:
            Path to training plan file

        Raises:
            FedbiomedExperimentError: bad argument type, or cannot read training plan file content
        """
        if not isinstance(display, bool):
            # bad type
            msg = ErrorNumbers.FB410.value + \
                f', in method `training_plan_file` param `display` : type {type(display)}'
            logger.critical(msg)
            raise FedbiomedExperimentError(msg)

        # at this point, self._job exists (initialized in constructor)
        if self._job is None:
            # cannot check training plan file if job not defined
            msg = ErrorNumbers.FB412.value + \
                ', in method `training_plan_file` : no `job` defined for experiment'
            logger.critical(msg)
            raise FedbiomedExperimentError(msg)

        training_plan_file = self._job.training_plan_file

        # Display content so researcher can copy
        try:
            if display:
                with open(training_plan_file) as file:
                    content = file.read()
                    file.close()
                    print(content)
        except OSError as e:
            # cannot read training plan file content
            msg = ErrorNumbers.FB412.value + \
                f', in method `training_plan_file` : error when reading training plan file - {e}'
            logger.critical(msg)
            raise FedbiomedExperimentError(msg)

        return self._job.training_plan_file

    # TODO: change format of returned data (during experiment results refactor ?)
    # a properly defined structure/class instead of the generic responses
    @exp_exceptions
    def check_training_plan_status(self) -> Responses:
        """ Method for checking training plan status, ie whether it is approved or not by the nodes

        Returns:
            Training plan status for answering nodes

        Raises:
            FedbiomedExperimentError: bad argument type
        """
        # at this point, self._job exists (initialized in constructor)
        if self._job is None:
            # cannot check training plan status if job not defined
            msg = ErrorNumbers.FB412.value + \
                ', in method `check_training_plan_status` : no `job` defined for experiment'
            logger.critical(msg)
            raise FedbiomedExperimentError(msg)

        # always returns a `Responses()` object
        responses = self._job.check_training_plan_is_approved_by_nodes()

        return responses

    # Breakpoint functions

    @exp_exceptions
    def breakpoint(self) -> None:
        """
        Saves breakpoint with the state of the training at a current round. The following Experiment attributes will
        be saved:
          - round_current
          - round_limit
          - tags
          - experimentation_folder
          - aggregator
          - node_selection_strategy
          - training_data
          - training_args
          - model_args
          - training_plan_path
          - training_plan_class
          - aggregated_params
          - job (attributes returned by the Job, aka job state)
          - use_secagg
          - secagg_servkey
          - secagg_biprime

        Raises:
            FedbiomedExperimentError: experiment not fully defined, experiment did not run any round yet, or error when
                saving breakpoint
        """
        # at this point, we run the constructor so all object variables are defined

        # check pre-requisistes for saving a breakpoint
        #
        # need to have run at least 1 round to save a breakpoint
        if self._round_current < 1:
            msg = ErrorNumbers.FB413.value + \
                ' - need to run at least 1 before saving a breakpoint'
            logger.critical(msg)
            raise FedbiomedExperimentError(msg)
        elif self._fds is None:
            msg = ErrorNumbers.FB413.value + \
                ' - need to define `training_data` for saving a breakpoint'
            logger.critical(msg)
            raise FedbiomedExperimentError(msg)
        elif self._node_selection_strategy is None:
            msg = ErrorNumbers.FB413.value + \
                ' - need to define `strategy` for saving a breakpoint'
            logger.critical(msg)
            raise FedbiomedExperimentError(msg)
        elif self._job is None:
            msg = ErrorNumbers.FB413.value + \
                ' - need to define `job` for saving a breakpoint'
            logger.critical(msg)
            raise FedbiomedExperimentError(msg)

            # conditions are met, save breakpoint
        breakpoint_path, breakpoint_file_name = \
            choose_bkpt_file(self._experimentation_folder, self._round_current - 1)

        # prepare secagg contexts for saving
        if isinstance(self._secagg_servkey, SecaggContext):
            secagg_servkey = self._secagg_servkey.save_state()
        else:
            secagg_servkey = None
        if isinstance(self._secagg_biprime, SecaggContext):
            secagg_biprime = self._secagg_biprime.save_state()
        else:
            secagg_biprime = None

        state = {
            'training_data': self._fds.data(),
            'training_args': self._training_args.dict(),
            'model_args': self._model_args,
            'training_plan_path': self._job.training_plan_file,  # only in Job we always model saved to a file
            # with current version
            'training_plan_class': self._job.training_plan_name,  # not always available properly
            # formatted in Experiment with current version
            'round_current': self._round_current,
            'round_limit': self._round_limit,
            'experimentation_folder': self._experimentation_folder,
            'aggregator': self._aggregator.save_state(
                self._job.training_plan,
                breakpoint_path,
                global_model=self._global_model),  # aggregator state
            'node_selection_strategy': self._node_selection_strategy.save_state(),
            # strategy state
            'tags': self._tags,
            'aggregated_params': self._save_aggregated_params(
                self._aggregated_params, breakpoint_path),
            'job': self._job.save_state(breakpoint_path),  # job state
            'use_secagg': self._use_secagg,
            'secagg_servkey': secagg_servkey,
            'secagg_biprime': secagg_biprime
        }

        # rewrite paths in breakpoint : use the links in breakpoint directory
        state['training_plan_path'] = create_unique_link(
            breakpoint_path,
            # - Need a file with a restricted characters set in name to be able to import as module
            'model_' + str("{:04d}".format(self._round_current - 1)), '.py',
            # - Prefer relative path, eg for using experiment result after
            # experiment in a different tree
            os.path.join('..', os.path.basename(state["training_plan_path"]))
        )

        # save state into a json file.

        breakpoint_file_path = os.path.join(breakpoint_path, breakpoint_file_name)
        try:
            with open(breakpoint_file_path, 'w') as bkpt:
                json.dump(state, bkpt)
            logger.info(f"breakpoint for round {self._round_current - 1} saved at " +
                        os.path.dirname(breakpoint_file_path))
        except (OSError, ValueError, TypeError, RecursionError) as e:
            # - OSError: heuristic for catching open() and write() errors
            # - see json.dump() documentation for documented errors for this call
            msg = ErrorNumbers.FB413.value + f' - save failed with message {str(e)}'
            logger.critical(msg)
            raise FedbiomedExperimentError(msg)

    @classmethod
    @exp_exceptions
    def load_breakpoint(cls: Type[_E],
                        breakpoint_folder_path: Union[str, None] = None) -> _E:
        """
        Loads breakpoint (provided a breakpoint has been saved)
        so experience can be resumed. Useful if training has crashed
        researcher side or if user wants to resume experiment.

        Args:
          cls: Experiment class
          breakpoint_folder_path: path of the breakpoint folder. Path can be absolute or relative eg:
            "var/experiments/Experiment_xxxx/breakpoints_xxxx". If None, loads latest breakpoint of the latest
            experiment. Defaults to None.

        Returns:
            Reinitialized experiment object. With given object-0.2119,  0.0796, -0.0759, user can then use `.run()`
                method to pursue model training.

        Raises:
            FedbiomedExperimentError: bad argument type, error when reading breakpoint or bad loaded breakpoint
                content (corrupted)
        """
        # check parameters type
        if not isinstance(breakpoint_folder_path, str) and breakpoint_folder_path is not None:
            msg = ErrorNumbers.FB413.value + ' - load failed, ' + \
                f'`breakpoint_folder_path` has bad type {type(breakpoint_folder_path)}'
            logger.critical(msg)
            raise FedbiomedExperimentError(msg)

        # get breakpoint folder path (if it is None) and state file
        breakpoint_folder_path, state_file = find_breakpoint_path(breakpoint_folder_path)
        breakpoint_folder_path = os.path.abspath(breakpoint_folder_path)

        try:
            with open(os.path.join(breakpoint_folder_path, state_file), "r") as f:
                saved_state = json.load(f)
        except (json.JSONDecodeError, OSError) as e:
            # OSError: heuristic for catching file access issues
            msg = ErrorNumbers.FB413.value + ' - load failed, ' + \
                f'reading breakpoint file failed with message {str(e)}'
            logger.critical(msg)
            raise FedbiomedExperimentError(msg)
        if not isinstance(saved_state, dict):
            msg = ErrorNumbers.FB413.value + ' - load failed, ' + \
                f'breakpoint file seems corrupted. Type should be `dict` not {type(saved_state)}'
            logger.critical(msg)
            raise FedbiomedExperimentError(msg)

        # retrieve breakpoint training data
        bkpt_fds = saved_state.get('training_data')
        bkpt_fds = FederatedDataSet(bkpt_fds)
        # retrieve breakpoint sampling strategy
        bkpt_sampling_strategy_args = saved_state.get("node_selection_strategy")

        bkpt_sampling_strategy = cls._create_object(bkpt_sampling_strategy_args, data=bkpt_fds)


        # initializing experiment

        loaded_exp = cls(tags=saved_state.get('tags'),
                         nodes=None,  # list of previous nodes is contained in training_data
                         training_data=bkpt_fds,
                         # aggregator=bkpt_aggregator,
                         node_selection_strategy=bkpt_sampling_strategy,
                         round_limit=saved_state.get("round_limit"),
                         training_plan_class=saved_state.get("training_plan_class"),
                         training_plan_path=saved_state.get("training_plan_path"),
                         model_args=saved_state.get("model_args"),
                         training_args=saved_state.get("training_args"),
                         save_breakpoints=True,
                         experimentation_folder=saved_state.get('experimentation_folder')
                         )

        # nota: we are initializing experiment with no aggregator: hence, by default,
        # `loaded_exp` will be loaded with FedAverage.

        # changing `Experiment` attributes
        loaded_exp._set_round_current(saved_state.get('round_current'))

        # TODO: checks when loading parameters
        training_plan = loaded_exp.training_plan()
        if training_plan is None:
            msg = ErrorNumbers.FB413.value + ' - load failed, ' + \
                'breakpoint file seems corrupted, `training_plan` is None'
            logger.critical(msg)
            raise FedbiomedExperimentError(msg)
        else:
            loaded_exp._aggregated_params = loaded_exp._load_aggregated_params(
                saved_state.get('aggregated_params'),
                training_plan.load
            )

        # retrieve and change federator
        bkpt_aggregator_args = saved_state.get("aggregator")

        bkpt_aggregator = loaded_exp._create_object(bkpt_aggregator_args, training_plan=training_plan)
        loaded_exp.set_aggregator(bkpt_aggregator)

        # changing `Job` attributes
        loaded_exp._job.load_state(saved_state.get('job'))


        # nota: exceptions should be handled in Job, when refactoring it

        # changing secagg attributes
        bkpt_secagg_servkey_args = saved_state.get("secagg_servkey")
        if bkpt_secagg_servkey_args:
            loaded_exp._secagg_servkey = cls._create_object(
                bkpt_secagg_servkey_args,
                parties=bkpt_secagg_servkey_args['parties'],
                job_id=bkpt_secagg_servkey_args['job_id']
            )

        bkpt_secagg_biprime_args = saved_state.get("secagg_biprime")
        if bkpt_secagg_biprime_args:
            loaded_exp._secagg_biprime = cls._create_object(
                bkpt_secagg_biprime_args,
                parties=bkpt_secagg_biprime_args['parties']
            )

        loaded_exp._use_secagg = saved_state.get('use_secagg')

        logger.info(f"Experimentation reload from {breakpoint_folder_path} successful!")
        return loaded_exp

    @staticmethod
    @exp_exceptions
    def _save_aggregated_params(aggregated_params_init: dict, breakpoint_path: str) -> Dict[int, dict]:
        """Extract and format fields from aggregated_params that need to be saved in breakpoint.

        Creates link to the params file from the `breakpoint_path` and use them to reference the params files.

        Args:
            aggregated_params_init (dict): ???
            breakpoint_path: path to the directory where breakpoints files and links will be saved

        Returns:
            Extract from `aggregated_params`

        Raises:
            FedbiomedExperimentError: bad arguments type
        """
        # check arguments type, though is should have been done before
        if not isinstance(aggregated_params_init, dict):
            msg = ErrorNumbers.FB413.value + ' - save failed. ' + \
                f'Bad type for aggregated params, should be `dict` not {type(aggregated_params_init)}'
            logger.critical(msg)
            raise FedbiomedExperimentError(msg)
        if not isinstance(breakpoint_path, str):
            msg = ErrorNumbers.FB413.value + ' - save failed. ' + \
                f'Bad type for breakpoint path, should be `str` not {type(breakpoint_path)}'
            logger.critical(msg)
            raise FedbiomedExperimentError(msg)

        aggregated_params = {}
        for key, value in aggregated_params_init.items():
            if not isinstance(value, dict):
                msg = ErrorNumbers.FB413.value + ' - save failed. ' + \
                    f'Bad type for aggregated params item {str(key)}, ' + \
                    f'should be `dict` not {type(value)}'
                logger.critical(msg)
                raise FedbiomedExperimentError(msg)

            params_path = create_unique_file_link(breakpoint_path,
                                                  value.get('params_path'))
            aggregated_params[key] = {'params_path': params_path}

        return aggregated_params

    @staticmethod
    @exp_exceptions
    def _load_aggregated_params(aggregated_params: Dict[str, dict], func_load_params: Callable
                                ) -> Dict[int, dict]:
        """Reconstruct experiment's aggregated params.

        Aggregated parameters structure from a breakpoint. It is identical to a classical `_aggregated_params`.

        Args:
            aggregated_params: JSON formatted aggregated_params extract from a breakpoint
            func_load_params: function for loading parameters from file to aggregated params data structure

        Returns:
            Reconstructed aggregated params from breakpoint

        Raises:
            FedbiomedExperimentError: bad arguments type
        """
        # check arguments type
        if not isinstance(aggregated_params, dict):
            msg = ErrorNumbers.FB413.value + ' - load failed. ' + \
                f'Bad type for aggregated params, should be `dict` not {type(aggregated_params)}'
            logger.critical(msg)
            raise FedbiomedExperimentError(msg)
        if not callable(func_load_params):
            msg = ErrorNumbers.FB413.value + ' - load failed. ' + \
                'Bad type for aggregated params loader function, ' + \
                f'should be `Callable` not {type(func_load_params)}'
            logger.critical(msg)
            raise FedbiomedExperimentError(msg)

            # needed for iteration on dict for renaming keys
        keys = [key for key in aggregated_params.keys()]
        # JSON converted all keys from int to string, need to revert
        try:
            for key in keys:
                aggregated_params[int(key)] = aggregated_params.pop(key)
        except (TypeError, ValueError):
            msg = ErrorNumbers.FB413.value + ' - load failed. ' + \
                f'Bad key {str(key)} in aggregated params, should be convertible to int'
            logger.critical(msg)
            raise FedbiomedExperimentError(msg)

        for aggreg in aggregated_params.values():
            aggreg['params'] = func_load_params(aggreg['params_path'], update_model=False)
            # errors should be handled in training plan loader function

        return aggregated_params

    # TODO: factorize code with Job and node
    @staticmethod
    @exp_exceptions
    def _create_object(args: Dict[str, Any], training_plan: Optional[BaseTrainingPlan] = None,
                       **object_kwargs: dict) -> Any:
        """
        Instantiate a class object from breakpoint arguments.

        Args:
            args: breakpoint definition of a class with `class` (classname),
                `module` (module path) and optional additional parameters containing object state
            **object_kwargs: optional named arguments for object constructor

        Returns:
            Instance of the class defined by `args` with state restored from breakpoint

        Raises:
            FedbiomedExperimentError: bad object definition
        """
        # check `args` type
        if not isinstance(args, dict):
            msg = ErrorNumbers.FB413.value + ' - load failed, ' + \
                f'breakpoint file seems corrupted. Bad type {type(args)} for object, ' + \
                'should be a `dict`'
            logger.critical(msg)
            raise FedbiomedExperimentError(msg)

        module_class = args.get("class")
        module_path = args.get("module")

        # import module class
        try:
            import_str = 'from ' + module_path + ' import ' + module_class
            exec(import_str)
        # could do a `except Exception as e` as exceptions may be diverse
        # reasonable heuristic:
        except (ModuleNotFoundError, ImportError, SyntaxError, TypeError) as e:
            # ModuleNotFoundError : bad module name
            # ImportError : bad class name
            # SyntaxError : expression cannot be exec()'ed
            # TypeError : module_path or module_class are not strings
            msg = ErrorNumbers.FB413.value + ' - load failed, ' + \
                f'breakpoint file seems corrupted. Module import for class {str(module_class)} ' + \
                f'fails with message {str(e)}'
            logger.critical(msg)
            raise FedbiomedExperimentError(msg)

        # create a class variable containing the class
        try:
            class_code = eval(module_class)
        except Exception as e:
            # can we restrict the type of exception ? difficult as
            # it may be SyntaxError, TypeError, NameError, ValueError, ArithmeticError, etc.
            msg = ErrorNumbers.FB413.value + ' - load failed, ' + \
                f'breakpoint file seems corrupted. Evaluating class {str(module_class)} ' + \
                f'fails with message {str(e)}'
            logger.critical(msg)
            raise FedbiomedExperimentError(msg)

        # instantiate object from module
        try:
            if not object_kwargs:
                object_instance = class_code()
            else:
                object_instance = class_code(**object_kwargs)
        except Exception as e:
            # can we restrict the type of exception ? difficult as
            # it may be SyntaxError, TypeError, NameError, ValueError,
            # ArithmeticError, AttributeError, etc.
            msg = ErrorNumbers.FB413.value + ' - load failed, ' + \
                'breakpoint file seems corrupted. Instantiating object of class ' + \
                f'{str(module_class)} fails with message {str(e)}'
            logger.critical(msg)
            raise FedbiomedExperimentError(msg)

        # load breakpoint state for object
        object_instance.load_state(args, training_plan=training_plan)
        # note: exceptions for `load_state` should be handled in training plan

        return object_instance

    @exp_exceptions
    def training_plan_approve(self,
                              training_plan: 'BaseTrainingPlan',
                              description: str = "no description provided",
                              nodes: list = [],
                              timeout: int = 5) -> dict:
        """Send a training plan and a ApprovalRequest message to node(s).

        This is a simple redirect to the Requests.training_plan_approve() method.

        If a list of node id(s) is provided, the message will be individually sent
        to all nodes of the list.
        If the node id(s) list is None (default), the message is broadcast to all nodes.

        Args:
            training_plan: the training plan to upload and send to the nodes for approval.
                   It can be:
                   - a path_name (str)
                   - a training_plan (class)
                   - an instance of a training plan
            nodes: list of nodes (specified by their UUID)
            description: Description for training plan approve request
            timeout: maximum waiting time for the answers

        Returns:
            a dictionary of pairs (node_id: status), where status indicates to the researcher
            that the training plan has been correctly downloaded on the node side.
            Warning: status does not mean that the training plan is approved, only that it has been added
            to the "approval queue" on the node side.
        """
        return self._reqs.training_plan_approve(training_plan,
                                                description,
                                                nodes,
                                                timeout)<|MERGE_RESOLUTION|>--- conflicted
+++ resolved
@@ -1535,21 +1535,14 @@
         aggr_args_thr_msg, aggr_args_thr_file = self._aggregator.create_aggregator_args(self._global_model,
                                                                                         self._job.nodes)
 
-        secagg_random = round(random.uniform(0, 1), 3)
         # Trigger training round on sampled nodes
         _ = self._job.start_nodes_training_round(round=self._round_current,
                                                  aggregator_args_thr_msg=aggr_args_thr_msg,
                                                  aggregator_args_thr_files=aggr_args_thr_file,
                                                  do_training=True,
-<<<<<<< HEAD
                                                  secagg_servkey_id=self._secagg.secagg_servkey_id(),
                                                  secagg_biprime_id=self._secagg.secagg_biprime_id(),
                                                  secagg_random=self._secagg.secagg_random())
-=======
-                                                 secagg_servkey_id=self._secagg_servkey.secagg_id if self._use_secagg else None,
-                                                 secagg_biprime_id=self._secagg_biprime.secagg_id if self._use_secagg else None,
-                                                 secagg_random=secagg_random)
->>>>>>> 8edccf55
         
         # refining/normalizing model weights received from nodes
         model_params, weights, total_sample_size, encryption_factors = self._node_selection_strategy.refine(
@@ -1557,7 +1550,6 @@
 
         self._aggregator.set_fds(self._fds)
 
-<<<<<<< HEAD
         if self._secagg.active:
             flatten_params = self._secagg.aggregate(
                 round_=self._round_current,
@@ -1580,21 +1572,6 @@
                                                            n_round=self._round_current)
 
 
-=======
-        # aggregate models from nodes to a global model
-        aggregated_params = self._aggregator.aggregate(model_params,
-                                                       weights,
-                                                       encryption_factors=encryption_factors,
-                                                       secagg_random=secagg_random,
-                                                       total_sample_size=total_sample_size,
-                                                       global_model=self._global_model,
-                                                       training_plan=self._job.training_plan,
-                                                       training_replies=self._job.training_replies,
-                                                       node_ids=self._job.nodes,
-                                                       n_updates=self._training_args.get('num_updates'),
-                                                       n_round=self._round_current,
-                                                       secure_aggregation=self._use_secagg)
->>>>>>> 8edccf55
 
         # write results of the aggregated model in a temp file
 
