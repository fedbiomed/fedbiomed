--- conflicted
+++ resolved
@@ -14,13 +14,7 @@
 import tempfile
 import time
 import uuid
-<<<<<<< HEAD
-import importlib
-import random
-from typing import Any, Tuple, Union, Callable, List, Dict, Type
-=======
 from typing import Any, Callable, Dict, List, Optional, Tuple, Type, Union
->>>>>>> e5f97008
 
 import validators
 
@@ -406,7 +400,7 @@
                             f'\t\t\t\t\t\033[1m Request: \033[0m:Perform final validation on '
                             f'aggregated parameters \n {5 * "-------------"}')
             else:
-                msg_print = {key: value for key, value in msg.items() 
+                msg_print = {key: value for key, value in msg.items()
                              if key != 'aggregator_args' and logger.level != "DEBUG" }
                 logger.info(f'\033[1mSending request\033[0m \n'
                             f'\t\t\t\t\t\033[1m To\033[0m: {str(cli)} \n'
@@ -461,19 +455,13 @@
                         logger.error(f"Cannot download model parameter from node {m['node_id']}, probably because Node"
                                      f" stops working (details: {err})")
                         return
-<<<<<<< HEAD
-                    params = self._training_plan.load(params_path, update_model=False)
-                    model_params = params['model_params']
-                    optimizer_args = params.get('optimizer_args')
-                    encryption_factor = params.get('encryption_factor', None)
-=======
                     results = Serializer.load(params_path)
                     params = results["model_weights"]
                     optimizer_args = results.get("optimizer_args")
->>>>>>> e5f97008
+                    encryption_factor = results.get('encryption_factor', None)
                 else:
                     params_path = None
-                    model_params = None
+                    params = None
                     optimizer_args = None
 
                 # TODO: could choose completely different name/structure for
@@ -485,7 +473,7 @@
                                'dataset_id': m['dataset_id'],
                                'node_id': m['node_id'],
                                'params_path': params_path,
-                               'params': model_params,
+                               'params': params,
                                'optimizer_args': optimizer_args,
                                'sample_size': m["sample_size"],
                                'encryption_factor': encryption_factor,
@@ -509,7 +497,6 @@
         a pre-exported dump file.
 
         Args:
-<<<<<<< HEAD
             params: data structure containing the new version of the aggregated parameters for this job,
             defaults to empty dictionary {}
             filename: path to the file containing the new version of the aggregated parameters for this job,
@@ -517,14 +504,13 @@
             is_model_params: whether params are models parameters or another value that must be sent
             through file exchange system. Defaults to True (argument are model parameters).
             variable_name:  name the filename with variable_name. Defaults to 'aggregated_prams'.
-=======
+
             params: Optional dict storing new aggregated parameters that are to
                 be assigned to this job's training plan's model.
                 If None, export and upload the current model parameters.
             filename: Optional path to a pre-existing file containing the
                 aggregated parameters to load an upload.
                 If `params` is not None, `filename` has to be None.
->>>>>>> e5f97008
 
         Returns:
             filename: path to the local parameters file
@@ -543,18 +529,6 @@
             * The `params` and `filename` parameters are mutually-exclusive.
         """
         try:
-<<<<<<< HEAD
-            if not filename:
-                if not params:
-                    raise ValueError('Bad arguments for update_parameters, filename or params is needed')
-                filename = os.path.join(self._keep_files_dir, variable_name + str(uuid.uuid4()) + '.pt')
-
-                # Needs to be copied in order to keep the object as np.ndarray
-                params_to_save = copy.deepcopy(params)
-
-                self._training_plan.save(filename, params_to_save)
-
-=======
             if params and filename:
                 raise ValueError("'update_parameters' received both filename and params: only one may be used.")
             # Case when uploading a pre-existing file: load the parameters.
@@ -578,7 +552,6 @@
                 Serializer.dump(params_dump, filename)
             # Upload the file and record its local and remote locations.
             self._model_params_file = filename
->>>>>>> e5f97008
             repo_response = self.repo.upload_file(filename)
             self._repository_args["params_url"] = url = repo_response["file"]
             # Return the local path and remote url to the file.
@@ -680,13 +653,7 @@
             loaded_training_reply = Responses(bkpt_training_replies[round_])
             # reload parameters from file params_path
             for node in loaded_training_reply:
-<<<<<<< HEAD
-                node['params'] = func_load_params(
-                    node['params_path'], update_model=False)['model_params']
-
-=======
                 node["params"] = Serializer.load(node["params_path"])["model_weights"]
->>>>>>> e5f97008
             training_replies[round_] = loaded_training_reply
 
         return training_replies
