--- conflicted
+++ resolved
@@ -99,16 +99,6 @@
         self.last_msg = None
         self._data = data
 
-<<<<<<< HEAD
-
-        # Check dataset quality
-        if self._data is not None:
-            self.check_data_quality()
-            self._node_state_agent = NodeStateAgent(self._data or self._nodes)
-        else:
-            self._node_state_agent = NodeStateAgent(None)
-=======
->>>>>>> e19dc3d1
         # Model is mandatory
         if self._training_plan_class is None:
             mess = "Missing training plan class name or instance in Job arguments"
