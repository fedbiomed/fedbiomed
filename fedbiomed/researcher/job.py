"""Manage the training part of the experiment."""

import atexit
import copy
import os
import shutil
import sys
import tempfile
import time
import uuid
from typing import Any, Dict, List, Optional, Tuple

import declearn
from declearn.model.api import NumpyVector

from fedbiomed.common.constants import TrainingPlanApprovalStatus
from fedbiomed.common.exceptions import FedbiomedRepositoryError
from fedbiomed.common.logger import logger
from fedbiomed.common.repository import Repository
from fedbiomed.common.training_args import TrainingArgs
from fedbiomed.common.training_plans import TrainingPlan
from fedbiomed.researcher.datasets import FederatedDataSet
from fedbiomed.researcher.environ import environ
from fedbiomed.researcher.filetools import (
    create_unique_file_link,
    create_unique_link,
)
from fedbiomed.researcher.requests import Requests
from fedbiomed.researcher.responses import Responses


class Job:
    """
    Represents the entity that manage the training part at  the nodes level

    Starts a message queue, loads python model file created by researcher (through
    [`training_plans`][fedbiomed.common.training_plans]) and saves the loaded model in a temporary file
    (under the filename '<TEMP_DIR>/training_plan_<random_id>.py').

    """

    def __init__(
        self,
        training_plan: TrainingPlan,
        training_args: TrainingArgs,
        model_args: Dict[str, Any],
        data: FederatedDataSet,
        reqs: Optional[Requests] = None,
        nodes: Optional[List[uuid.UUID]] = None,
        keep_files_dir: Optional[str] = None,
    ) -> None:
        """Instantiate a Job.

        Args:
            training_plan: Training plan instance that wraps training.
            training_args: Contains training parameters; lr, epochs, batch_size.
            model_args: Contains output and input feature dimension
            nodes: A list of node_id specifying the nodes used for training
            data: Federated datasets
            reqs: Researcher's requests assigned to nodes. Defaults to None.
            keep_files_dir: Directory for storing files created by the job that we want to keep beyond the execution
                of the job. Defaults to None, files are not kept after the end of the job.

        Raises:
            NameError: If model is not defined or if the class can not to be inspected
        """
        # Assign input parameters as private attributes.
        self._training_plan = training_plan
        self._training_args = training_args
        self._model_args = model_args
        self._data = data
        self._reqs = Requests() if reqs is None else reqs
        self._nodes = nodes or []
        if keep_files_dir:
            self._keep_files_dir = keep_files_dir
        else:
            self._keep_files_dir = tempfile.mkdtemp(prefix=environ["TMP_DIR"])
            atexit.register(
                lambda: shutil.rmtree(self._keep_files_dir)
            )  # remove directory
            # when script ends running (replace
            # `with tempfile.TemporaryDirectory(dir=environ['TMP_DIR']) as self._keep_files_dir: `)
        # Create additional attributes: ids and data containers.
        self._id = str(uuid.uuid4())  # creating a unique job id
        self._researcher_id = environ["RESEARCHER_ID"]
        self._repository_args = {}
        self._training_replies = {}  # type: Dict[int, Responses]
        # Set up a repository to upload and download files.
        self.repo = Repository(
            environ["UPLOADS_URL"], self._keep_files_dir, environ["CACHE_DIR"]
        )
        # Assign paths to local JSON dumps of the training plan and its params.
        self._training_plan_file = os.path.join(
            self._keep_files_dir, f"training_plan_{uuid.uuid4()}.json"
        )
        self._model_params_file = os.path.join(
            self._keep_files_dir, f"aggregated_params_init_{uuid.uuid4()}.json"
        )
        # Check dataset quality
        self.check_data_quality()
        # Finalize the training plan's instantiation.
        self._training_plan.post_init(
            model_args=self._model_args, training_args=self._training_args
        )
        # Dump to file and upload the training plan instance.
        self._training_plan.save_to_json(self._training_plan_file)
        repo_response = self.repo.upload_file(self._training_plan_file)
        self._repository_args["training_plan_url"] = repo_response["file"]
        # Dump to file and upload the training plan's weights.
        self._training_plan.save_weights(self._model_params_file)
        repo_response = self.repo.upload_file(self._model_params_file)
        self._repository_args["params_url"] = repo_response["file"]

    @property
    def training_plan(self) -> TrainingPlan:
        return self._training_plan

    @property
    def training_plan_file(self) -> str:
        return self._training_plan_file

    @property
    def requests(self) -> Requests:
        return self._reqs

    @property
    def nodes(self) -> List[uuid.UUID]:
        return self._nodes

    @nodes.setter
    def nodes(self, nodes: List[uuid.UUID]) -> None:
        self._nodes = nodes

    @property
    def training_replies(self) -> Dict[int, Responses]:
        return self._training_replies

    @property
    def training_args(self) -> Dict[str, Any]:
        return self._training_args.dict()

    @training_args.setter
    def training_args(self, training_args: TrainingArgs) -> None:
        self._training_args = training_args

    def check_training_plan_is_approved_by_nodes(self) -> Responses:
        """Checks whether the training plan is approved or not.

        This method sends `training-plan-status` request to the nodes.
        It should be run before running experiment.
        So, researchers can find out if their model has been approved
        """
        message = {
            "researcher_id": self._researcher_id,
            "job_id": self._id,
            "training_plan_url": self._repository_args["training_plan_url"],
            "command": "training-plan-status",
        }
        responses = Responses([])
        replied_nodes = []
        node_ids = self._data.node_ids()
        # Send message to each node that has been found after dataset search request
        for cli in node_ids:
<<<<<<< HEAD
            logger.info('Sending request to node ' +
                        str(cli) + " to check model is approved or not")
            self._reqs.send_message(
                message,
                cli)

=======
            logger.info(
                f"Sending request to node {cli} to check whether the "
                "training plan is approved or not."
            )
            self._reqs.send_message(message, str(cli))
>>>>>>> 5c10d2cf
        # Wait for responses
        for resp in self._reqs.get_responses(
            look_for_commands=["training-plan-status"], only_successful=False
        ):
            responses.append(resp)
<<<<<<< HEAD
            replied_nodes.append(resp.get('node_id'))

            if resp.get('success') is True:
                if resp.get('approval_obligation') is True:
                    if resp.get('status') == TrainingPlanApprovalStatus.APPROVED.value:
                        logger.info(f'Training plan has been approved by the node: {resp.get("node_id")}')
                    else:
                        logger.warning(f'Training plan has NOT been approved by the node: {resp.get("node_id")}.' +
                                       f'Training plan status : {resp.get("status")}')
                else:
                    logger.info(f'Training plan approval is not required by the node: {resp.get("node_id")}')
=======
            replied_nodes.append(resp.get("node_id"))
            if resp.get("success"):
                if resp.get("approval_obligation"):
                    if resp.get("status") == TrainingPlanApprovalStatus.APPROVED.value:
                        logger.info(
                            f'Training plan has been approved by the node: {resp.get("node_id")}'
                        )
                    else:
                        logger.warning(
                            f'Training plan has NOT been approved by the node: {resp.get("node_id")}.'
                            + f'Training plan status : {resp.get("status")}'
                        )
                else:
                    logger.info(
                        f'Training plan approval is not required by the node: {resp.get("node_id")}'
                    )
>>>>>>> 5c10d2cf
            else:
                logger.warning(
                    f"Node : {resp.get('node_id')} : {resp.get('msg')}"
                )
        # Get the nodes that haven't replied training-plan-status request
        non_replied_nodes = list(set(node_ids) - set(replied_nodes))
        if non_replied_nodes:
<<<<<<< HEAD
            logger.warning(f"Request for checking training plan status hasn't been replied \
                             by the nodes: {non_replied_nodes}. You might get error \
                                 while running your experiment. ")

=======
            logger.warning(
                "Request for checking training plan status hasn't been replied"
                f"by the nodes: {non_replied_nodes}. You might get an error"
                "while running your experiment."
            )
>>>>>>> 5c10d2cf
        return responses

    def waiting_for_nodes(self, responses: Responses) -> bool:
        """Verify if all nodes involved in the job have responded.

        Args:
            responses: Container for received replies from nodes.

        Returns:
            waiting: Whether some nodes are still to respond, or all
                are present in the `responses` object.
        """
        try:
            nodes_done = set(responses.dataframe()["node_id"])
        except KeyError:
            nodes_done = set()
        return nodes_done != set(self._nodes)

    def start_nodes_training_round(
            self,
            round_idx: int,
            do_training: bool = True,
            aux_vars: Optional[Dict[str, Dict[str, Any]]] = None,
        ) -> List[uuid.UUID]:
        """Sends training request to nodes and waits for the responses

        Args:
            round_idx: Index of the round being currently performed.
            do_training: Whether to conduct training in this round,
                or only perform validation.
            aux_vars: Optional optimizer auxiliary variables to be shared with
                clients, formatted as a {module_name: variables} dict, where
                'variables' may either be a dict of parameters, or a mapping
                of node-and-dataset-wise parameters associated to an id made
                from node-id and dataset-id.
        """
        # Send training instructions to nodes.
        time_start = self._send_training_requests(do_training, aux_vars)
        # Collect and process nodes' replies.
        self._training_replies[round_idx] = Responses([])
        while self.waiting_for_nodes(self._training_replies[round_idx]):
            responses = self._reqs.get_responses(
                look_for_commands=["train", "error"], only_successful=False
            )
            for msg in responses.data():
                # only consider replies to our request
                if (
                    msg["researcher_id"] != self._researcher_id
                    or msg["job_id"] != self._id
                    or msg["node_id"] not in list(self._nodes)
                ):
                    continue
                # report error messages during training
                # and remove the associated nodes from `self._nodes`
                if "errnum" in msg:  # TODO: need a stronger filter
                    err = (
                        f"Error message received during training: "
                        f"{msg['errnum'].value}"
                    )
                    if msg["extra_msg"]:
                        err += f" - {msg['extra_msg']}"
                    logger.info(err)
                    faulty_node = msg["node_id"]
                    self._nodes.remove(faulty_node)
                    continue
                # unpack and complete timing information about the round
                timing = msg["timing"]
                timing["rtime_total"] = (
                    time.perf_counter() - time_start[msg["node_id"]]
                )
                # download and load into memory the updated model parameters
                # and optional optimizer auxiliary variables
                if do_training:
                    params_path, params, aux_vars_path, aux_vars = (
                        self._download_node_parameters(msg)
                    )
                    if params is None:
                        logger.info(
                            f"Removing {msg['node_id']} due to failure to "
                            "download sent model parameters."
                        )
                        self._nodes.remove(msg['node_id'])
                        continue
                else:
                    params_path = params = aux_vars_path = aux_vars = None
                # package the received information and record it
                response = {
                        "success": msg["success"],
                        "msg": msg["msg"],
                        "dataset_id": msg["dataset_id"],
                        "node_id": msg["node_id"],
                        "params_path": params_path,
                        "params": params,
                        "aux_vars_path": aux_vars_path,
                        "aux_vars": aux_vars,
                        "timing": timing,
                }
                self._training_replies[round_idx].append(response)
        # return the list of nodes which answered (some may have been removed).
        return self._nodes

    def _send_training_requests(
            self,
            do_training: bool = True,
            aux_vars: Optional[Dict[str, Dict[str, Any]]] = None,
        ) -> Dict[uuid.UUID, float]:
        """Send training requests to nodes for a round.

        Args:
            do_training: Whether to conduct training in this round,
                or only perform validation.
            aux_vars: Optional optimizer auxiliary variables to be shared with
                clients, formatted as a {module_name: variables} dict, where
                'variables' may either be a dict of parameters, or a mapping
                of node-and-dataset-wise parameters associated to an id made
                from node-id and dataset-id.

        Returns:
            time_start: Dict mapping the time at which the training request
                were sent to the nodes' ids.
        """
        # Prepare shared information to send to nodes.
        msg = {
            "command": "train",
            "job_id": self._id,
            "researcher_id": self._researcher_id,
            "training_plan_url": self._repository_args["training_plan_url"],
            "params_url": self._repository_args["params_url"],
            "training_args": self._training_args.dict(),
            "model_args": self._model_args,
            "training": do_training,
        }
        # Iteratively send training requests to the nodes.
        time_start = {}
        for cli in self._nodes:
            # Add node-specific information to the message.
            msg["training_data"] = {
                cli: [ds["dataset_id"] for ds in self._data.data()[cli]]
            }
            if aux_vars is None:
                msg["aux_vars_url"] = None
            else:
                # Refine auxiliary variables, as they can be node-specific.
                c_aux_vars = {}
                for dst in self._data.data()[cli]:
                    uid = f"{cli}/{dst['dataset_id']}"
                    c_aux_vars[uid] = {
                        module: config.get(uid, config)
                        for module, config in aux_vars.items()
                    }
                # Upload the auxiliary variables and add their URL to msg.
                msg["aux_vars_url"] = self.upload_file(c_aux_vars, "aux_vars")
            # Log about what is being done.
            if not do_training:
                logger.info(
                    f"\033[1mSending request\033[0m \n"
                    f"\t\t\t\t\t\033[1m To\033[0m: {cli} \n"
                    f"\t\t\t\t\t\033[1m Request: \033[0m: Perform validation "
                    f"on aggregated parameters \n {5 * '-------------'}"
                )
            else:
                logger.info(
                    f"\033[1mSending request\033[0m \n"
                    f"\t\t\t\t\t\033[1m To\033[0m: {cli} \n"
                    f"\t\t\t\t\t\033[1m Request: \033[0m: Perform training "
                    f"with the arguments: {msg} \n {5 * '-------------'}"
                )
            # Record that current time and send the request to the node.
            time_start[cli] = time.perf_counter()
            self._reqs.send_message(msg, str(cli))
        # Return the dict storing time information.
        return time_start

    def upload_parameters(self) -> str:
        """Save to file and upload the wrapped training plan's parameters.

        Update some private attributes of the Job as a result:
        - `_model_params_file` records the path to the created dump file
        - `_repository_args["params_url"]` records the URL at which it
          was made available to downlaod by nodes

        Returns:
            params_path: Path to the created model parameters JSON dump file.

        Raises:
            SystemExit: if the operation fails.
        """
        try:
            # Dump the training plan parameters to a local JSON file.
            filename = os.path.join(
                self._keep_files_dir,
                f"aggregated_params_{uuid.uuid4()}.json",
            )
            self._training_plan.save_weights(filename)
            # Upload the file to the remote files repository.
            repo_response = self.repo.upload_file(filename)
            # Update attributes: local path and remote URL of the file.
            self._repository_args["params_url"] = repo_response["file"]
            self._model_params_file = filename
        except Exception as exc:
            logger.error(f"Cannot update parameters - Error: {exc}")
            sys.exit(-1)
        return self._model_params_file

    def upload_file(
            self,
            content: Dict[str, Any],
            basename: str = "",
        ) -> str:
        """Upload given content to the file server as a JSON file.

        Args:
            content: JSON-serializable data to write to a file and
                upload to the remote file repository.
            basename: Prefix to the created local dump file's name.
                Also used to provide context in logged messages.

        Returns:
            url: URL at which the file has been uploaded.

        Raises:
            SystemExit: if the operation fails.
        """
        try:
            filename = os.path.join(
                self._keep_files_dir,
                f"{basename}_{uuid.uuid4()}.json",
            )
            declearn.utils.json_dump(content, filename)
            repo_response = self.repo.upload_file(filename)
            return repo_response["file"]  # type: ignore
        except Exception as exc:
            logger.error(f"Cannot update {basename} - Error: {exc}")
            sys.exit(-1)

    def _download_node_parameters(
            self,
            msg: Dict[str, Any]
        ) -> Tuple[
            Optional[str],
            Optional[NumpyVector],
            Optional[str],
            Optional[Dict[str, Any]]
        ]:
        """Download some node-emitted model parameters and opt. aux. vars.

        Args:
            msg: Response to a TraingRequest send by this Job.

        Returns:
            params_path: Path to the local copy of the model parameters file.
                May be None in case of download failure.
            params: NumpyVector storing the downloaded model parameters.
                May be None in case of downlaod failure.
            aux_vars_path: Path to the local copy of the optimizer auxiliary
                variables file, if any were communicated by the node.
            aux_vars: Dict storing the received auxiliary variables, if any.
        """
        # Download model parameters.
        logger.info(
            f"Downloading model params after training on node {msg['node_id']}"
            f" - from {msg['params_url']}"
        )
        try:
            _, params_path = self.repo.download_file(
                msg["params_url"], f"node_params_{uuid.uuid4()}.json"
            )
        except FedbiomedRepositoryError as err:
            logger.error(
                "Failed to download model parameters from node "
                f"{msg['node_id']}, details: {err}"
            )
            return (None, None, None, None)
        params = self._training_plan.load_weights(params_path, assign=False)
        # Download optimizer auxiliary variables, if any.
        if not msg["aux_vars_url"]:
            return params_path, params, None, None
        logger.info(
            "Downloading optimizer auxiliary variables after training on "
            f"nose {msg['node_id']} - from {msg['aux_vars_url']}"
        )
        try:
            _, aux_vars_path = self.repo.download_file(
                msg["aux_vars_url"], f"node_aux_vars_{uuid.uuid4()}.json",
            )
        except FedbiomedRepositoryError as err:
            logger.error(
                "Failed to download auxiliary variables from node "
                f"{msg['node_id']}, details: {err}"
            )
            return params_path, params, None, None
        aux_vars = declearn.utils.json_load(aux_vars_path)
        return params_path, params, aux_vars_path, aux_vars

    def save_state(self, breakpoint_path: str) -> Dict[str, Any]:
        """Creates current state of the job to be included in a breakpoint.

        Includes creating links to files included in the job state.

        Args:
            breakpoint_path: path to the existing breakpoint directory

        Returns:
            Job's current state for breakpoint
        """
        # Note: some state is passed to __init__() thus is not managed
        # as job state but as experiment state in current version
        params_path = create_unique_link(
            breakpoint_path,
            "aggregated_params_current",
            ".json",
            os.path.join("..", os.path.basename(self._model_params_file)),
        )
        state = {
            "researcher_id": self._researcher_id,
            "job_id": self._id,
            "model_params_path": params_path,
            "training_replies": self._pack_training_replies(),
        }
        for round_replies in state["training_replies"]:
            for reply in round_replies:
                reply["params_path"] = create_unique_file_link(
                    breakpoint_path, reply["params_path"]
                )
                if reply["aux_vars_path"] is not None:
                    reply["aux_vars_path"] = create_unique_file_link(
                        breakpoint_path, reply["aux_vars_path"]
                    )
        return state

    def load_state(self, saved_state: Dict[str, Any]) -> None:
        """Load breakpoints state for a Job from a saved state

        Args:
            saved_state: breakpoint content
        """
        self._researcher_id = saved_state.get("researcher_id")
        self._id = saved_state["job_id"]
        # Reload the history of training replies.
        self._training_replies = self._unpack_training_replies(
            saved_state["training_replies"]
        )
        # Reload the current model parameters.
        params_path = saved_state["model_params_path"]  # type: str
        self._training_plan.load_weights(params_path)

    def _pack_training_replies(self) -> List[List[dict]]:
        """Extract a copy of `self._training_replies` for saving in breakpoint.

        - strip unwanted fields
        - structure as list/dict, so it can be saved with JSON

        Returns:
            Extract from `self._training_replies` formatted for breakpoint
        """
        converted_training_replies = []
        for responses in self._training_replies.values():
            resp_dict = copy.deepcopy(responses.data())
            # we want to strip some fields for the breakpoint
            for reply in resp_dict:
                reply.pop("params")
                reply.pop("aux_vars")
            converted_training_replies.append(resp_dict)
        return converted_training_replies

    def _unpack_training_replies(
        self,
        bkpt_training_replies: List[List[dict]],
    ) -> Dict[int, Responses]:
        """Unpack training replies recovered from a formatted breakpoint file.

        Args:
            bkpt_training_replies: Extract from training replies saved
                in breakpoint (using `self._pack_training_replies`).

        Returns:
            Training replies of already executed rounds of the job.
        """
        training_replies = {}
        for round_idx, responses in enumerate(bkpt_training_replies):
            loaded_responses = Responses(responses)
            # reload parameters from file params_path
            for reply in loaded_responses:
                reply["params"] = self._training_plan.load_weights(
                    reply["params_path"], assign=False
                )
                reply["aux_vars"] = (
                    declearn.utils.json_load(reply["aux_vars_path"])
                    if reply["aux_vars_path"] else None
                )
            training_replies[round_idx] = loaded_responses
        return training_replies

    def check_data_quality(self) -> None:
        """Does quality check by comparing datasets that have been found in different nodes."""

        data = self._data.data()
        # If there are more than two nodes ready for the job
        if len(data.keys()) > 1:

            # First check data types are same based on searched tags
            logger.info("Checking data quality of federated datasets...")

            data_types = []  # CSV, Image or default
            shapes = []  # dimensions
            dtypes = []  # variable types for CSV datasets

            # Extract features into arrays for comparison
            for data_list in data.items():
                for feature in data_list[1]:
                    data_types.append(feature["data_type"])
                    dtypes.append(feature["dtypes"])
                    shapes.append(feature["shape"])

            assert (
                len(set(data_types)) == 1
            ), f"Different type of datasets has been loaded with same tag: {data_types}"

            if data_types[0] == "csv":
                assert (
                    len(set(s[1] for s in shapes)) == 1
                ), f"Number of columns of federated datasets do not match {shapes}."

                dtypes_t = list(map(list, zip(*dtypes)))
                for t in dtypes_t:
                    assert (
                        len(set(t)) == 1
                    ), f"Variable data types do not match in federated datasets {dtypes}"

            elif data_types[0] == "images":
                shapes_t = list(map(list, zip(*[s[2:] for s in shapes])))
                dim_state = True
                for s in shapes_t:
                    if len(set(s)) != 1:
                        dim_state = False

                if not dim_state:
                    logger.error(
                        f"Dimensions of the images in federated datasets \
                                 do not match. Please consider using resize. {shapes} "
                    )

                if len(set(k[1] for k in shapes)) != 1:
                    logger.error(
                        f"Color channels of the images in federated \
                                    datasets do not match. {shapes}"
                    )
            # Else: it is default MNIST dataset pass, no action required


class LocalJob:
    """Represents the entity that manages the training part.

    LocalJob is a version of Job applied locally, on a local dataset
    (thus not involving any network).

    It is only used to compare results to a Federated approach.
    """

    def __init__(
        self,
        dataset_path: str = None,
        training_plan: TrainingPlan = None,
        training_args: TrainingArgs = None,
        model_args: dict = None,
    ) -> None:
        """Constructor of the local job.

        Args:
            dataset_path : The path where data is stored on local disk.
<<<<<<< HEAD
            training_plan_class: Name of the model class to use for training or model class.
            training_plan_path: path to file containing model code. Defaults to None.
=======
            training_plan: Training plan instance used for training.
>>>>>>> 5c10d2cf
            training_args: contains training parameters: lr, epochs, batch_size...
            model_args: contains output and input feature dimension.
        """

        self._id = str(uuid.uuid4())
        self._repository_args = {}
        self._localjob_training_args = training_args
        self._model_args = model_args
        self._training_args = TrainingArgs(training_args, only_required=False)
        self.dataset_path = dataset_path

        if training_args is not None:
            if training_args.get(
                "test_on_local_updates", False
            ) or training_args.get("test_on_global_updates", False):
                # if user wants to perform validation, display this message
                logger.warning(
                    "Cannot perform validation, not supported for LocalJob"
                )

        # handle case when model is in a file
        if not isinstance(training_plan, TrainingPlan):
            raise TypeError(
                "'training_plan' should be a TrainingPlan instance."
            )
        self._training_plan = training_plan
        self._training_plan.post_init(
            model_args=self._model_args, training_args=self._training_args
        )

    @property
    def training_plan(self):
        return self._training_plan

    @property
    def model(self):
        return self._training_plan.model

    @property
    def training_args(self):
        return self._localjob_training_args

    @training_args.setter
    def training_args(self, training_args: dict):
        self._localjob_training_args = training_args

    def start_training(self):
        """Sends training task to nodes and waits for the responses"""

        is_failed = False
        error_message = ""

        # Run the training routine
        if not is_failed:
            results = {}
            try:
                base_manager = self._training_plan.training_data(
                    self.dataset_path
                )
                data_manager = base_manager.build(
                    self._training_plan.data_loader_type()
                )
                train_loader, test_loader = data_manager.split(test_ratio=0)
                self._training_plan.set_data_loaders(train_loader, test_loader)
                self._training_plan.training_routine()
            except Exception as e:
                is_failed = True
                error_message = "Cannot train model in job : " + str(e)

        if not is_failed:
            try:
                # TODO : should test status code but not yet returned
                # by upload_file
                filename = (
                    environ["TMP_DIR"]
                    + "/local_params_"
                    + str(uuid.uuid4())
                    + ".json"
                )
                self._training_plan.save(filename, results)
            except Exception as e:
                is_failed = True
                error_message = "Cannot write results: " + str(e)

        if error_message != "":
            logger.error(error_message)<|MERGE_RESOLUTION|>--- conflicted
+++ resolved
@@ -161,38 +161,16 @@
         node_ids = self._data.node_ids()
         # Send message to each node that has been found after dataset search request
         for cli in node_ids:
-<<<<<<< HEAD
-            logger.info('Sending request to node ' +
-                        str(cli) + " to check model is approved or not")
-            self._reqs.send_message(
-                message,
-                cli)
-
-=======
             logger.info(
                 f"Sending request to node {cli} to check whether the "
                 "training plan is approved or not."
             )
             self._reqs.send_message(message, str(cli))
->>>>>>> 5c10d2cf
         # Wait for responses
         for resp in self._reqs.get_responses(
             look_for_commands=["training-plan-status"], only_successful=False
         ):
             responses.append(resp)
-<<<<<<< HEAD
-            replied_nodes.append(resp.get('node_id'))
-
-            if resp.get('success') is True:
-                if resp.get('approval_obligation') is True:
-                    if resp.get('status') == TrainingPlanApprovalStatus.APPROVED.value:
-                        logger.info(f'Training plan has been approved by the node: {resp.get("node_id")}')
-                    else:
-                        logger.warning(f'Training plan has NOT been approved by the node: {resp.get("node_id")}.' +
-                                       f'Training plan status : {resp.get("status")}')
-                else:
-                    logger.info(f'Training plan approval is not required by the node: {resp.get("node_id")}')
-=======
             replied_nodes.append(resp.get("node_id"))
             if resp.get("success"):
                 if resp.get("approval_obligation"):
@@ -209,7 +187,6 @@
                     logger.info(
                         f'Training plan approval is not required by the node: {resp.get("node_id")}'
                     )
->>>>>>> 5c10d2cf
             else:
                 logger.warning(
                     f"Node : {resp.get('node_id')} : {resp.get('msg')}"
@@ -217,18 +194,11 @@
         # Get the nodes that haven't replied training-plan-status request
         non_replied_nodes = list(set(node_ids) - set(replied_nodes))
         if non_replied_nodes:
-<<<<<<< HEAD
-            logger.warning(f"Request for checking training plan status hasn't been replied \
-                             by the nodes: {non_replied_nodes}. You might get error \
-                                 while running your experiment. ")
-
-=======
             logger.warning(
                 "Request for checking training plan status hasn't been replied"
                 f"by the nodes: {non_replied_nodes}. You might get an error"
                 "while running your experiment."
             )
->>>>>>> 5c10d2cf
         return responses
 
     def waiting_for_nodes(self, responses: Responses) -> bool:
@@ -699,12 +669,7 @@
 
         Args:
             dataset_path : The path where data is stored on local disk.
-<<<<<<< HEAD
-            training_plan_class: Name of the model class to use for training or model class.
-            training_plan_path: path to file containing model code. Defaults to None.
-=======
             training_plan: Training plan instance used for training.
->>>>>>> 5c10d2cf
             training_args: contains training parameters: lr, epochs, batch_size...
             model_args: contains output and input feature dimension.
         """
