# This file is originally part of Fed-BioMed
# SPDX-License-Identifier: Apache-2.0

"""Manage the training part of the experiment."""

import atexit
import copy
import importlib
import inspect
import os
import re
import sys
import shutil
import tempfile
import time
import uuid
from typing import Any, Callable, Dict, List, Optional, Tuple, Type, Union

import validators

from fedbiomed.common.constants import TrainingPlanApprovalStatus
from fedbiomed.common.exceptions import FedbiomedRepositoryError, FedbiomedDataQualityCheckError
from fedbiomed.common.logger import logger
from fedbiomed.common.optimizers import Optimizer
from fedbiomed.common.repository import Repository
from fedbiomed.common.serializer import Serializer
from fedbiomed.common.training_args import TrainingArgs

from fedbiomed.researcher.datasets import FederatedDataSet
from fedbiomed.researcher.environ import environ
from fedbiomed.researcher.filetools import create_unique_link, create_unique_file_link
from fedbiomed.researcher.requests import Requests
from fedbiomed.researcher.responses import Responses


class Job:
    """
    Represents the entity that manage the training part at  the nodes level

    Starts a message queue, loads python model file created by researcher (through
    [`training_plans`][fedbiomed.common.training_plans]) and saves the loaded model in a temporary file
    (under the filename '<TEMP_DIR>/my_model_<random_id>.py').

    """

    def __init__(self,
                 reqs: Requests = None,
                 nodes: dict = None,
                 training_plan_class: Union[Type[Callable], str] = None,
                 training_plan_path: str = None,
                 training_args: TrainingArgs = None,
                 model_args: dict = None,
                 data: FederatedDataSet = None,
                 keep_files_dir: str = None):

        """ Constructor of the class

        Args:
            reqs: Researcher's requests assigned to nodes. Defaults to None.
            nodes: A dict of node_id containing the nodes used for training
            training_plan_class: instance or class of the TrainingPlan.
            training_plan_path: Path to file containing model class code
            training_args: Contains training parameters; lr, epochs, batch_size.
            model_args: Contains output and input feature dimension
            data: Federated datasets
            keep_files_dir: Directory for storing files created by the job that we want to keep beyond the execution
                of the job. Defaults to None, files are not kept after the end of the job.

        Raises:
            NameError: If model is not defined or if the class can not to be inspected
        """

        self._id = str(uuid.uuid4())  # creating a unique job id
        self._researcher_id = environ['RESEARCHER_ID']
        self._repository_args = {}
        self._training_args = training_args
        self._model_args = model_args
        self._nodes = nodes
        self._training_replies = {}  # will contain all node replies for every round
        self._model_file = None  # path to local file containing model code
        self._model_params_file = ""  # path to local file containing current version of aggregated params
        self._training_plan_class = training_plan_class
        # self._training_plan = None  # declared below, as a TrainingPlan instance
        self._aggregator_args = None

        if keep_files_dir:
            self._keep_files_dir = keep_files_dir
        else:
            self._keep_files_dir = tempfile.mkdtemp(prefix=environ['TMP_DIR'])
            atexit.register(lambda: shutil.rmtree(self._keep_files_dir))  # remove directory
            # when script ends running (replace
            # `with tempfile.TemporaryDirectory(dir=environ['TMP_DIR']) as self._keep_files_dir: `)

        if reqs is None:
            self._reqs = Requests()
        else:
            self._reqs = reqs

        self.last_msg = None
        self._data = data

        # Check dataset quality
        if self._data is not None:
            self.check_data_quality()

        # Model is mandatory
        if self._training_plan_class is None:
            mess = "Missing training plan class name or instance in Job arguments"
            logger.critical(mess)
            raise NameError(mess)

        # handle case when model is in a file
        if training_plan_path is not None:
            try:
                # import model from python file

                model_module = os.path.basename(training_plan_path)
                model_module = re.search("(.*)\.py$", model_module).group(1)
                sys.path.insert(0, os.path.dirname(training_plan_path))

                module = importlib.import_module(model_module)
                tr_class = getattr(module, self._training_plan_class)
                self._training_plan_class = tr_class
                sys.path.pop(0)

            except Exception as e:
                e = sys.exc_info()
                logger.critical(f"Cannot import class {self._training_plan_class} from "
                                f"path {training_plan_path} - Error: {str(e)}")
                sys.exit(-1)

        # check class is defined
        try:
            _ = inspect.isclass(self._training_plan_class)
        except NameError:
            mess = f"Cannot find training plan for Job, training plan class {self._training_plan_class} is not defined"
            logger.critical(mess)
            raise NameError(mess)

        # create/save TrainingPlan instance
        if inspect.isclass(self._training_plan_class):
            self._training_plan = self._training_plan_class()  # contains TrainingPlan

        else:
            self._training_plan = self._training_plan_class
        self._training_plan.post_init(model_args={} if self._model_args is None else self._model_args,
                                      training_args=self._training_args)

        # find the name of the class in any case
        # (it is `model` only in the case where `model` is not an instance)
        self._training_plan_name = self._training_plan.__class__.__name__

        self.repo = Repository(environ['UPLOADS_URL'], self._keep_files_dir, environ['CACHE_DIR'])

        self._training_plan_file = os.path.join(self._keep_files_dir, 'my_model_' + str(uuid.uuid4()) + '.py')
        try:
            self._training_plan.save_code(self._training_plan_file)
        except Exception as e:
            logger.error("Cannot save the training plan to a local tmp dir : " + str(e))
            return

        # upload my_model_xxx.py on repository server (contains model definition)
        repo_response = self.repo.upload_file(self._training_plan_file)

        self._repository_args['training_plan_url'] = repo_response['file']

        # Save model parameters to a local file and upload it to the remote repository.
        # The filename and remote url are assigned to attributes through this call.
        try:
            self.update_parameters()
        except SystemExit:
            return

        # (below) regex: matches a character not present among "^", "\", "."
        # characters at the end of string.
        self._repository_args['training_plan_class'] = self._training_plan_name

        # Validate fields in each argument
        self.validate_minimal_arguments(self._repository_args,
                                        ['training_plan_url', 'training_plan_class', 'params_url'])

    @staticmethod
    def validate_minimal_arguments(obj: dict, fields: Union[tuple, list]):
        """ Validates a given dictionary by given mandatory fields.

        Args:
            obj: Object to be validated
            fields: List of fields that should be present on the obj
        """
        for f in fields:
            assert f in obj.keys(), f'Field {f} is required in object {obj}. Was not found.'
            if 'url' in f:
                assert validators.url(obj[f]), f'Url not valid: {f}'

    @property
    def id(self):
        return self._id

    @property
    def training_plan_name(self):
        return self._training_plan_name

    @property
    def training_plan(self):
        return self._training_plan

    @property
    def training_plan_file(self):
        return self._training_plan_file

    @property
    def requests(self):
        return self._reqs

    @property
    def aggregator_args(self):
        return self._aggregator_args

    @property
    def nodes(self):
        return self._nodes

    @nodes.setter
    def nodes(self, nodes: dict):
        self._nodes = nodes

    @property
    def training_replies(self):
        return self._training_replies

    @property
    def training_args(self):
        return self._training_args.dict()

    @training_args.setter
    def training_args(self, training_args: TrainingArgs):
        self._training_args = training_args

    def check_training_plan_is_approved_by_nodes(self) -> List:

        """ Checks whether model is approved or not.

        This method sends `training-plan-status` request to the nodes. It should be run before running experiment.
        So, researchers can find out if their model has been approved

        """

        message = {
            'researcher_id': self._researcher_id,
            'job_id': self._id,
            'training_plan_url': self._repository_args['training_plan_url'],
            'command': 'training-plan-status'
        }

        responses = Responses([])
        replied_nodes = []
        node_ids = self._data.node_ids()

        # Send message to each node that has been found after dataset search request
        for cli in node_ids:
            logger.info('Sending request to node ' +
                        str(cli) + " to check model is approved or not")
            self._reqs.send_message(
                message,
                cli)

        # Wait for responses
        for resp in self._reqs.get_responses(look_for_commands=['training-plan-status'], only_successful=False):
            responses.append(resp)
            replied_nodes.append(resp.get('node_id'))

            if resp.get('success') is True:
                if resp.get('approval_obligation') is True:
                    if resp.get('status') == TrainingPlanApprovalStatus.APPROVED.value:
                        logger.info(f'Training plan has been approved by the node: {resp.get("node_id")}')
                    else:
                        logger.warning(f'Training plan has NOT been approved by the node: {resp.get("node_id")}.' +
                                       f'Training plan status : {resp.get("status")}')
                else:
                    logger.info(f'Training plan approval is not required by the node: {resp.get("node_id")}')
            else:
                logger.warning(f"Node : {resp.get('node_id')} : {resp.get('msg')}")

        # Get the nodes that haven't replied training-plan-status request
        non_replied_nodes = list(set(node_ids) - set(replied_nodes))
        if non_replied_nodes:
            logger.warning(f"Request for checking training plan status hasn't been replied \
                             by the nodes: {non_replied_nodes}. You might get error \
                                 while running your experiment. ")

        return responses

    # TODO: This method should change in the future or as soon as we implement other of strategies different
    #   than DefaultStrategy

    def waiting_for_nodes(self, responses: Responses) -> bool:
        """ Verifies if all nodes involved in the job are present and Responding

        Args:
            responses: contains message answers

        Returns:
            False if all nodes are present in the Responses object. True if waiting for at least one node.
        """
        try:
            nodes_done = set(responses.dataframe()['node_id'])
        except KeyError:
            nodes_done = set()

        return not nodes_done == set(self._nodes)

    def upload_aggregator_args(self,
                               args_thr_msg: Union[Dict[str, Dict[str, Any]], dict],
                               args_thr_files: Union[Dict[str, Dict[str, Any]], dict]) -> Dict[str, Dict[str, Any]]:
        """Uploads aggregator metadata to the Repository and updates the mqtt message accordingly.

        Args:
            args_thr_msg: dictionary containing metadata about the aggregation
                strategy, useful to transfer some data when it's required by am aggregator. First key should be the
                node_id, and sub-dictionary should be parameters to be sent through MQTT messaging system. This
                dictionary may be modified by this function with additional metadata about other metadata
                transferred via the Repository.
            args_thr_files: dictionary containing metadata about aggregation strategy, to be transferred
                via the Repository's HTTP API, as opposed to the mqtt system. Format is the same as
                aggregator_args_thr_msg .

        Returns:
            The updated dictionary with metadata to be introduced in the mqtt message.
        """
        for node_id, aggr_params in args_thr_files.items():
            for arg_name, aggr_param in aggr_params.items():
                if arg_name == 'aggregator_name':
                    continue
                args_thr_msg[node_id][arg_name] = {}
                args_thr_msg[node_id][arg_name]['arg_name'] = arg_name  # name of the argument to look at
                try:
                    filename = os.path.join(self._keep_files_dir, f"{arg_name}_{uuid.uuid4()}.mpk")
                    Serializer.dump(aggr_param, filename)
                    url = self.repo.upload_file(filename)["file"]
                except Exception as exc:
                    logger.critical("Failed to export %s to local file and upload it: %s", arg_name, exc)
                    sys.exit(-1)
                args_thr_msg[node_id][arg_name]['filename'] = filename  # path to the file with the parameters
                args_thr_msg[node_id][arg_name]['url'] = url

        return args_thr_msg

    def start_nodes_training_round(
        self,
        round_: int,
        aggregator_args_thr_msg: Dict[str, Dict[str, Any]],
        aggregator_args_thr_files: Dict[str, Dict[str, Any]],
        secagg_arguments: Union[Dict, None] = None,
        do_training: bool = True,
<<<<<<< HEAD
        agg_optimizer: Optional[Optimizer] = None,
=======
        optim_aux_var: Optional[Dict[str, Dict[str, Any]]] = None,
>>>>>>> 92d723e5
    ) -> None:
        """ Sends training request to nodes and waits for the responses

        Args:
            round_: current number of round the algorithm is performing (a round is considered to be all the
                training steps of a federated model between 2 aggregations).
            aggregator_args_thr_msg: dictionary containing some metadata about the aggregation
                strategy, useful to transfer some data when it's required by am aggregator. First key should be the
                node_id, and sub-dictionary sould be parameters to be sent through MQTT messaging system
            aggregator_args_thr_files: dictionary containing metadata about aggregation strategy, to be transferred
                via the Repository's HTTP API, as opposed to the mqtt system. Format is the same as
                aggregator_args_thr_msg .
            secagg_arguments: Secure aggregation ServerKey context id
            do_training: if False, skip training in this round (do only validation). Defaults to True.
<<<<<<< HEAD
            optim_aux_var: Auxiliary variables of the researcher-side Optimizer
=======
            optim_aux_var: Auxiliary variables of the researcher-side Optimizer, if any.
>>>>>>> 92d723e5
        """

        # Assign empty dict to secagg arguments if it is None
        if secagg_arguments is None:
            secagg_arguments = {}

        headers = {
            'researcher_id': self._researcher_id,
            'job_id': self._id,
            'training_args': self._training_args.dict(),
            'training': do_training,
            'model_args': self._model_args,
            'round': round_,
            'secagg_servkey_id': secagg_arguments.get('secagg_servkey_id'),
            'secagg_biprime_id': secagg_arguments.get('secagg_biprime_id'),
            'secagg_random': secagg_arguments.get('secagg_random'),
            'secagg_clipping_range': secagg_arguments.get('secagg_clipping_range'),
            'command': 'train',
            'aggregator_args': {},
            'aux_var_urls': None,
        }

        msg = {**headers, **self._repository_args}
        time_start = {}

        # pass heavy aggregator params through file exchange system
        self.upload_aggregator_args(aggregator_args_thr_msg, aggregator_args_thr_files)

        # Upload optimizer auxiliary variables, when there are.
<<<<<<< HEAD
        if do_training and (agg_optimizer is not None):
            aux_url_shared, aux_url_bynode = (
                self.upload_agg_optimizer_aux_var(optimizer=agg_optimizer)
=======
        if do_training and optim_aux_var:
            aux_url_shared, aux_url_bynode = (
                self.upload_agg_optimizer_aux_var(optim_aux_var)
>>>>>>> 92d723e5
            )
        else:
            aux_url_shared = None
            aux_url_bynode = {}

        for cli in self._nodes:
            msg['dataset_id'] = self._data.data()[cli]['dataset_id']
            cli_aux_urls = (aux_url_shared, aux_url_bynode.get(cli, None))
            msg['aux_var_urls'] = [url for url in cli_aux_urls if url] or None

            if aggregator_args_thr_msg:
                # add aggregator parameters to message header
                msg['aggregator_args'] = aggregator_args_thr_msg[cli]

            if not do_training:
                logger.info(f'\033[1mSending request\033[0m \n'
                            f'\t\t\t\t\t\033[1m To\033[0m: {str(cli)} \n'
                            f'\t\t\t\t\t\033[1m Request: \033[0m:Perform final validation on '
                            f'aggregated parameters \n {5 * "-------------"}')
            else:
                msg_print = {key: value for key, value in msg.items()
                             if key != 'aggregator_args' and logger.level != "DEBUG" }
                logger.info(f'\033[1mSending request\033[0m \n'
                            f'\t\t\t\t\t\033[1m To\033[0m: {str(cli)} \n'
                            f'\t\t\t\t\t\033[1m Request: \033[0m: Perform training with the arguments: '
                            f'{str(msg_print)} '
                            f'\n {5 * "-------------"}')

            time_start[cli] = time.perf_counter()
            self._reqs.send_message(msg, cli)  # send request to node

        # Recollect models trained
        self._training_replies[round_] = Responses([])
        while self.waiting_for_nodes(self._training_replies[round_]):
            # collect nodes responses from researcher request 'train'
            # (wait for all nodes with a ` while true` loop)
            # models_done = self._reqs.get_responses(look_for_commands=['train'])
            models_done = self._reqs.get_responses(look_for_commands=['train', 'error'], only_successful=False)
            for m in models_done.data():  # retrieve all models
                # (there should have as many models done as nodes)

                # manage error messages during training
                if m['command'] == 'error':
                    if m['extra_msg']:
                        logger.info(f"Error message received during training: {str(m['errnum'].value)} "
                                    f"- {str(m['extra_msg'])}")
                    else:
                        logger.info(f"Error message received during training: {str(m['errnum'].value)}")

                    faulty_node = m['node_id']  # remove the faulty node from the list

                    if faulty_node not in list(self._nodes):
                        logger.warning(f"Error message from {faulty_node} ignored, since this node is not part ot "
                                       f"the training any mode")
                        continue

                    self._nodes.remove(faulty_node)
                    continue

                # only consider replies for our request
                if m['researcher_id'] != environ['RESEARCHER_ID'] or \
                        m['job_id'] != self._id or m['node_id'] not in list(self._nodes):
                    continue

                # manage training failure for this job
                if not m['success']:
                    logger.error(f"Training failed for node {m['node_id']}: {m['msg']}")
                    self._nodes.remove(m['node_id'])  # remove the faulty node from the list
                    continue

                rtime_total = time.perf_counter() - time_start[m['node_id']]

                if do_training:
                    logger.info(f"Downloading model params after training on {m['node_id']} - from {m['params_url']}")
                    try:
                        _, params_path = self.repo.download_file(m["params_url"], f"node_params_{uuid.uuid4()}.mpk")
                    except FedbiomedRepositoryError as err:
                        logger.error(f"Cannot download model parameter from node {m['node_id']}, probably because Node"
                                     f" stops working (details: {err})")
                        return
                    results = Serializer.load(params_path)
                    params = results["model_weights"]
                    optimizer_args = results.get("optimizer_args")
                    optim_aux_var = results.get("optim_aux_var", {})
                    encryption_factor = results.get('encryption_factor', None)
                else:
                    params_path = None
                    params = None
                    optimizer_args = None
                    encryption_factor = None

                # TODO: could choose completely different name/structure for
                timing = m['timing']
                timing['rtime_total'] = rtime_total

                response = Responses({
                    'success': m['success'],
                    'msg': m['msg'],
                    'dataset_id': m['dataset_id'],
                    'node_id': m['node_id'],
                    'params_path': params_path,
                    'params': params,
                    'optimizer_args': optimizer_args,
                    'optim_aux_var': optim_aux_var,
                    'sample_size': m["sample_size"],
                    'encryption_factor': encryption_factor,
                    'timing': timing,
                })
                self._training_replies[round_].append(response)

        # return the list of nodes which answered because nodes in error have been removed
        return self._nodes

    def upload_agg_optimizer_aux_var(
        self,
<<<<<<< HEAD
        optimizer: Optimizer,
=======
        aux_var: Dict[str, Dict[str, Any]],
>>>>>>> 92d723e5
    ) -> Tuple[Optional[str], Dict[uuid.UUID, str]]:
        """Upload auxiliary variables emitted by a researcher-side Optimizer.

        Args:
<<<<<<< HEAD
            optimizer: Optimizer instance, auxiliary variables of which to emit
                and upload after structuring them into multiple files, to avoid
                information leakage as well as file redundancy.
=======
            aux_var: Dict of auxiliary variables emitted by an Optimizer held
                by the researcher, that are to be uploaded after having been
                structured into multiple files, to avoid information leakage
                as well as content redundancy.
>>>>>>> 92d723e5

        Returns:
            url_shared: url of a file containing auxiliary variables shared
                across all nodes, or None (in the absence of such information).
            url_bynode: dict mapping urls of files containing node-specific
                auxiliary variables to the nodes' id (a missing `nodes` key
                indicates that this node has no such information to receive).
        """
        # Split the information between shared and node-wise dictionaries.
        aux_shared, aux_bynode = self._prepare_agg_optimizer_aux_var(
<<<<<<< HEAD
            optimizer=optimizer, nodes=list(self._nodes)
=======
            aux_var=aux_var, nodes=list(self._nodes)
>>>>>>> 92d723e5
        )
        # Upload the shared information that all nodes will download.
        if aux_shared:
            path = os.path.join(
                self._keep_files_dir, f"aux_var_shared_{uuid.uuid4()}.mpk"
            )
            Serializer.dump(aux_shared, path)
            url_shared = self.repo.upload_file(path)["file"]
        else:
            url_shared = None
        # Upload the node-specific information, with node-specific urls.
        url_bynode = {}  # type: Dict[uuid.UUID, str]
        for node_id, node_aux in aux_bynode.items():
            if not node_aux:
                continue
            path = os.path.join(
                self._keep_files_dir,
                f"aux_var_node_{node_id}_{uuid.uuid4()}.mpk"
            )
            Serializer.dump(node_aux, path)
            url_bynode[node_id] = self.repo.upload_file(path)["file"]
        # Return the urls of the uploaded files.
        return url_shared, url_bynode

    @staticmethod
    def _prepare_agg_optimizer_aux_var(
<<<<<<< HEAD
        optimizer: Optimizer,
=======
        aux_var: Dict[str, Dict[str, Any]],
>>>>>>> 92d723e5
        nodes: List[uuid.UUID],
    ) -> Tuple[
        Dict[str, Dict[str, Any]],
        Dict[uuid.UUID, Dict[str, Dict[str, Any]]],
    ]:
        """Collect and structure researcher-side Optimizer auxiliary variables.

        Args:
<<<<<<< HEAD
            optimizer: Optimizer instance, auxiliary variables of which to emit
                and structure into multiple dictionaries for transmission.
=======
            aux_var: Auxiliary variables with to structure into multiple dicts,
                from `{mod_name: (shared_dict | {node_id: node_dict})}` to
                `{mod_name: shared_dict}` & `{node_id: {mod_name: node_dict}}`.
>>>>>>> 92d723e5
            nodes: Ids of the nodes to whom auxiliary variables should be
                sent. This is used to drop information of non-participating
                nodes.

        Returns:
<<<<<<< HEAD
            aux_shared:
            aux_bynode:
        """
        # Gather the { mod_name: (shared_dict | {node_id: node_dict}) } structure.
        aux_var = optimizer.get_aux()
=======
            aux_shared: Dict containing auxiliary variables that are shared
                across all nodes, with `{mod_name: shared_dict}` format.
            aux_bynode: Dict containing node-wise dicts of node-specific
                auxiliary variables, with `{node_id: {mod_name: node_dict}}`
                format.
        """
>>>>>>> 92d723e5
        aux_shared = {}  # type: Dict[str, Dict[str, Any]]
        aux_bynode = {}  # type: Dict[uuid.UUID, Dict[str, Dict[str, Any]]]
        # Iterate over nodes and plug-in-module-wise auxiliary variables.
        for node_id in nodes:
            aux_bynode[node_id] = {}
            for mod_name, mod_info in aux_var.items():
                # Case of node-specfic information.
                if node_aux := mod_info.get(str(node_id)):
                    aux_bynode[node_id][mod_name] = node_aux
                # Case of global information shared with all nodes.
                elif mod_name not in aux_shared:
                    aux_shared[mod_name] = mod_info
        # Return the restructured auxiliary variables dicts.
        return aux_shared, aux_bynode

<<<<<<< HEAD
=======
    def get_received_optimizer_aux_var_from_round(
        self,
        round_id: int,
    ) -> Dict[str, Dict[str, Dict[str, Any]]]:
        """Restructure the received auxiliary variables (if any) from a round.

        Args:
            round_id: Index of the round, replies from which to parse through.

        Returns:
            Dict of auxiliary variables, collating node-wise information, with
            format `{mod_name: {node_id: node_dict}}`.
        """
        aux_var = {}  # type: Dict[str, Dict[str, Dict[str, Any]]]
        for reply in self.training_replies[round_id]:
            node_id = reply["node_id"]
            node_av = reply.get("optim_aux_var", {})
            for module, params in node_av.items():
                aux_var.setdefault(module, {})[node_id] = params
        return aux_var

>>>>>>> 92d723e5
    def update_parameters(
        self,
        params: Optional[Dict[str, Any]] = None,
        filename: Optional[str] = None,
    ) -> Tuple[str, str]:
        """Save and upload global model parameters, optionally after updating them.

        This method is designed to save and upload the parameters of the wrapped
        training plan instance. It may also be used to update these parameters
        prior to their upload, whether based on provided in-memory values or on
        a pre-exported dump file.

        Args:
            params: data structure containing the new version of the aggregated parameters for this job,
            defaults to empty dictionary {}
            filename: path to the file containing the new version of the aggregated parameters for this job,
            defaults to None.
            is_model_params: whether params are models parameters or another value that must be sent
            through file exchange system. Defaults to True (argument are model parameters).
            variable_name:  name the filename with variable_name. Defaults to 'aggregated_prams'.

            params: Optional dict storing new aggregated parameters that are to
                be assigned to this job's training plan's model.
                If None, export and upload the current model parameters.
            filename: Optional path to a pre-existing file containing the
                aggregated parameters to load an upload.
                If `params` is not None, `filename` has to be None.

        Returns:
            filename: path to the local parameters file
            url: url at which the file was uploaded

        Raises:
            ValueError: if both `params` and `filename` are provoided: these parameters are mutually-exclusive.

        !!! info "Notes":
            * The path to the created and/or uploaded file is stored under the `_model_params_file` attribute,
              that is updated by this method.
            * The url of the uploaded file is stored under the `_repository_args["params_url"]` attribute,
              that is also updated by this method.

        !!! warning "Warning":
            * The `params` and `filename` parameters are mutually-exclusive.
        """
        try:
            if params and filename:
                raise ValueError("'update_parameters' received both filename and params: only one may be used.")
            # Case when uploading a pre-existing file: load the parameters.
            if filename:
                params = Serializer.load(filename)["model_weights"]
                self._training_plan.set_model_params(params)
            # Case when exporting current parameters: create a local dump file.
            else:
                # Case when uploading the current parameters: gather them.
                if params is None:
                    params = self._training_plan.get_model_params()
                # Case when uploading a new set of parameters: assign them.
                else:
                    self._training_plan.set_model_params(params)
                # At any rate, create a local dump file.
                filename = os.path.join(self._keep_files_dir, f"aggregated_params_{uuid.uuid4()}.mpk")
                params_dump = {
                    "researcher_id": self._researcher_id,
                    "model_weights": params,
                }
                Serializer.dump(params_dump, filename)
            # Upload the file and record its local and remote locations.
            self._model_params_file = filename
            repo_response = self.repo.upload_file(filename)
            self._repository_args["params_url"] = url = repo_response["file"]
            # Return the local path and remote url to the file.
            return filename, url
        # Log exceptions and trigger a system exit if one is raised.
        except Exception:
            exc = sys.exc_info()
            logger.error("'Job.update_parameters' failed with error: %s", exc)
            sys.exit(-1)

    def save_state(self, breakpoint_path: str) -> dict:
        """Creates current state of the job to be included in a breakpoint.

        Includes creating links to files included in the job state.

        Args:
            breakpoint_path: path to the existing breakpoint directory

        Returns:
            Job's current state for breakpoint
        """

        # Note: some state is passed to __init__() thus is not managed
        # as job state but as experiment state in current version
        state = {
            'researcher_id': self._researcher_id,
            'job_id': self._id,
            'model_params_path': self._model_params_file,
            'training_replies': self._save_training_replies(self._training_replies)
        }

        state['model_params_path'] = create_unique_link(
            breakpoint_path, 'aggregated_params_current', '.mpk',
            os.path.join('..', os.path.basename(state["model_params_path"]))
        )

        for round_replies in state['training_replies']:
            for response in round_replies:
                node_params_path = create_unique_file_link(
                    breakpoint_path, response['params_path']
                )
                response['params_path'] = node_params_path

        return state

    def load_state(self, saved_state: Dict[str, Any]) -> None:
        """Load breakpoints state for a Job from a saved state

        Args:
            saved_state: breakpoint content
        """
        # Reload the job and researched ids.
        self._id = saved_state.get('job_id')
        self._researcher_id = saved_state.get('researcher_id')
        # Upload the latest model parameters. This records the filename and url.
        self.update_parameters(filename=saved_state.get("model_params_path"))
        # Reloadthe latest training replies.
        self._training_replies = self._load_training_replies(
            saved_state.get('training_replies')
        )

    @staticmethod
    def _save_training_replies(training_replies: Dict[int, Responses]) -> List[List[Dict[str, Any]]]:
        """Extracts a copy of `training_replies` and prepares it for saving in breakpoint

        - strip unwanted fields
        - structure as list/dict, so it can be saved with JSON

        Args:
            training_replies: training replies of already executed rounds of the job

        Returns:
            Extract from `training_replies` formatted for breakpoint
        """
        converted_training_replies = []

        for round_ in training_replies.keys():
            training_reply = copy.deepcopy(training_replies[round_].data())
            # we want to strip some fields for the breakpoint
            for node in training_reply:
                del node['params']
            converted_training_replies.append(training_reply)

        return converted_training_replies

    @staticmethod
    def _load_training_replies(bkpt_training_replies: List[List[dict]]) -> Dict[int, Responses]:
        """Reads training replies from a formatted breakpoint file, and build a job training replies data structure .

        Args:
            bkpt_training_replies: Extract from training replies saved in breakpoint

        Returns:
            Training replies of already executed rounds of the job
        """

        training_replies = {}
        for round_ in range(len(bkpt_training_replies)):
            loaded_training_reply = Responses(bkpt_training_replies[round_])
            # reload parameters from file params_path
            for node in loaded_training_reply:
                node["params"] = Serializer.load(node["params_path"])["model_weights"]
            training_replies[round_] = loaded_training_reply

        return training_replies

    def check_data_quality(self):
        """Does quality check by comparing datasets that have been found in different nodes. """

        data = self._data.data()
        # If there are more than two nodes ready for the job
        if len(data.keys()) > 1:

            # First check data types are same based on searched tags
            logger.info('Checking data quality of federated datasets...')

            data_types = []  # CSV, Image or default
            shapes = []  # dimensions
            dtypes = []  # variable types for CSV datasets

            # Extract features into arrays for comparison
            for feature in data.values():
                data_types.append(feature["data_type"])
                dtypes.append(feature["dtypes"])
                shapes.append(feature["shape"])

            if len(set(data_types)) > 1:
                raise FedbiomedDataQualityCheckError(
                    f'Different type of datasets has been loaded with same tag: {data_types}'
                )

            if data_types[0] == 'csv':
                if len(set([s[1] for s in shapes])) > 1:
                    raise FedbiomedDataQualityCheckError(
                        f'Number of columns of federated datasets do not match {shapes}.'
                    )

                dtypes_t = list(map(list, zip(*dtypes)))
                for t in dtypes_t:
                    if len(set(t)) > 1:
                        # FIXME: specifying a specific use case (in the condition above) should be avoided
                        raise FedbiomedDataQualityCheckError(
                            f'Variable data types do not match in federated datasets {dtypes}'
                        )

            elif data_types[0] == 'images':
                shapes_t = list(map(list, zip(*[s[2:] for s in shapes])))
                dim_state = True
                for s in shapes_t:
                    if len(set(s)) != 1:
                        dim_state = False

                if not dim_state:
                    logger.error(f'Dimensions of the images in federated datasets \
                                 do not match. Please consider using resize. {shapes} ')

                if len(set([k[1] for k in shapes])) != 1:
                    logger.error(f'Color channels of the images in federated \
                                    datasets do not match. {shapes}')

            # If it is default MNIST dataset pass
            else:
                pass

        pass


class localJob:
    """Represents the entity that manage the training part. LocalJob is the version of Job but applied locally on a
    local dataset (thus not involving any network). It is only used to compare results to a Federated approach, using
    networks.
    """

    def __init__(self, dataset_path: str = None,
                 training_plan_class: str = 'MyTrainingPlan',
                 training_plan_path: str = None,
                 training_args: TrainingArgs = None,
                 model_args: dict = None):

        """
        Constructor of the class

        Args:
            dataset_path : The path where data is stored on local disk.
            training_plan_class: Name of the model class to use for training or model class.
            training_plan_path: path to file containing model code. Defaults to None.
            training_args: contains training parameters: lr, epochs, batch_size...
            model_args: contains output and input feature dimension.
        """

        self._id = str(uuid.uuid4())
        self._repository_args = {}
        self._localjob_training_args = training_args
        self._model_args = model_args
        self._training_args = TrainingArgs(training_args, only_required=False)
        self.dataset_path = dataset_path

        if training_args is not None:
            if training_args.get('test_on_local_updates', False) \
                    or training_args.get('test_on_global_updates', False):
                # if user wants to perform validation, display this message
                logger.warning("Cannot perform validation, not supported for LocalJob")

        # handle case when model is in a file
        if training_plan_path is not None:
            try:
                model_module = os.path.basename(training_plan_path)
                model_module = re.search("(.*)\.py$", model_module).group(1)
                sys.path.insert(0, os.path.dirname(training_plan_path))

                module = importlib.import_module(model_module)
                tr_class = getattr(module, training_plan_class)
                self._training_plan = tr_class()
                sys.path.pop(0)

            except Exception as e:
                e = sys.exc_info()
                logger.critical("Cannot import class " + training_plan_class + " from path " +
                                training_plan_path + " - Error: " + str(e))
                sys.exit(-1)
        else:

            # create/save model instance
            if inspect.isclass(training_plan_class):
                self._training_plan = training_plan_class()
            else:
                self._training_plan = training_plan_class

        self._training_plan.post_init(model_args=self._model_args,
                                      training_args=self._training_args)

    @property
    def training_plan(self):
        return self._training_plan

    @property
    def model(self):
        return self._training_plan.model()

    @property
    def training_args(self):
        return self._localjob_training_args

    @training_args.setter
    def training_args(self, training_args: dict):
        self._localjob_training_args = training_args

    def start_training(self):
        """Sends training task to nodes and waits for the responses"""
        # Run import statements (very unsafely).
        for i in self._training_plan._dependencies:
            exec(i, globals())

        # Run the training routine.
        try:
            self._training_plan.set_dataset_path(self.dataset_path)
            data_manager = self._training_plan.training_data()
            tp_type = self._training_plan.type()
            data_manager.load(tp_type=tp_type)
            train_loader, test_loader = data_manager.split(test_ratio=0)
            self._training_plan.training_data_loader = train_loader
            self._training_plan.testing_data_loader = test_loader
            self._training_plan.training_routine()
        except Exception as exc:
            logger.error("Cannot train model in job: %s", repr(exc))
        # Save the current parameters.
        else:
            try:
                # TODO: should test status code but not yet returned by upload_file
                path = os.path.join(
                    environ["TMP_DIR"], f"local_params_{uuid.uuid4()}.mpk"
                )
                Serializer.dump(self._training_plan.get_model_params(), path)
            except Exception as exc:
                logger.error("Cannot write results: %s", repr(exc))<|MERGE_RESOLUTION|>--- conflicted
+++ resolved
@@ -21,7 +21,6 @@
 from fedbiomed.common.constants import TrainingPlanApprovalStatus
 from fedbiomed.common.exceptions import FedbiomedRepositoryError, FedbiomedDataQualityCheckError
 from fedbiomed.common.logger import logger
-from fedbiomed.common.optimizers import Optimizer
 from fedbiomed.common.repository import Repository
 from fedbiomed.common.serializer import Serializer
 from fedbiomed.common.training_args import TrainingArgs
@@ -352,11 +351,7 @@
         aggregator_args_thr_files: Dict[str, Dict[str, Any]],
         secagg_arguments: Union[Dict, None] = None,
         do_training: bool = True,
-<<<<<<< HEAD
-        agg_optimizer: Optional[Optimizer] = None,
-=======
         optim_aux_var: Optional[Dict[str, Dict[str, Any]]] = None,
->>>>>>> 92d723e5
     ) -> None:
         """ Sends training request to nodes and waits for the responses
 
@@ -371,11 +366,7 @@
                 aggregator_args_thr_msg .
             secagg_arguments: Secure aggregation ServerKey context id
             do_training: if False, skip training in this round (do only validation). Defaults to True.
-<<<<<<< HEAD
-            optim_aux_var: Auxiliary variables of the researcher-side Optimizer
-=======
             optim_aux_var: Auxiliary variables of the researcher-side Optimizer, if any.
->>>>>>> 92d723e5
         """
 
         # Assign empty dict to secagg arguments if it is None
@@ -405,15 +396,9 @@
         self.upload_aggregator_args(aggregator_args_thr_msg, aggregator_args_thr_files)
 
         # Upload optimizer auxiliary variables, when there are.
-<<<<<<< HEAD
-        if do_training and (agg_optimizer is not None):
-            aux_url_shared, aux_url_bynode = (
-                self.upload_agg_optimizer_aux_var(optimizer=agg_optimizer)
-=======
         if do_training and optim_aux_var:
             aux_url_shared, aux_url_bynode = (
                 self.upload_agg_optimizer_aux_var(optim_aux_var)
->>>>>>> 92d723e5
             )
         else:
             aux_url_shared = None
@@ -529,25 +514,15 @@
 
     def upload_agg_optimizer_aux_var(
         self,
-<<<<<<< HEAD
-        optimizer: Optimizer,
-=======
         aux_var: Dict[str, Dict[str, Any]],
->>>>>>> 92d723e5
     ) -> Tuple[Optional[str], Dict[uuid.UUID, str]]:
         """Upload auxiliary variables emitted by a researcher-side Optimizer.
 
         Args:
-<<<<<<< HEAD
-            optimizer: Optimizer instance, auxiliary variables of which to emit
-                and upload after structuring them into multiple files, to avoid
-                information leakage as well as file redundancy.
-=======
             aux_var: Dict of auxiliary variables emitted by an Optimizer held
                 by the researcher, that are to be uploaded after having been
                 structured into multiple files, to avoid information leakage
                 as well as content redundancy.
->>>>>>> 92d723e5
 
         Returns:
             url_shared: url of a file containing auxiliary variables shared
@@ -558,11 +533,7 @@
         """
         # Split the information between shared and node-wise dictionaries.
         aux_shared, aux_bynode = self._prepare_agg_optimizer_aux_var(
-<<<<<<< HEAD
-            optimizer=optimizer, nodes=list(self._nodes)
-=======
             aux_var=aux_var, nodes=list(self._nodes)
->>>>>>> 92d723e5
         )
         # Upload the shared information that all nodes will download.
         if aux_shared:
@@ -589,11 +560,7 @@
 
     @staticmethod
     def _prepare_agg_optimizer_aux_var(
-<<<<<<< HEAD
-        optimizer: Optimizer,
-=======
         aux_var: Dict[str, Dict[str, Any]],
->>>>>>> 92d723e5
         nodes: List[uuid.UUID],
     ) -> Tuple[
         Dict[str, Dict[str, Any]],
@@ -602,33 +569,20 @@
         """Collect and structure researcher-side Optimizer auxiliary variables.
 
         Args:
-<<<<<<< HEAD
-            optimizer: Optimizer instance, auxiliary variables of which to emit
-                and structure into multiple dictionaries for transmission.
-=======
             aux_var: Auxiliary variables with to structure into multiple dicts,
                 from `{mod_name: (shared_dict | {node_id: node_dict})}` to
                 `{mod_name: shared_dict}` & `{node_id: {mod_name: node_dict}}`.
->>>>>>> 92d723e5
             nodes: Ids of the nodes to whom auxiliary variables should be
                 sent. This is used to drop information of non-participating
                 nodes.
 
         Returns:
-<<<<<<< HEAD
-            aux_shared:
-            aux_bynode:
-        """
-        # Gather the { mod_name: (shared_dict | {node_id: node_dict}) } structure.
-        aux_var = optimizer.get_aux()
-=======
             aux_shared: Dict containing auxiliary variables that are shared
                 across all nodes, with `{mod_name: shared_dict}` format.
             aux_bynode: Dict containing node-wise dicts of node-specific
                 auxiliary variables, with `{node_id: {mod_name: node_dict}}`
                 format.
         """
->>>>>>> 92d723e5
         aux_shared = {}  # type: Dict[str, Dict[str, Any]]
         aux_bynode = {}  # type: Dict[uuid.UUID, Dict[str, Dict[str, Any]]]
         # Iterate over nodes and plug-in-module-wise auxiliary variables.
@@ -644,8 +598,6 @@
         # Return the restructured auxiliary variables dicts.
         return aux_shared, aux_bynode
 
-<<<<<<< HEAD
-=======
     def get_received_optimizer_aux_var_from_round(
         self,
         round_id: int,
@@ -667,7 +619,6 @@
                 aux_var.setdefault(module, {})[node_id] = params
         return aux_var
 
->>>>>>> 92d723e5
     def update_parameters(
         self,
         params: Optional[Dict[str, Any]] = None,
