# Developer info on continuous integration

Continuous integration uses a [Jenkins](https://www.jenkins.io/) server on `ci.inria.fr`. 

TODO: update for `github.com`

<!--

CI tests are triggered automatically on a:

* merge request to `develop` or `master` branch
* push in `develop`, `master`, `feature/test_ci` branches (eg: after a merge, pushing a fix directly to this branch)

The merge should not be completed before CI pipeline succeeds

* pushing a fix to the branch with the open merge request re-triggers the CI test
* CI test can also be manually triggered by adding a comment to the merge request with the text `Jenkins please retry a build`

CI pipeline currently contains :

* running unit tests
* running a simplenet + federated average training, on a few batches of a MNIST dataset, with 1 node. For that, CI launches `./scripts/CI_build` (wrapping for running on CI server) which itself calls `./scripts/run_test_mnist` (payload, can also be launched on localhost)

  - clone the Fed-BioMed repository, set up conda and environments, launch network and node. 
  - choose an existing git branch for running the test for each of the repos, by decreasing preference order : source branch of the merge, target branch of the merge, `develop`
  - launch the `fedbiomed` script `./notebooks/getting-started.py`
  - test succeeds if the script completes without failure.


To view CI test output and logs :

* view the pull request in GitHub (select `Pull requests` in the top bar, then select your pull request)
* click on the `Pipeline` number (eg: #1289345) in the merge request, then click on the `Jobs` tab, then click on the job number (eg: #1294521)
* select `Console output` in the left pane

To configure CI test :

* connect with your account on `ci.inria.fr`. To get an account on `ci.inria.fr` you need to be approved by one member of the Fed-BioMed CI project or to be a member of Inria
* request the Fed-BioMed team to become a member of the Fed-BioMed CI project

Note: using branch `feature/test_ci` can be useful when testing/debugging the CI setup (triggers CI on every push, not only on merge request).

<<<<<<< HEAD
More integration tests run on a nightly basis. They need a conda environment `fedbiomed-ci.yaml` which can be found in `./envs/ci/conda`

## Continues integration for documentation

-->
=======
More integration tests run on a nightly basis. They need a conda environment `fedbiomed-ci.yaml` which can be found in `./envs/ci/conda`
>>>>>>> a80516dc
<|MERGE_RESOLUTION|>--- conflicted
+++ resolved
@@ -40,12 +40,6 @@
 
 Note: using branch `feature/test_ci` can be useful when testing/debugging the CI setup (triggers CI on every push, not only on merge request).
 
-<<<<<<< HEAD
 More integration tests run on a nightly basis. They need a conda environment `fedbiomed-ci.yaml` which can be found in `./envs/ci/conda`
 
-## Continues integration for documentation
-
--->
-=======
-More integration tests run on a nightly basis. They need a conda environment `fedbiomed-ci.yaml` which can be found in `./envs/ci/conda`
->>>>>>> a80516dc
+-->