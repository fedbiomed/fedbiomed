{
  "name": "ui",
  "version": "0.1.0",
  "private": true,
  "dependencies": {
    "@elastic/datemath": "^5.0.3",
<<<<<<< HEAD
    "@elastic/eui": "^62.1.0",
=======
    "@elastic/eui": "^66.0.0",
>>>>>>> 203ceda5
    "@emotion/react": "^11.10.0",
    "@testing-library/jest-dom": "^5.15.1",
    "@testing-library/react": "^11.2.7",
    "@testing-library/user-event": "^12.8.3",
    "axios": "^0.24.0",
    "bootstrap": "^5.1.3",
    "http-proxy-middleware": "^2.0.1",
    "install": "^0.13.0",
<<<<<<< HEAD
=======
    "jwt-decode": "^3.1.2",
>>>>>>> 203ceda5
    "moment": "^2.29.4",
    "npm": "^8.2.0",
    "prop-types": "^15.8.1",
    "react": "^18.1.0",
    "react-dom": "^18.1.0",
<<<<<<< HEAD
=======
    "react-jwt": "^1.1.6",
>>>>>>> 203ceda5
    "react-moment": "^1.1.2",
    "react-redux": "^7.2.6",
    "react-router-dom": "^6.0.2",
    "react-scripts": "^5.0.0",
    "react-select": "^5.4.0",
    "react-syntax-highlighter": "^15.5.0",
    "redux": "^4.1.2",
    "redux-thunk": "^2.4.1",
    "thunk": "^0.0.1",
    "web-vitals": "^1.1.2"
  },
  "scripts": {
    "start": "react-scripts start",
    "build": "react-scripts build",
    "test": "react-scripts test",
    "eject": "react-scripts eject"
  },
  "eslintConfig": {
    "extends": [
      "react-app",
      "react-app/jest"
    ]
  },
  "browserslist": {
    "production": [
      ">0.2%",
      "not dead",
      "not op_mini all"
    ],
    "development": [
      "last 1 chrome version",
      "last 1 firefox version",
      "last 1 safari version"
    ]
  }
}<|MERGE_RESOLUTION|>--- conflicted
+++ resolved
@@ -1,14 +1,10 @@
 {
   "name": "ui",
-  "version": "0.1.0",
+  "version": "0.1.1",
   "private": true,
   "dependencies": {
     "@elastic/datemath": "^5.0.3",
-<<<<<<< HEAD
-    "@elastic/eui": "^62.1.0",
-=======
     "@elastic/eui": "^66.0.0",
->>>>>>> 203ceda5
     "@emotion/react": "^11.10.0",
     "@testing-library/jest-dom": "^5.15.1",
     "@testing-library/react": "^11.2.7",
@@ -17,19 +13,13 @@
     "bootstrap": "^5.1.3",
     "http-proxy-middleware": "^2.0.1",
     "install": "^0.13.0",
-<<<<<<< HEAD
-=======
     "jwt-decode": "^3.1.2",
->>>>>>> 203ceda5
     "moment": "^2.29.4",
     "npm": "^8.2.0",
     "prop-types": "^15.8.1",
     "react": "^18.1.0",
     "react-dom": "^18.1.0",
-<<<<<<< HEAD
-=======
     "react-jwt": "^1.1.6",
->>>>>>> 203ceda5
     "react-moment": "^1.1.2",
     "react-redux": "^7.2.6",
     "react-router-dom": "^6.0.2",
