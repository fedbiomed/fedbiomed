--- conflicted
+++ resolved
@@ -1,6 +1,5 @@
 import os
 import re
-import uuid
 
 from app import app
 from cache import cached
@@ -16,12 +15,7 @@
     PreviewDatasetRequest
 from utils import error, validate_request_data, response
 
-<<<<<<< HEAD
 from fedbiomed.common.data import MedicalFolderController, MapperBlock, MedicalFolderLoadingBlockTypes
-from fedbiomed.node.dataset_manager import DatasetManager
-=======
-from fedbiomed.common.data import MedicalFolderController
->>>>>>> 203ceda5
 from fedbiomed.common.exceptions import FedbiomedError
 from fedbiomed.node.dataset_manager import DatasetManager
 from . import api
@@ -86,7 +80,6 @@
         reference_csv = os.path.join(app.config['DATA_PATH_SAVE'], *req["reference_csv_path"])
         dataset_parameters = {"index_col": req["index_col"],
                               "tabular_file": reference_csv}
-
     try:
         dataset_id = dataset_manager.add_database(
             name=req["name"],
