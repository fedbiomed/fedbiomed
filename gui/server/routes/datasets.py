--- conflicted
+++ resolved
@@ -1,15 +1,8 @@
 import os
 import re
-<<<<<<< HEAD
+import uuid
+
 from fedbiomed.common.exceptions import FedbiomedError
-from flask import jsonify, request
-from app import app
-from db import database
-=======
-import uuid
->>>>>>> 203ceda5
-
-
 from app import app
 from db import node_database
 from flask import request, current_app
@@ -20,15 +13,10 @@
     PreviewDatasetRequest, \
     AddDefaultDatasetRequest, \
     ListDatasetRequest, \
-<<<<<<< HEAD
     GetCsvData, \
     ReadDataLoadingPlan
+from utils import success, error, validate_request_data, response
 from fedbiomed.common.data import MedicalFolderLoadingBlockTypes
-=======
-    GetCsvData
-from utils import success, error, validate_request_data, response
-from flask_jwt_extended import jwt_required, get_jwt, verify_jwt_in_request
->>>>>>> 203ceda5
 from fedbiomed.node.dataset_manager import DatasetManager
 from . import api
 
@@ -349,7 +337,6 @@
     except Exception as e:
         return error(str(e)), 400
 
-
     # Create unique id for the dataset
     dataset_id = 'dataset_' + str(uuid.uuid4())
 
