from db import node_database
from flask import request
from utils import error


def check_tags_already_registered():
    """Middleware that checks requested tags is already existing"""
    req = request.json
    tags = req["tags"]
<<<<<<< HEAD
    table = node_database.db().table('_default')
    query = node_database.query()
=======
    table = database.db().table_datasets()
    query = database.query()
>>>>>>> ee5ff68b

    found = table.search(query.tags.all(tags))

    if len(found) > 0:
        return error(f'There is already a dataset added with the same tags, {req["tags"]}'), 400<|MERGE_RESOLUTION|>--- conflicted
+++ resolved
@@ -7,14 +7,10 @@
     """Middleware that checks requested tags is already existing"""
     req = request.json
     tags = req["tags"]
-<<<<<<< HEAD
-    table = node_database.db().table('_default')
+    table = node_database.db().table_datasets()
     query = node_database.query()
-=======
-    table = database.db().table_datasets()
-    query = database.query()
->>>>>>> ee5ff68b
 
+    table.clear_cache()
     found = table.search(query.tags.all(tags))
 
     if len(found) > 0:
