--- conflicted
+++ resolved
@@ -2,33 +2,21 @@
  "cells": [
   {
    "cell_type": "markdown",
-   "metadata": {
-    "pycharm": {
-     "name": "#%% md\n"
-    }
-   },
+   "metadata": {},
    "source": [
     "# Using Differential Privacy with OPACUS on Fed-BioMed"
    ]
   },
   {
    "cell_type": "markdown",
-   "metadata": {
-    "pycharm": {
-     "name": "#%% md\n"
-    }
-   },
+   "metadata": {},
    "source": [
     "In this notebook we show how `opacus` (https://opacus.ai/) can be used in Fed-BioMed. Opacus is a library which allows to train PyTorch models with differential privacy. We will train the basic MNIST example using two nodes."
    ]
   },
   {
    "cell_type": "markdown",
-   "metadata": {
-    "pycharm": {
-     "name": "#%% md\n"
-    }
-   },
+   "metadata": {},
    "source": [
     "## Setting up Fed-BioMed Environment\n",
     "\n",
@@ -38,11 +26,7 @@
   },
   {
    "cell_type": "markdown",
-   "metadata": {
-    "pycharm": {
-     "name": "#%% md\n"
-    }
-   },
+   "metadata": {},
    "source": [
     "### Setting the node up\n",
     "It is necessary to previously configure a node:\n",
@@ -58,44 +42,15 @@
   },
   {
    "cell_type": "markdown",
-   "metadata": {
-    "pycharm": {
-     "name": "#%% md\n"
-    }
-   },
-   "source": [
-<<<<<<< HEAD
-    "## Define a model and parameters\n",
-    "\n",
-    "Declare a torch.nn MyTrainingPlan class to send for training on the node"
-   ]
-  },
-  {
-   "cell_type": "markdown",
-   "metadata": {
-    "pycharm": {
-     "name": "#%% md\n"
-    }
-   },
-   "source": [
-    "In the cell below, we are going to define the model using opacus for differential privacy. For this example, we are going to use the function `make_private` from `opacus.privacy_engine`. Two hyperparameters should be defined:\n",
-    "* `noise_multiplier`: The ratio of the standard deviation of the Gaussian noise to the L2-sensitivity of the function to which the noise is added (How much noise to add)\n",
-    "* `max_grad_norm`: The maximum norm of the per-sample gradients. Any gradient with norm higher than this will be clipped to this value.\n",
-    "\n",
-    "It is worth noting that in order to use the opacus `PrivacyEngine` class we need to properly define as training plan attributes a `model`, a `dataloader` and an `optimizer`."
-=======
+   "metadata": {},
+   "source": [
     "## Defining a Training Plan and Parameters"
->>>>>>> 5f22d28c
    ]
   },
   {
    "cell_type": "code",
    "execution_count": 1,
-   "metadata": {
-    "pycharm": {
-     "name": "#%%\n"
-    }
-   },
+   "metadata": {},
    "outputs": [],
    "source": [
     "import torch\n",
@@ -147,11 +102,7 @@
   },
   {
    "cell_type": "markdown",
-   "metadata": {
-    "pycharm": {
-     "name": "#%% md\n"
-    }
-   },
+   "metadata": {},
    "source": [
     "This group of arguments correspond respectively:\n",
     "* `model_args`: a dictionary with the arguments related to the model (e.g. number of layers, features, etc.). This will be passed to the model class on the node side. For instance, the privacy parameters should be passed here.\n",
@@ -175,7 +126,7 @@
   },
   {
    "cell_type": "code",
-   "execution_count": 2,
+   "execution_count": null,
    "metadata": {
     "pycharm": {
      "name": "#%%\n"
@@ -186,17 +137,12 @@
     "model_args = {}\n",
     "\n",
     "training_args = {\n",
-<<<<<<< HEAD
     "    'batch_size': 48, \n",
-    "    'lr': 1e-3, \n",
-    "    'num_updates': 50,\n",
-    "    'dry_run': False,  \n",
-=======
+    "    'num_updates': 48,  # One batch only for quickly testing the experiment. \n",
     "    'batch_size': 48,\n",
     "    'optimizer_args': {\n",
     "        'lr': 1e-3\n",
     "    },\n",
-    "    'epochs': 1, \n",
     "    'dry_run': False, \n",
     "    'dp_args': # DP Arguments for differential privacy\n",
     "        {\n",
@@ -204,18 +150,12 @@
     "            \"sigma\": 0.4, \n",
     "            \"clip\": 0.005\n",
     "        },\n",
->>>>>>> 5f22d28c
-    "    'batch_maxnum': 50 # Fast pass for development : only use ( batch_maxnum * batch_size ) samples\n",
     "}"
    ]
   },
   {
    "cell_type": "markdown",
-   "metadata": {
-    "pycharm": {
-     "name": "#%% md\n"
-    }
-   },
+   "metadata": {},
    "source": [
     "## Declare and run the experiment"
    ]
@@ -275,11 +215,7 @@
   },
   {
    "cell_type": "markdown",
-   "metadata": {
-    "pycharm": {
-     "name": "#%% md\n"
-    }
-   },
+   "metadata": {},
    "source": [
     "Local training results for each round and each node are available in `exp.training_replies()` (index 0 to (`rounds` - 1) ).\n",
     "\n",
@@ -321,11 +257,7 @@
   },
   {
    "cell_type": "markdown",
-   "metadata": {
-    "pycharm": {
-     "name": "#%% md\n"
-    }
-   },
+   "metadata": {},
    "source": [
     "Federated parameters for each round are available in `exp.aggregated_params()` (index 0 to (`rounds` - 1) ).\n",
     "\n",
@@ -335,11 +267,7 @@
   {
    "cell_type": "code",
    "execution_count": null,
-   "metadata": {
-    "pycharm": {
-     "name": "#%%\n"
-    }
-   },
+   "metadata": {},
    "outputs": [],
    "source": [
     "print(\"\\nList the training rounds : \", exp.aggregated_params().keys())\n",
@@ -351,39 +279,22 @@
   },
   {
    "cell_type": "markdown",
-   "metadata": {
-    "pycharm": {
-     "name": "#%% md\n"
-    }
-   },
+   "metadata": {},
    "source": [
     "## Testing"
    ]
   },
   {
    "cell_type": "markdown",
-   "metadata": {
-    "pycharm": {
-     "name": "#%% md\n"
-    }
-   },
+   "metadata": {},
    "source": [
     "We define a little testing routine to extract the accuracy metrics on the testing dataset"
    ]
   },
   {
    "cell_type": "code",
-<<<<<<< HEAD
-   "execution_count": null,
-   "metadata": {
-    "pycharm": {
-     "name": "#%%\n"
-    }
-   },
-=======
-   "execution_count": 7,
-   "metadata": {},
->>>>>>> 5f22d28c
+   "execution_count": null,
+   "metadata": {},
    "outputs": [],
    "source": [
     "import torch\n",
@@ -417,11 +328,7 @@
   {
    "cell_type": "code",
    "execution_count": null,
-   "metadata": {
-    "pycharm": {
-     "name": "#%%\n"
-    }
-   },
+   "metadata": {},
    "outputs": [],
    "source": [
     "from torchvision import datasets, transforms\n",
@@ -441,24 +348,13 @@
   },
   {
    "cell_type": "code",
-   "execution_count": 9,
+   "execution_count": null,
    "metadata": {
     "pycharm": {
      "name": "#%%\n"
     }
    },
-   "outputs": [
-    {
-     "name": "stdout",
-     "output_type": "stream",
-     "text": [
-      "\n",
-      "Accuracy federated training:  68.3900\n",
-      "\n",
-      "Error federated training:  1.0612\n"
-     ]
-    }
-   ],
+   "outputs": [],
    "source": [
     "fed_model = exp.training_plan().model()\n",
     "fed_model.load_state_dict(exp.aggregated_params()[rounds - 1]['params'])\n",
@@ -469,20 +365,6 @@
     "\n",
     "print('\\nError federated training:  {:.4f}'.format(acc_federated[0]))"
    ]
-<<<<<<< HEAD
-  },
-  {
-   "cell_type": "code",
-   "execution_count": null,
-   "metadata": {
-    "pycharm": {
-     "name": "#%%\n"
-    }
-   },
-   "outputs": [],
-   "source": []
-=======
->>>>>>> 5f22d28c
   }
  ],
  "metadata": {
