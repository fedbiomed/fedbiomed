--- conflicted
+++ resolved
@@ -333,16 +333,7 @@
    "name": "python",
    "nbconvert_exporter": "python",
    "pygments_lexer": "ipython3",
-<<<<<<< HEAD
-   "version": "3.10.12 | packaged by conda-forge | (main, Jun 23 2023, 22:40:32) [GCC 12.3.0]"
-  },
-  "vscode": {
-   "interpreter": {
-    "hash": "ab76e3e624c52aae5e80807d730e4eaa4ecc8ddffbfd9d62b69327b02ed88a35"
-   }
-=======
    "version": "3.10.12"
->>>>>>> f1438edd
   }
  },
  "nbformat": 4,
