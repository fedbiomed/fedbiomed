--- conflicted
+++ resolved
@@ -147,11 +147,7 @@
 print("\nList the training rounds : ", exp.training_replies().keys())
 
 print("\nList the nodes for the last training round and their timings : ")
-<<<<<<< HEAD
-round_data = exp.training_replies()[rounds - 1].data
-=======
-round_data = exp.training_replies[rounds - 1].data()
->>>>>>> a398f80e
+round_data = exp.training_replies()[rounds - 1].data()
 for c in range(len(round_data)):
     print("\t- {id} :\
     \n\t\trtime_training={rtraining:.2f} seconds\
@@ -162,11 +158,7 @@
         rtotal = round_data[c]['timing']['rtime_total']))
 print('\n')
 
-<<<<<<< HEAD
-exp.training_replies()[rounds - 1].dataframe
-=======
-exp.training_replies[rounds - 1].dataframe()
->>>>>>> a398f80e
+exp.training_replies()[rounds - 1].dataframe()
 
 
 # Federated parameters for each round are available via `exp.aggregated_params()` (index 0 to (`rounds` - 1) ).
