{
 "cells": [
  {
   "cell_type": "markdown",
   "metadata": {
    "pycharm": {
     "name": "#%% md\n"
    }
   },
   "source": [
    "# Fed-BioMed Researcher to train a model on a CSV dataset"
   ]
  },
  {
   "cell_type": "markdown",
   "metadata": {
    "pycharm": {
     "name": "#%% md\n"
    }
   },
   "source": [
    "Use for developing (autoreloads changes made across packages)"
   ]
  },
  {
   "cell_type": "code",
   "execution_count": null,
   "metadata": {
    "pycharm": {
     "name": "#%%\n"
    }
   },
   "outputs": [],
   "source": [
    "%load_ext autoreload\n",
    "%autoreload 2"
   ]
  },
  {
   "cell_type": "markdown",
   "metadata": {
    "pycharm": {
     "name": "#%% md\n"
    }
   },
   "source": [
    "This example shows how to use a CSV format file as a node dataset. The example CSV file is synthetic data with a format inspired from ADNI dataset."
   ]
  },
  {
   "cell_type": "markdown",
   "metadata": {
    "pycharm": {
     "name": "#%% md\n"
    }
   },
   "source": [
    "## Start the network\n",
    "Before running this notebook, start the network with `./scripts/fedbiomed_run network`"
   ]
  },
  {
   "cell_type": "markdown",
   "metadata": {
    "pycharm": {
     "name": "#%% md\n"
    }
   },
   "source": [
    "## Setting the node up\n",
    "It is necessary to previously configure a node (at least):\n",
    "1. `./scripts/fedbiomed_run node add`\n",
    "  * Select option 1 to add a csv file to the node\n",
    "  * Choose the name, tags and description of the dataset\n",
    "    * use `#test_data` for the tags\n",
    "  * Pick the .csv file from your PC, located under `fedbiomed/notebooks/data/CSV` folder (here: [pseudo_adni_mod.csv](./data/CSV/pseudo_adni_mod.csv))\n",
    "  * Data must have been added\n",
    "2. Check that your data has been added by executing `./scripts/fedbiomed_run node list`\n",
    "3. Run the node using `./scripts/fedbiomed_run node start`. Wait until you get `Starting task manager`. it means you are online."
   ]
  },
  {
   "cell_type": "markdown",
   "metadata": {
    "pycharm": {
     "name": "#%% md\n"
    }
   },
   "source": [
    "## Create an experiment to train a model on the data found"
   ]
  },
  {
   "cell_type": "markdown",
   "metadata": {
    "pycharm": {
     "name": "#%% md\n"
    }
   },
   "source": [
    "Declare a torch training plan MyTrainingPlan class to send for training on the node"
   ]
  },
  {
   "cell_type": "code",
   "execution_count": null,
   "metadata": {
    "pycharm": {
     "name": "#%%\n"
    }
   },
   "outputs": [],
   "source": [
    "import torch\n",
    "import torch.nn as nn\n",
    "from fedbiomed.common.training_plans import TorchTrainingPlan\n",
    "from fedbiomed.common.data import DataManager\n",
    "from torch.utils.data import Dataset\n",
    "import pandas as pd\n",
    "\n",
    "# Here we define the model to be used. \n",
    "# You can use any class name (here 'MyTrainingPlan')\n",
    "class MyTrainingPlan(TorchTrainingPlan):\n",
    "    \n",
    "    # Model \n",
    "    def init_model(self, model_args):    \n",
    "        model = self.Net(model_args)\n",
    "        return model \n",
    "    \n",
    "    \n",
    "    # Dependencies\n",
    "    def init_dependencies(self):\n",
    "        # Here we define the custom dependencies that will be needed by our custom Dataloader\n",
    "        # In this case, we need the torch Dataset and DataLoader classes\n",
    "        # We need pandas to read the local .csv file at the node side\n",
    "        deps = [\"from torch.utils.data import Dataset\",\n",
    "                \"import pandas as pd\"]\n",
    "        \n",
    "        return deps\n",
    "    \n",
    "    class Net(nn.Module):\n",
    "        def __init__(self, model_args):\n",
    "            super().__init__()\n",
    "            # should match the model arguments dict passed below to the experiment class\n",
    "            self.fc1 = nn.Linear(model_args['in_features'], 5)\n",
    "            self.fc2 = nn.Linear(5, model_args['out_features'])\n",
    "\n",
    "        def forward(self, x):\n",
    "            x = self.fc1(x)\n",
    "            x = F.relu(x)\n",
    "            x = self.fc2(x)\n",
    "            return x\n",
    "\n",
    "    def training_step(self, data, target):\n",
    "        output = self.model().forward(data).float()\n",
    "        criterion = torch.nn.MSELoss()\n",
    "        loss   = criterion(output, target.unsqueeze(1))\n",
    "        return loss\n",
    "\n",
    "    def training_data(self,  batch_size = 48):\n",
    "        df = pd.read_csv(self.dataset_path, sep=';', index_col=False)\n",
    "        x_dim = self.model_args()['in_features']\n",
    "        x_train = df.iloc[:,:x_dim].values\n",
    "        y_train = df.iloc[:,-1].values\n",
    "        train_kwargs = {'batch_size': batch_size, 'shuffle': True}\n",
    "        \n",
    "        data_manager = DataManager(dataset=x_train , target=y_train, **train_kwargs)\n",
    "        \n",
    "        return data_manager"
   ]
  },
  {
   "cell_type": "code",
   "execution_count": null,
   "metadata": {
    "pycharm": {
     "name": "#%%\n"
    }
   },
   "outputs": [],
   "source": [
    "# model parameters \n",
    "model_args = {\n",
    "    'in_features': 15, \n",
    "    'out_features': 1\n",
    "}\n",
    "\n",
    "# training parameters \n",
    "training_args = {\n",
    "    'batch_size': 20, \n",
    "    'optimizer_args': {\n",
    "        'lr': 1e-3\n",
    "    }, \n",
    "    'num_updates': 500,\n",
    "    'dry_run': False,  \n",
    "}"
   ]
  },
  {
   "cell_type": "markdown",
   "metadata": {
    "pycharm": {
     "name": "#%% md\n"
    }
   },
   "source": [
    "Define an experiment\n",
    "- search nodes serving data for these `tags`, optionally filter on a list of node ID with `nodes`\n",
    "- run a round of local training on nodes with model defined in `model_path` + federation with `aggregator`\n",
    "- run for `round_limit` rounds, applying the `node_selection_strategy` between the rounds"
   ]
  },
  {
   "cell_type": "code",
   "execution_count": null,
   "metadata": {
    "pycharm": {
     "name": "#%%\n"
    },
    "scrolled": true
   },
   "outputs": [],
   "source": [
    "from fedbiomed.researcher.experiment import Experiment\n",
    "from fedbiomed.researcher.aggregators.fedavg import FedAverage\n",
    "\n",
    "# Calling the training data with specified tags\n",
    "tags =  ['#test_data']\n",
    "rounds = 5\n",
    "\n",
    "exp = Experiment(tags=tags,\n",
    "                 training_plan_class=MyTrainingPlan,\n",
    "                 model_args=model_args,\n",
    "                 training_args=training_args,\n",
    "                 round_limit=rounds,\n",
    "                 aggregator=FedAverage(),\n",
    "                 node_selection_strategy=None)"
   ]
  },
  {
   "cell_type": "markdown",
   "metadata": {
    "pycharm": {
     "name": "#%% md\n"
    }
   },
   "source": [
    "Let's start the experiment.\n",
    "\n",
    "By default, this function doesn't stop until all the `round_limit` rounds are done for all the nodes"
   ]
  },
  {
   "cell_type": "code",
   "execution_count": null,
   "metadata": {
    "pycharm": {
     "name": "#%%\n"
    },
    "scrolled": true
   },
   "outputs": [],
   "source": [
    "exp.run()"
   ]
  },
  {
   "cell_type": "markdown",
   "metadata": {
    "pycharm": {
     "name": "#%% md\n"
    }
   },
   "source": [
    "Local training results for each round and each node are available via `exp.training_replies()` (index 0 to (`rounds` - 1) ).\n",
    "\n",
    "For example you can view the training results for the last round below.\n",
    "\n",
    "Different timings (in seconds) are reported for each dataset of a node participating in a round :\n",
    "- `rtime_training` real time (clock time) spent in the training function on the node\n",
    "- `ptime_training` process time (user and system CPU) spent in the training function on the node\n",
    "- `rtime_total` real time (clock time) spent in the researcher between sending the request and handling the response, at the `Job()` layer"
   ]
  },
  {
   "cell_type": "code",
   "execution_count": null,
   "metadata": {
    "pycharm": {
     "name": "#%%\n"
    },
    "scrolled": true
   },
   "outputs": [],
   "source": [
    "print(\"\\nList the training rounds : \", exp.training_replies().keys())\n",
    "\n",
    "print(\"\\nList the nodes for the last training round and their timings : \")\n",
    "round_data = exp.training_replies()[rounds - 1].data()\n",
    "for c in range(len(round_data)):\n",
    "    print(\"\\t- {id} :\\\n",
    "    \\n\\t\\trtime_training={rtraining:.2f} seconds\\\n",
    "    \\n\\t\\tptime_training={ptraining:.2f} seconds\\\n",
    "    \\n\\t\\trtime_total={rtotal:.2f} seconds\".format(id = round_data[c]['node_id'],\n",
    "        rtraining = round_data[c]['timing']['rtime_training'],\n",
    "        ptraining = round_data[c]['timing']['ptime_training'],\n",
    "        rtotal = round_data[c]['timing']['rtime_total']))\n",
    "print('\\n')\n",
    "    \n",
    "exp.training_replies()[rounds - 1].dataframe()"
   ]
  },
  {
   "cell_type": "markdown",
   "metadata": {
    "pycharm": {
     "name": "#%% md\n"
    }
   },
   "source": [
    "Federated parameters for each round are available in `exp.aggregated_params()` (index 0 to (`rounds` - 1) ).\n",
    "\n",
    "For example you can view the federated parameters for the last round of the experiment :"
   ]
  },
  {
   "cell_type": "code",
   "execution_count": null,
   "metadata": {
    "pycharm": {
     "name": "#%%\n"
    }
   },
   "outputs": [],
   "source": [
    "print(\"\\nList the training rounds : \", exp.aggregated_params().keys())\n",
    "\n",
    "print(\"\\nAccess the federated params for the last training round :\")\n",
    "print(\"\\t- params_path: \", exp.aggregated_params()[rounds - 1]['params_path'])\n",
    "print(\"\\t- parameter data: \", exp.aggregated_params()[rounds - 1]['params'].keys())\n"
   ]
<<<<<<< HEAD
  },
  {
   "cell_type": "code",
   "execution_count": null,
   "metadata": {
    "pycharm": {
     "name": "#%%\n"
    }
   },
   "outputs": [],
   "source": []
=======
>>>>>>> 370777ad
  }
 ],
 "metadata": {
  "interpreter": {
   "hash": "aee8b7b246df8f9039afb4144a1f6fd8d2ca17a180786b69acc140d282b71a49"
  },
  "kernelspec": {
   "display_name": "Python 3 (ipykernel)",
   "language": "python",
   "name": "python3"
  },
  "language_info": {
   "codemirror_mode": {
    "name": "ipython",
    "version": 3
   },
   "file_extension": ".py",
   "mimetype": "text/x-python",
   "name": "python",
   "nbconvert_exporter": "python",
   "pygments_lexer": "ipython3",
   "version": "3.9.13"
  }
 },
 "nbformat": 4,
 "nbformat_minor": 1
}<|MERGE_RESOLUTION|>--- conflicted
+++ resolved
@@ -2,22 +2,14 @@
  "cells": [
   {
    "cell_type": "markdown",
-   "metadata": {
-    "pycharm": {
-     "name": "#%% md\n"
-    }
-   },
+   "metadata": {},
    "source": [
     "# Fed-BioMed Researcher to train a model on a CSV dataset"
    ]
   },
   {
    "cell_type": "markdown",
-   "metadata": {
-    "pycharm": {
-     "name": "#%% md\n"
-    }
-   },
+   "metadata": {},
    "source": [
     "Use for developing (autoreloads changes made across packages)"
    ]
@@ -25,11 +17,7 @@
   {
    "cell_type": "code",
    "execution_count": null,
-   "metadata": {
-    "pycharm": {
-     "name": "#%%\n"
-    }
-   },
+   "metadata": {},
    "outputs": [],
    "source": [
     "%load_ext autoreload\n",
@@ -38,22 +26,14 @@
   },
   {
    "cell_type": "markdown",
-   "metadata": {
-    "pycharm": {
-     "name": "#%% md\n"
-    }
-   },
+   "metadata": {},
    "source": [
     "This example shows how to use a CSV format file as a node dataset. The example CSV file is synthetic data with a format inspired from ADNI dataset."
    ]
   },
   {
    "cell_type": "markdown",
-   "metadata": {
-    "pycharm": {
-     "name": "#%% md\n"
-    }
-   },
+   "metadata": {},
    "source": [
     "## Start the network\n",
     "Before running this notebook, start the network with `./scripts/fedbiomed_run network`"
@@ -61,11 +41,7 @@
   },
   {
    "cell_type": "markdown",
-   "metadata": {
-    "pycharm": {
-     "name": "#%% md\n"
-    }
-   },
+   "metadata": {},
    "source": [
     "## Setting the node up\n",
     "It is necessary to previously configure a node (at least):\n",
@@ -81,22 +57,14 @@
   },
   {
    "cell_type": "markdown",
-   "metadata": {
-    "pycharm": {
-     "name": "#%% md\n"
-    }
-   },
+   "metadata": {},
    "source": [
     "## Create an experiment to train a model on the data found"
    ]
   },
   {
    "cell_type": "markdown",
-   "metadata": {
-    "pycharm": {
-     "name": "#%% md\n"
-    }
-   },
+   "metadata": {},
    "source": [
     "Declare a torch training plan MyTrainingPlan class to send for training on the node"
    ]
@@ -104,11 +72,7 @@
   {
    "cell_type": "code",
    "execution_count": null,
-   "metadata": {
-    "pycharm": {
-     "name": "#%%\n"
-    }
-   },
+   "metadata": {},
    "outputs": [],
    "source": [
     "import torch\n",
@@ -191,18 +155,14 @@
     "    'optimizer_args': {\n",
     "        'lr': 1e-3\n",
     "    }, \n",
-    "    'num_updates': 500,\n",
+    "    'epochs': 10, \n",
     "    'dry_run': False,  \n",
     "}"
    ]
   },
   {
    "cell_type": "markdown",
-   "metadata": {
-    "pycharm": {
-     "name": "#%% md\n"
-    }
-   },
+   "metadata": {},
    "source": [
     "Define an experiment\n",
     "- search nodes serving data for these `tags`, optionally filter on a list of node ID with `nodes`\n",
@@ -266,11 +226,7 @@
   },
   {
    "cell_type": "markdown",
-   "metadata": {
-    "pycharm": {
-     "name": "#%% md\n"
-    }
-   },
+   "metadata": {},
    "source": [
     "Local training results for each round and each node are available via `exp.training_replies()` (index 0 to (`rounds` - 1) ).\n",
     "\n",
@@ -312,11 +268,7 @@
   },
   {
    "cell_type": "markdown",
-   "metadata": {
-    "pycharm": {
-     "name": "#%% md\n"
-    }
-   },
+   "metadata": {},
    "source": [
     "Federated parameters for each round are available in `exp.aggregated_params()` (index 0 to (`rounds` - 1) ).\n",
     "\n",
@@ -339,20 +291,6 @@
     "print(\"\\t- params_path: \", exp.aggregated_params()[rounds - 1]['params_path'])\n",
     "print(\"\\t- parameter data: \", exp.aggregated_params()[rounds - 1]['params'].keys())\n"
    ]
-<<<<<<< HEAD
-  },
-  {
-   "cell_type": "code",
-   "execution_count": null,
-   "metadata": {
-    "pycharm": {
-     "name": "#%%\n"
-    }
-   },
-   "outputs": [],
-   "source": []
-=======
->>>>>>> 370777ad
   }
  ],
  "metadata": {
