{
 "cells": [
  {
   "cell_type": "markdown",
   "metadata": {},
   "source": [
    "# Fed-BioMed Researcher base example"
   ]
  },
  {
   "cell_type": "markdown",
   "metadata": {},
   "source": [
    "Use for developing (autoreloads changes made across packages)"
   ]
  },
  {
   "cell_type": "code",
   "execution_count": null,
   "metadata": {},
   "outputs": [],
   "source": [
    "%load_ext autoreload\n",
    "%autoreload 2"
   ]
  },
  {
   "cell_type": "markdown",
   "metadata": {},
   "source": [
    "## Start the network\n",
    "Before running this notebook, start the network with `./scripts/fedbiomed_run network`"
   ]
  },
  {
   "cell_type": "markdown",
   "metadata": {},
   "source": [
    "## Setting the node up\n",
    "It is necessary to previously configure a node:\n",
    "1. `./scripts/fedbiomed_run node add`\n",
    "  * Select option 2 (default) to add MNIST to the node\n",
    "  * Confirm default tags by hitting \"y\" and ENTER\n",
    "  * Pick the folder where MNIST is downloaded (this is due to a pytorch issue https://github.com/pytorch/vision/issues/3549)\n",
    "  * Data must have been added (if you get a warning saying that data must be unique is because it's been already added)\n",
    "  \n",
    "2. Check that your data has been added by executing `./scripts/fedbiomed_run node list`\n",
    "3. Run the node using `./scripts/fedbiomed_run node start`. Wait until you get `Starting task manager`. it means you are online."
   ]
  },
  {
   "cell_type": "markdown",
   "metadata": {},
   "source": [
    "## Define an experiment model and parameters"
   ]
  },
  {
   "cell_type": "markdown",
   "metadata": {},
   "source": [
<<<<<<< HEAD
    "Declare a torch training plan MyTrainingPlan class to send for training on the node"
=======
    "Declare a TorchTrainingPlan subclass to send for training on the node.\n",
    "\n",
    "* This subclass implements `training_data` (mandatory as per the API).\n",
    "* Additionnally, in the `MyTorchTrainingPlan` version, we package\n",
    "  the network's architecture as part of the python code rather than\n",
    "  using a pickle dump so that network communication costs remain light.\n",
    "* The `MnistTorchTrainingPlan` version uses the revised serialization API."
>>>>>>> 5c10d2cf
   ]
  },
  {
   "cell_type": "code",
   "execution_count": null,
   "metadata": {},
   "outputs": [],
   "source": [
    "# Communication-lighter version of the training plan.\n",
    "# This is a hybrid between the new API and the old one.\n",
    "\n",
    "import json\n",
    "\n",
    "import torch\n",
    "from torchvision import datasets, transforms\n",
    "\n",
    "from fedbiomed.common.data import DataManager\n",
    "from fedbiomed.common.training_plans import TorchTrainingPlan\n",
    "\n",
    "\n",
    "class MyTorchTrainingPlan(TorchTrainingPlan):\n",
    "    \"\"\"Custom torch training plan, implementing MNIST dataset loading.\n",
    "\n",
    "    This class also overrides model-creation behaviour and training\n",
    "    plan saving behavior to lighten dump files, at the cost of being\n",
    "    way more verbose than its `MnistTorchTrainingPlan` counterpart.\n",
    "    \"\"\"\n",
    "\n",
    "    @staticmethod\n",
    "    def build_module() -> torch.nn.Module:\n",
    "        return torch.nn.Sequential(\n",
    "            torch.nn.Conv2d(1, 32, 3, 1),\n",
    "            torch.nn.ReLU(),\n",
    "            torch.nn.Conv2d(32, 64, 3, 1),\n",
    "            torch.nn.ReLU(),\n",
    "            torch.nn.MaxPool2d(2),\n",
    "            torch.nn.Dropout(0.25),\n",
    "            torch.nn.Flatten(),\n",
    "            torch.nn.Linear(9216, 128),\n",
    "            torch.nn.ReLU(),\n",
    "            torch.nn.Dropout(0.5),\n",
    "            torch.nn.Linear(128, 10),\n",
    "            torch.nn.LogSoftmax(),\n",
    "        )\n",
    "\n",
    "    def __init__(self, model=None, optim=None) -> None:\n",
    "        \"\"\"Instantiate the training plan, forcing the model choice.\"\"\"\n",
    "        super().__init__(\n",
    "            model=self.build_module(),\n",
    "            optim=optim or {\"lrate\": 0.001},\n",
    "            loss=torch.nn.NLLLoss(),\n",
    "        )\n",
    "        self.add_dependency([\n",
    "            \"import json\",\n",
    "            \"import torch\",\n",
    "            \"from torchvision import datasets, transforms\",\n",
    "            \"from fedbiomed.common.data import DataManager\",\n",
    "            \"from fedbiomed.common.training_plans import TorchTrainingPlan\",\n",
    "        ])\n",
    "\n",
    "    def save_to_json(self, path) -> None:\n",
    "        # Override parent method to exclude torch module pickle.\n",
    "        super().save_to_json(path)\n",
    "        with open(path, \"r\", encoding=\"utf-8\") as file:\n",
    "            dump = json.load(file)\n",
    "        dump[\"model\"] = None\n",
    "        with open(path, \"w\", encoding=\"utf-8\") as file:\n",
    "            json.dump(dump, file)\n",
    "\n",
    "    def training_data(self, dataset_path: str, batch_size: int = 48) -> DataManager:\n",
    "        \"\"\"Return a DataManager wrapping the MNIST dataset.\"\"\"\n",
    "        transform = transforms.Compose([\n",
    "            transforms.ToTensor(),\n",
    "            transforms.Normalize((0.1307,), (0.3081,))\n",
    "        ])\n",
    "        dataset = datasets.MNIST(\n",
    "            dataset_path, train=True, download=False, transform=transform\n",
    "        )\n",
    "        train_kwargs = {'batch_size': batch_size, 'shuffle': True}\n",
    "        return DataManager(dataset=dataset, **train_kwargs)\n",
    "\n",
    "\n",
    "# Instantiation.\n",
    "# Most things are delegated to the class itself (old-style).\n",
    "training_plan_light = MyTorchTrainingPlan(\n",
    "    optim={\"lrate\": 0.001}\n",
    ")"
   ]
  },
  {
   "cell_type": "code",
   "execution_count": null,
   "metadata": {},
   "outputs": [],
   "source": [
    "# API-abiding version of the previous code.\n",
    "\n",
    "import torch\n",
    "from torchvision import datasets, transforms\n",
    "\n",
    "from fedbiomed.common.data import DataManager\n",
    "from fedbiomed.common.training_plans import TorchTrainingPlan\n",
    "\n",
    "\n",
    "class MnistTorchTrainingPlan(TorchTrainingPlan):\n",
    "    \"\"\"Custom torch training plan, implementing MNIST dataset loading.\"\"\"\n",
    "\n",
    "    def training_data(\n",
    "            self,\n",
    "            dataset_path: str,\n",
    "            batch_size: int = 48,\n",
    "        ) -> DataManager:\n",
    "        \"\"\"Return a DataManager wrapping the MNIST dataset.\"\"\"\n",
    "        transform = transforms.Compose([\n",
    "            transforms.ToTensor(),\n",
    "            transforms.Normalize((0.1307,), (0.3081,))\n",
    "        ])\n",
    "        dataset = datasets.MNIST(\n",
    "            dataset_path, train=True, download=False, transform=transform\n",
    "        )\n",
    "        train_kwargs = {'batch_size': batch_size, 'shuffle': True}\n",
    "        return DataManager(dataset=dataset, **train_kwargs)\n",
    "\n",
    "\n",
    "# Instantiation.\n",
    "# Write the torch module - as one would in a centralized context.\n",
    "module = torch.nn.Sequential(\n",
    "    torch.nn.Conv2d(1, 32, 3, 1),\n",
    "    torch.nn.ReLU(),\n",
    "    torch.nn.Conv2d(32, 64, 3, 1),\n",
    "    torch.nn.ReLU(),\n",
    "    torch.nn.MaxPool2d(2),\n",
    "    torch.nn.Dropout(0.25),\n",
    "    torch.nn.Flatten(),\n",
    "    torch.nn.Linear(9216, 128),\n",
    "    torch.nn.ReLU(),\n",
    "    torch.nn.Dropout(0.5),\n",
    "    torch.nn.Linear(128, 10),\n",
    "    torch.nn.LogSoftmax(),\n",
    ")\n",
    "# Wrap up the torch module for federated training.\n",
    "training_plan = MnistTorchTrainingPlan(\n",
    "    model=module,\n",
    "    optim={\"lrate\": 0.001},\n",
    "    loss=torch.nn.NLLLoss(),\n",
    ")\n",
    "# Add requirements: due to the `training_data` part only.\n",
    "training_plan.add_dependency([\n",
    "    \"from torchvision import datasets, transforms\",\n",
    "    \"from fedbiomed.common.data import DataManager\",\n",
    "    \"from fedbiomed.common.training_plans import TorchTrainingPlan\",\n",
    "])"
   ]
  },
  {
   "cell_type": "markdown",
   "metadata": {},
   "source": [
    "This group of arguments correspond respectively:\n",
    "* `model_args`: a dictionary with the arguments related to the model (e.g. number of layers, features, etc.). This will be passed to the model class on the node side.\n",
    "* `training_args`: a dictionary containing the arguments for the training routine (e.g. batch size, learning rate, epochs, etc.). This will be passed to the routine on the node side.\n",
    "\n",
    "**NOTE:** typos and/or lack of positional (required) arguments will raise error. 🤓"
   ]
  },
  {
   "cell_type": "code",
   "execution_count": null,
   "metadata": {
    "pycharm": {
     "name": "#%%\n"
    }
   },
   "outputs": [],
   "source": [
    "model_args = {}\n",
    "\n",
    "training_args = {\n",
    "    'batch_size': 48,\n",
    "    'epochs': 1,\n",
    "    'num_updates': 100  # fast pass for development\n",
    "}"
   ]
  },
  {
   "cell_type": "markdown",
   "metadata": {},
   "source": [
    "## Declare and run the experiment\n",
    "\n",
    "- search nodes serving data for these `tags`, optionally filter on a list of node ID with `nodes`\n",
    "- run a round of local training on nodes with model defined in `model_path` + federation with `aggregator`\n",
    "- run for `round_limit` rounds, applying the `node_selection_strategy` between the rounds"
   ]
  },
  {
   "cell_type": "code",
   "execution_count": null,
   "metadata": {
    "pycharm": {
     "name": "#%%\n"
    },
    "scrolled": true
   },
   "outputs": [],
   "source": [
    "from fedbiomed.researcher.experiment import Experiment\n",
    "from fedbiomed.researcher.aggregators.fedavg import FedAverage\n",
    "\n",
    "tags =  ['#MNIST', '#dataset']\n",
    "rounds = 2\n",
    "\n",
    "exp = Experiment(\n",
    "    tags=tags,\n",
    "    model_args=model_args,\n",
    "    training_plan=training_plan_light,  # light version\n",
    "    training_args=training_args,\n",
    "    round_limit=rounds,\n",
    "    aggregator=FedAverage(),\n",
    "    node_selection_strategy=None,\n",
    ")"
   ]
  },
  {
   "cell_type": "markdown",
   "metadata": {
    "pycharm": {
     "name": "#%% md\n"
    }
   },
   "source": [
    "Let's start the experiment.\n",
    "\n",
    "By default, this function doesn't stop until all the `round_limit` rounds are done for all the nodes"
   ]
  },
  {
   "cell_type": "code",
   "execution_count": null,
   "metadata": {
    "pycharm": {
     "name": "#%%\n"
    },
    "scrolled": true
   },
   "outputs": [],
   "source": [
    "exp.run()"
   ]
  },
  {
   "cell_type": "markdown",
   "metadata": {},
   "source": [
    "Let us do it again, with the unlightened version.\n",
    "\n",
    "\n",
    "Runtime of `exp.run()` (without `num_updates=100`):\n",
    "* 1st version: 1min30\n",
    "* 2nd version: 1min30\n",
    "\n",
    "Note: we are on localhost, communication costs should be measured IRL."
   ]
  },
  {
   "cell_type": "code",
   "execution_count": null,
   "metadata": {},
   "outputs": [],
   "source": [
    "exp = Experiment(\n",
    "    tags=tags,\n",
    "    model_args=model_args,\n",
    "    training_plan=training_plan,  # \"normal\" version\n",
    "    training_args=training_args,\n",
    "    round_limit=rounds,\n",
    "    aggregator=FedAverage(),\n",
    "    node_selection_strategy=None,\n",
    ")"
   ]
  },
  {
   "cell_type": "code",
   "execution_count": null,
   "metadata": {
    "scrolled": true
   },
   "outputs": [],
   "source": [
    "exp.run()"
   ]
  },
  {
   "cell_type": "markdown",
   "metadata": {},
   "source": [
    "Local training results for each round and each node are available via `exp.training_replies()` (index 0 to (`rounds` - 1) ).\n",
    "\n",
    "For example you can view the training results for the last round below.\n",
    "\n",
    "Different timings (in seconds) are reported for each dataset of a node participating in a round :\n",
    "- `rtime_training` real time (clock time) spent in the training function on the node\n",
    "- `ptime_training` process time (user and system CPU) spent in the training function on the node\n",
    "- `rtime_total` real time (clock time) spent in the researcher between sending the request and handling the response, at the `Job()` layer"
   ]
  },
  {
   "cell_type": "code",
   "execution_count": null,
   "metadata": {
    "pycharm": {
     "name": "#%%\n"
    },
    "scrolled": true
   },
   "outputs": [],
   "source": [
    "print(\"\\nList the training rounds : \", exp.training_replies().keys())\n",
    "\n",
    "print(\"\\nList the nodes for the last training round and their timings : \")\n",
    "round_data = exp.training_replies()[rounds - 1].data()\n",
    "for c in range(len(round_data)):\n",
    "    print(\"\\t- {id} :\\\n",
    "    \\n\\t\\trtime_training={rtraining:.2f} seconds\\\n",
    "    \\n\\t\\tptime_training={ptraining:.2f} seconds\\\n",
    "    \\n\\t\\trtime_total={rtotal:.2f} seconds\".format(id = round_data[c]['node_id'],\n",
    "        rtraining = round_data[c]['timing']['rtime_training'],\n",
    "        ptraining = round_data[c]['timing']['ptime_training'],\n",
    "        rtotal = round_data[c]['timing']['rtime_total']))\n",
    "print('\\n')\n",
    "    \n",
    "exp.training_replies()[rounds - 1].dataframe()"
   ]
  },
  {
   "cell_type": "markdown",
   "metadata": {},
   "source": [
    "Federated parameters for each round are available via `exp.aggregated_params()` (index 0 to (`rounds` - 1) ).\n",
    "\n",
    "For example you can view the federated parameters for the last round of the experiment :"
   ]
  },
  {
   "cell_type": "code",
   "execution_count": null,
   "metadata": {},
   "outputs": [],
   "source": [
    "print(\"\\nList the training rounds : \", exp.aggregated_params().keys())\n",
    "\n",
    "print(\"\\nAccess the federated params for the last training round :\")\n",
    "print(\"\\t- params_path: \", exp.aggregated_params()[rounds - 1]['params_path'])\n",
    "print(\"\\t- parameter data: \", exp.aggregated_params()[rounds - 1]['params'])\n"
   ]
  },
  {
   "cell_type": "markdown",
   "metadata": {},
   "source": [
    "## Adding fancier optimizer modules"
   ]
  },
  {
   "cell_type": "markdown",
   "metadata": {},
   "source": [
    "We here show how adding optmizaton modules can be done using declearn. Note that we use a declearn specific function, wrapping the dictionnary of parameters."
   ]
  },
  {
   "cell_type": "code",
   "execution_count": null,
   "metadata": {},
   "outputs": [],
   "source": [
    "from declearn.optimizer import Optimizer\n",
    "from declearn.optimizer.modules import AdamModule, MomentumModule\n",
    "\n",
    "# Configure the node-side optimizer to use.\n",
    "# Here, Adam optimizer with 0.02 learning rate and default parameters.\n",
    "node_opt = Optimizer(\n",
    "    lrate=0.02,\n",
    "    modules=[AdamModule()],\n",
    ")\n",
    "\n",
    "# Configure the researcher-side optimizer to use.\n",
    "# Here, apply momentum to the updates and apply them (as lr=1.0).\n",
    "researcher_opt = Optimizer(\n",
    "    lrate=1.0,\n",
    "    modules=[MomentumModule()],\n",
    ")"
   ]
  },
  {
   "cell_type": "code",
   "execution_count": null,
   "metadata": {},
   "outputs": [],
   "source": [
    "# On the node side: same code as before, save for the `optim`\n",
    "# parameter of the TrainingPlan.\n",
    "\n",
    "# Same model architecture as before.\n",
    "module = torch.nn.Sequential(\n",
    "    torch.nn.Conv2d(1, 32, 3, 1),\n",
    "    torch.nn.ReLU(),\n",
    "    torch.nn.Conv2d(32, 64, 3, 1),\n",
    "    torch.nn.ReLU(),\n",
    "    torch.nn.MaxPool2d(2),\n",
    "    torch.nn.Dropout(0.25),\n",
    "    torch.nn.Flatten(),\n",
    "    torch.nn.Linear(9216, 128),\n",
    "    torch.nn.ReLU(),\n",
    "    torch.nn.Dropout(0.5),\n",
    "    torch.nn.Linear(128, 10),\n",
    "    torch.nn.LogSoftmax(),\n",
    ")\n",
    "\n",
    "# Pass along the optimizer at instantiation.\n",
    "training_plan_adam = MnistTorchTrainingPlan(\n",
    "    model=module,\n",
    "    optim=node_opt,\n",
    "    loss=torch.nn.NLLLoss(),\n",
    ")\n",
    "\n",
    "# Add training-data-related requirements, as before.\n",
    "training_plan_adam.add_dependency([\n",
    "    \"from torchvision import datasets, transforms\",\n",
    "    \"from fedbiomed.common.data import DataManager\",\n",
    "    \"from fedbiomed.common.training_plans import TorchTrainingPlan\",\n",
    "])"
   ]
  },
  {
   "cell_type": "code",
   "execution_count": null,
   "metadata": {},
   "outputs": [],
   "source": [
    "# On the researcher side: pass the optimizer strategy\n",
    "# to the `FedAverage` aggregator (overriding the default\n",
    "# which simply applies the averaged updates with lr=1.0).\n",
    "\n",
    "exp = Experiment(\n",
    "    tags=tags,\n",
    "    model_args=model_args,\n",
    "    training_plan=training_plan_adam,  # version with adam\n",
    "    training_args=training_args,\n",
    "    round_limit=rounds,\n",
    "    aggregator=FedAverage(researcher_opt),  # pass the opt\n",
    "    node_selection_strategy=None,\n",
    ")"
   ]
  },
  {
   "cell_type": "code",
   "execution_count": null,
   "metadata": {
    "scrolled": true
   },
   "outputs": [],
   "source": [
    "exp.run()"
   ]
  },
  {
   "cell_type": "markdown",
   "metadata": {},
   "source": [
    "## Using Scaffold"
   ]
  },
  {
   "cell_type": "markdown",
   "metadata": {},
   "source": [
    "Scaffold is implement via a pair of optmizaton modules, that are to be added using the same syntax as before. It will in fact trigger additional behaviour by using a system of auxiliary variables that are exchanged in parallel of model parameters throughout training - but this all happens in the backend and does not change things from the user's perspective.\n",
    "\n",
    "Note that Scaffold can be combined with other node-side and/or researcher-side modules."
   ]
  },
  {
   "cell_type": "code",
   "execution_count": null,
   "metadata": {},
   "outputs": [],
   "source": [
    "from declearn.optimizer.modules import (\n",
    "    ScaffoldClientModule, ScaffoldServerModule\n",
    ")\n",
    "\n",
    "# Configure the node-side optimizer to use.\n",
    "# Here, use the ScaffoldClientModule, and simple SGD with 0.001 lr.\n",
    "node_opt = Optimizer(\n",
    "    lrate=0.001,\n",
    "    modules=[ScaffoldClientModule()],\n",
    ")\n",
    "\n",
    "# Configure the researcher-side optimizer to use.\n",
    "# Here, use the ScaffoldServerModule to update shared weights,\n",
    "# but also apply momentum to the aggregated updates.\n",
    "researcher_opt = Optimizer(\n",
    "    lrate=1.0,\n",
    "    modules=[ScaffoldServerModule(), MomentumModule()],\n",
    ")"
   ]
  },
  {
   "cell_type": "code",
   "execution_count": null,
   "metadata": {},
   "outputs": [],
   "source": [
    "# Then on the node side: same code as before.\n",
    "module = torch.nn.Sequential(\n",
    "    torch.nn.Conv2d(1, 32, 3, 1),\n",
    "    torch.nn.ReLU(),\n",
    "    torch.nn.Conv2d(32, 64, 3, 1),\n",
    "    torch.nn.ReLU(),\n",
    "    torch.nn.MaxPool2d(2),\n",
    "    torch.nn.Dropout(0.25),\n",
    "    torch.nn.Flatten(),\n",
    "    torch.nn.Linear(9216, 128),\n",
    "    torch.nn.ReLU(),\n",
    "    torch.nn.Dropout(0.5),\n",
    "    torch.nn.Linear(128, 10),\n",
    "    torch.nn.LogSoftmax(),\n",
    ")\n",
    "training_plan_scaff = MnistTorchTrainingPlan(\n",
    "    model=module,\n",
    "    optim=node_opt,\n",
    "    loss=torch.nn.NLLLoss(),\n",
    ")\n",
    "training_plan_scaff.add_dependency([\n",
    "    \"from torchvision import datasets, transforms\",\n",
    "    \"from fedbiomed.common.data import DataManager\",\n",
    "    \"from fedbiomed.common.training_plans import TorchTrainingPlan\",\n",
    "])"
   ]
  },
  {
   "cell_type": "code",
   "execution_count": null,
   "metadata": {},
   "outputs": [],
   "source": [
    "# And on the researcher side: same code as before as well.\n",
    "exp = Experiment(\n",
    "    tags=tags,\n",
    "    model_args=model_args,\n",
    "    training_plan=training_plan_scaff,\n",
    "    training_args=training_args,\n",
    "    round_limit=rounds,\n",
    "    aggregator=FedAverage(researcher_opt),\n",
    "    node_selection_strategy=None,\n",
    ")"
   ]
  },
  {
   "cell_type": "code",
   "execution_count": null,
   "metadata": {
    "scrolled": false
   },
   "outputs": [],
   "source": [
    "exp.run()"
   ]
  },
  {
   "cell_type": "markdown",
   "metadata": {
    "pycharm": {
     "name": "#%% md\n"
    }
   },
   "source": [
    "Feel free to run other sample notebooks or try your own models :D"
   ]
  }
 ],
 "metadata": {
  "kernelspec": {
   "display_name": "Python 3 (ipykernel)",
   "language": "python",
   "name": "python3"
  },
  "language_info": {
   "codemirror_mode": {
    "name": "ipython",
    "version": 3
   },
   "file_extension": ".py",
   "mimetype": "text/x-python",
   "name": "python",
   "nbconvert_exporter": "python",
   "pygments_lexer": "ipython3",
   "version": "3.9.13"
  }
 },
 "nbformat": 4,
 "nbformat_minor": 4
}<|MERGE_RESOLUTION|>--- conflicted
+++ resolved
@@ -59,9 +59,6 @@
    "cell_type": "markdown",
    "metadata": {},
    "source": [
-<<<<<<< HEAD
-    "Declare a torch training plan MyTrainingPlan class to send for training on the node"
-=======
     "Declare a TorchTrainingPlan subclass to send for training on the node.\n",
     "\n",
     "* This subclass implements `training_data` (mandatory as per the API).\n",
@@ -69,7 +66,6 @@
     "  the network's architecture as part of the python code rather than\n",
     "  using a pickle dump so that network communication costs remain light.\n",
     "* The `MnistTorchTrainingPlan` version uses the revised serialization API."
->>>>>>> 5c10d2cf
    ]
   },
   {
