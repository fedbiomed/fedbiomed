--- conflicted
+++ resolved
@@ -2,61 +2,21 @@
  "cells": [
   {
    "cell_type": "markdown",
-   "metadata": {
-    "pycharm": {
-     "name": "#%% md\n"
-    }
-   },
+   "metadata": {},
    "source": [
     "# Fed-BioMed Researcher"
    ]
   },
   {
    "cell_type": "markdown",
-   "metadata": {
-    "pycharm": {
-     "name": "#%% md\n"
-    }
-   },
-   "source": [
-<<<<<<< HEAD
-    "Use for developing (autoreloads changes made across packages)"
-   ]
-  },
-  {
-   "cell_type": "code",
-   "execution_count": null,
-   "metadata": {
-    "pycharm": {
-     "name": "#%%\n"
-    }
-   },
-   "outputs": [],
-   "source": [
-    "%load_ext autoreload\n",
-    "%autoreload 2"
-   ]
-  },
-  {
-   "cell_type": "markdown",
-   "metadata": {
-    "pycharm": {
-     "name": "#%% md\n"
-    }
-   },
-   "source": [
-=======
->>>>>>> 370777ad
+   "metadata": {},
+   "source": [
     "This example demonstrates using a convolutional model in PyTorch for recognition of smiling faces, with a CelebA dataset split over 2 nodes."
    ]
   },
   {
    "cell_type": "markdown",
-   "metadata": {
-    "pycharm": {
-     "name": "#%% md\n"
-    }
-   },
+   "metadata": {},
    "source": [
     "## Start the network\n",
     "Before running this notebook, start the network with `./scripts/fedbiomed_run network`"
@@ -64,11 +24,7 @@
   },
   {
    "cell_type": "markdown",
-   "metadata": {
-    "pycharm": {
-     "name": "#%% md\n"
-    }
-   },
+   "metadata": {},
    "source": [
     "## Setting the node up\n",
     "\n",
@@ -102,22 +58,14 @@
   },
   {
    "cell_type": "markdown",
-   "metadata": {
-    "pycharm": {
-     "name": "#%% md\n"
-    }
-   },
+   "metadata": {},
    "source": [
     "## Create an experiment to train a model on the data found"
    ]
   },
   {
    "cell_type": "markdown",
-   "metadata": {
-    "pycharm": {
-     "name": "#%% md\n"
-    }
-   },
+   "metadata": {},
    "source": [
     "Declare a TorchTrainingPlan Net class to send for training on the node"
    ]
@@ -125,11 +73,7 @@
   {
    "cell_type": "code",
    "execution_count": null,
-   "metadata": {
-    "pycharm": {
-     "name": "#%%\n"
-    }
-   },
+   "metadata": {},
    "outputs": [],
    "source": [
     "import torch\n",
@@ -248,11 +192,7 @@
   },
   {
    "cell_type": "markdown",
-   "metadata": {
-    "pycharm": {
-     "name": "#%% md\n"
-    }
-   },
+   "metadata": {},
    "source": [
     "This group of arguments correspond respectively:\n",
     "* `model_args`: a dictionary with the arguments related to the model (e.g. number of layers, features, etc.). This will be passed to the model class on the node side.\n",
@@ -276,7 +216,7 @@
     "    'optimizer_args': {\n",
     "        'lr': 1e-3\n",
     "    }, \n",
-    "    'num_updates': 100,\n",
+    "    'epochs': 1, \n",
     "    'dry_run': False,  \n",
     "    'batch_maxnum': 100 # Fast pass for development : only use ( batch_maxnum * batch_size ) samples\n",
     "}"
@@ -284,22 +224,14 @@
   },
   {
    "cell_type": "markdown",
-   "metadata": {
-    "pycharm": {
-     "name": "#%% md\n"
-    }
-   },
+   "metadata": {},
    "source": [
     "# Train the federated model"
    ]
   },
   {
    "cell_type": "markdown",
-   "metadata": {
-    "pycharm": {
-     "name": "#%% md\n"
-    }
-   },
+   "metadata": {},
    "source": [
     "Define an experiment\n",
     "- search nodes serving data for these `tags`, optionally filter on a list of node ID with `nodes`\n",
@@ -361,11 +293,7 @@
   },
   {
    "cell_type": "markdown",
-   "metadata": {
-    "pycharm": {
-     "name": "#%% md\n"
-    }
-   },
+   "metadata": {},
    "source": [
     "Retrieve the federated model parameters"
    ]
@@ -373,11 +301,7 @@
   {
    "cell_type": "code",
    "execution_count": null,
-   "metadata": {
-    "pycharm": {
-     "name": "#%%\n"
-    }
-   },
+   "metadata": {},
    "outputs": [],
    "source": [
     "fed_model = exp.training_plan().model()\n",
@@ -387,11 +311,7 @@
   {
    "cell_type": "code",
    "execution_count": null,
-   "metadata": {
-    "pycharm": {
-     "name": "#%%\n"
-    }
-   },
+   "metadata": {},
    "outputs": [],
    "source": [
     "fed_model"
@@ -399,22 +319,14 @@
   },
   {
    "cell_type": "markdown",
-   "metadata": {
-    "pycharm": {
-     "name": "#%% md\n"
-    }
-   },
+   "metadata": {},
    "source": [
     "# Test Model"
    ]
   },
   {
    "cell_type": "markdown",
-   "metadata": {
-    "pycharm": {
-     "name": "#%% md\n"
-    }
-   },
+   "metadata": {},
    "source": [
     "We define a little testing routine to extract the accuracy metrics on the testing dataset\n",
     "## Important\n",
@@ -425,11 +337,7 @@
   {
    "cell_type": "code",
    "execution_count": null,
-   "metadata": {
-    "pycharm": {
-     "name": "#%%\n"
-    }
-   },
+   "metadata": {},
    "outputs": [],
    "source": [
     "\n",
@@ -479,11 +387,7 @@
   },
   {
    "cell_type": "markdown",
-   "metadata": {
-    "pycharm": {
-     "name": "#%% md\n"
-    }
-   },
+   "metadata": {},
    "source": [
     "The test dataset is the data from the third node"
    ]
@@ -491,11 +395,7 @@
   {
    "cell_type": "code",
    "execution_count": null,
-   "metadata": {
-    "pycharm": {
-     "name": "#%%\n"
-    }
-   },
+   "metadata": {},
    "outputs": [],
    "source": [
     "\n",
@@ -531,13 +431,18 @@
   },
   {
    "cell_type": "markdown",
-   "metadata": {
-    "pycharm": {
-     "name": "#%% md\n"
-    }
-   },
+   "metadata": {},
    "source": [
     "Loading the testing dataset and computing accuracy metrics for local and federated models"
+   ]
+  },
+  {
+   "cell_type": "code",
+   "execution_count": null,
+   "metadata": {},
+   "outputs": [],
+   "source": [
+    "acc_federated = testing_Accuracy(fed_model, data_loader)"
    ]
   },
   {
@@ -550,30 +455,13 @@
    },
    "outputs": [],
    "source": [
-    "acc_federated = testing_Accuracy(fed_model, data_loader)"
-   ]
-  },
-  {
-   "cell_type": "code",
-   "execution_count": null,
-   "metadata": {
-    "pycharm": {
-     "name": "#%%\n"
-    }
-   },
-   "outputs": [],
-   "source": [
     "acc_federated[1]"
    ]
   },
   {
    "cell_type": "code",
    "execution_count": null,
-   "metadata": {
-    "pycharm": {
-     "name": "#%%\n"
-    }
-   },
+   "metadata": {},
    "outputs": [],
    "source": []
   }
