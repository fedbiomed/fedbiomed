{
 "cells": [
  {
   "cell_type": "markdown",
   "id": "dfb2f0eb-dc70-4a75-9535-228957f176e5",
   "metadata": {},
   "source": [
    "# Declearn Optimizers with Scikit learn \n",
    "\n",
    "## 1. Perceptron Classifier\n",
    "Below we showcase an example of a Perceptron Classifier with the MNIST dataset.\n",
    "\n",
    "See introduction notebooks for instructions on setup of MNIST dataset.\n"
   ]
  },
  {
   "cell_type": "code",
   "execution_count": null,
   "id": "95d4a034-8623-4185-8d84-8a2d345bb9dc",
   "metadata": {},
   "outputs": [],
   "source": [
    "from fedbiomed.common.training_plans import FedPerceptron\n",
    "from fedbiomed.common.data import DataManager\n",
    "import numpy as np\n",
    "\n",
    "from fedbiomed.common.optimizers import Optimizer\n",
    "from fedbiomed.common.optimizers.declearn import AdamModule, FedProxRegularizer\n",
    "\n",
    "class SkLearnClassifierTrainingPlan(FedPerceptron):\n",
    "    def init_dependencies(self):\n",
    "        \"\"\"Define additional dependencies.\n",
    "        \n",
    "        In this case, we rely on torchvision functions for preprocessing the images.\n",
    "        \"\"\"\n",
    "        return [\"from torchvision import datasets, transforms\",\n",
    "                \"from fedbiomed.common.optimizers import Optimizer\",\n",
    "                \"from fedbiomed.common.optimizers.declearn import AdamModule, FedProxRegularizer\",]\n",
    "\n",
    "    def training_data(self):\n",
    "        \"\"\"Prepare data for training.\n",
    "        \n",
    "        This function loads a MNIST dataset from the node's filesystem, applies some\n",
    "        preprocessing and converts the full dataset to a numpy array. \n",
    "        Finally, it returns a DataManager created with these numpy arrays.\n",
    "        \"\"\"\n",
    "        transform = transforms.Compose([transforms.ToTensor(),\n",
    "        transforms.Normalize((0.1307,), (0.3081,))])\n",
    "        dataset = datasets.MNIST(self.dataset_path, train=True, download=False, transform=transform)\n",
    "        \n",
    "        X_train = dataset.data.numpy()\n",
    "        X_train = X_train.reshape(-1, 28*28)\n",
    "        Y_train = dataset.targets.numpy()\n",
    "        return DataManager(dataset=X_train, target=Y_train,  shuffle=False)\n",
    "    \n",
    "    # Defines and return a declearn optimizer\n",
    "    def init_optimizer(self, optimizer_args):\n",
    "        return Optimizer(lr=.1 ,modules=[AdamModule()], regularizers=[FedProxRegularizer()])"
   ]
  },
  {
   "cell_type": "code",
   "execution_count": null,
   "id": "faf51bd8-8810-49ce-a1b2-309b691576fc",
   "metadata": {},
   "outputs": [],
   "source": [
    "model_args = {'n_features': 28*28,\n",
    "              'n_classes' : 10,\n",
    "              'eta0':1e-6,\n",
    "              'random_state':1234,\n",
    "              'alpha':0.1 }\n",
    "\n",
    "training_args = {\n",
    "    'epochs': 3, \n",
    "    'batch_maxnum': 20,  # can be used to debugging to limit the number of batches per epoch\n",
    "    'optimizer_args': {\n",
    "        \"lr\" : 1e-3\n",
    "    },\n",
    "#    'log_interval': 1,  # output a logging message every log_interval batches\n",
    "    'loader_args': { 'batch_size': 4, }, \n",
    "}"
   ]
  },
  {
   "cell_type": "code",
   "execution_count": null,
   "id": "334ebe8b-fff7-491c-b22b-7ef857e8fbc6",
   "metadata": {},
   "outputs": [],
   "source": [
    "from fedbiomed.researcher.experiment import Experiment\n",
    "from fedbiomed.researcher.aggregators.fedavg import FedAverage\n",
    "\n",
    "tags =  ['#MNIST', '#dataset']\n",
    "rounds = 3\n",
    "\n",
    "# select nodes participating in this experiment\n",
    "exp = Experiment(tags=tags,\n",
    "                 model_args=model_args,\n",
    "                 training_plan_class=SkLearnClassifierTrainingPlan,\n",
    "                 training_args=training_args,\n",
    "                 round_limit=rounds,\n",
    "                 aggregator=FedAverage(),\n",
    "                 node_selection_strategy=None)\n"
   ]
  },
  {
   "cell_type": "code",
   "execution_count": null,
   "id": "de49ef42-1414-4801-8659-9b07eba41649",
   "metadata": {},
   "outputs": [],
   "source": [
    "exp.run(increase=True)"
   ]
  },
  {
   "cell_type": "markdown",
   "id": "64e87007",
   "metadata": {
    "pycharm": {
     "name": "#%% md\n"
    }
   },
   "source": [
    "## 2. SGD Regressor\n",
    "\n",
    "This tutorial shows how to deploy in Fed-BioMed to solve a federated regression problem with scikit-learn, using declearn optimizers."
   ]
  },
  {
   "cell_type": "markdown",
   "id": "11c0bc07",
   "metadata": {
    "pycharm": {
     "name": "#%% md\n"
    }
   },
   "source": [
    "\n",
    "### Data \n",
    "\n",
    "In this tutorial we are using the wrapper of Fed-BioMed for the SGD regressor (https://scikit-learn.org/stable/modules/generated/sklearn.linear_model.SGDRegressor.html).\n",
    "The goal of the notebook is to train a model on a realistic dataset of (synthetic) medical information mimicking the ADNI dataset (http://adni.loni.usc.edu/). \n",
    "\n",
    "### Creating nodes\n",
    "\n",
    "To proceed with the tutorial, we create 3 clients with corresponding dataframes of clinical information in .csv format. Each client has 300 data points composed by several features corresponding to clinical and medical imaging informations. **The data is entirely synthetic and randomly sampled to mimick the variability of the real ADNI dataset**. The training partitions are availables at the following link:\n",
    "\n",
    "https://drive.google.com/file/d/1R39Ir60oQi8ZnmHoPz5CoGCrVIglcO9l/view?usp=sharing\n",
    "\n",
    "The federated task we aim at solve is to predict a clinical variable (the mini-mental state examination, MMSE) from a combination of demographic and imaging features. The regressors variables are the following features:\n",
    "\n",
    "['SEX', 'AGE', 'PTEDUCAT', 'WholeBrain.bl', 'Ventricles.bl', 'Hippocampus.bl', 'MidTemp.bl', 'Entorhinal.bl']\n",
    "\n",
    "and the target variable is:\n",
    "\n",
    "['MMSE.bl']\n",
    "    \n",
    "\n",
    "To create the federated dataset, we follow the standard procedure for node creation/population of Fed-BioMed. \n",
    "\n",
    "we create a first node by using the commands\n",
    "\n",
    "`source ./scripts/fedbiomed_environment node`\n",
    "\n",
    "`./scripts/fedbiomed_run node start`\n",
    "\n",
    "We then poulate the node with the data of first client:\n",
    "\n",
    "`./scripts/fedbiomed_run node config conf.ini add`\n",
    "\n",
    "Thn, we select option 1 (csv dataset) to add the .csv partition of client 1, by just picking the .csv of client 1. We use `adni` as tag to save the selected dataset. We can further check that the data has been added by executing `./scripts/fedbiomed_run node list`\n",
    "\n",
    "Following the same procedure, we create the other two nodes with the datasets of client 2 and client 3 respectively. To do so, we add and launch a `Node`using others configuration files"
   ]
  },
  {
   "cell_type": "markdown",
   "id": "f5411d74",
   "metadata": {
    "pycharm": {
     "name": "#%% md\n"
    }
   },
   "source": [
    "### Fed-BioMed Researcher\n",
    "\n",
    "We are now ready to start the reseracher enviroment with the command `source ./scripts/fedbiomed_environment researcher`, and open the Jupyter notebook with `./scripts/fedbiomed_run researcher start`. \n",
    "\n",
    "We can first query the network for the adni dataset. In this case, the nodes are sharing the respective partitions unsing the same tag `adni`:"
   ]
  },
  {
   "cell_type": "code",
   "execution_count": null,
   "id": "fccd2a0b",
   "metadata": {
    "pycharm": {
     "name": "#%%\n"
    },
    "scrolled": true
   },
   "outputs": [],
   "source": [
    "from fedbiomed.researcher.requests import Requests\n",
    "req = Requests()\n",
    "req.list(verbose=True)"
   ]
  },
  {
   "cell_type": "markdown",
   "id": "8e9aaa87",
   "metadata": {
    "pycharm": {
     "name": "#%% md\n"
    }
   },
   "source": [
    "The code for network and data loader of the sklearn SGDRegressor can now be deployed in Fed-BioMed.\n",
    "We first import the necessary module `SGDSkLearnModel` from `fedbiomed`:\n",
    "\n",
    "**__init__** : we add here the needed sklearn libraries\n",
    "       \n",
    "**training_data** : you must return here a tuple (data,targets) that must be of the same type of \n",
    "your method partial_fit parameters. \n",
    "\n",
    "We note that this model performs a common standardization across federated datasets by **centering with respect to the same parameters**."
   ]
  },
  {
   "cell_type": "code",
   "execution_count": null,
   "id": "0729cfee",
   "metadata": {
    "pycharm": {
     "name": "#%%\n"
    }
   },
   "outputs": [],
   "source": [
    "from fedbiomed.common.training_plans import FedSGDRegressor\n",
    "from fedbiomed.common.data import DataManager\n",
    "\n",
    "from fedbiomed.common.optimizers import Optimizer\n",
    "from fedbiomed.common.optimizers.declearn import AdamModule, FedProxRegularizer\n",
    "\n",
    "\n",
    "class SGDRegressorTrainingPlan(FedSGDRegressor):\n",
    "    # Declares and return dependencies\n",
    "    def init_dependencies(self):\n",
    "        deps = [\"from torchvision import datasets, transforms\",\n",
    "                \"from declearn.optimizer import Optimizer\",\n",
    "                \"from fedbiomed.common.optimizers.declearn import AdamModule\",\n",
    "                \"from fedbiomed.common.optimizers.declearn import FedProxRegularizer\"]\n",
    "        return deps\n",
    "\n",
    "    def training_data(self):\n",
    "        dataset = pd.read_csv(self.dataset_path, delimiter='[;,]')\n",
    "        regressors_col = ['AGE', 'WholeBrain.bl',\n",
    "                          'Ventricles.bl', 'Hippocampus.bl', 'MidTemp.bl', 'Entorhinal.bl']\n",
    "        target_col = ['MMSE.bl']\n",
    "        \n",
    "        # mean and standard deviation for normalizing dataset\n",
    "        # it has been computed over the whole dataset\n",
    "        scaling_mean = np.array([72.3, 0.7, 0.0, 0.0, 0.0, 0.0])\n",
    "        scaling_sd = np.array([7.3e+00, 5.0e-02, 1.1e-02, 1.0e-03, 2.0e-03, 1.0e-03])\n",
    "        \n",
    "        X = (dataset[regressors_col].values-scaling_mean)/scaling_sd\n",
    "        y = dataset[target_col]\n",
    "        return DataManager(dataset=X, target=y.values.ravel(),  shuffle=True)\n",
    "\n",
    "    # Defines and return a declearn optimizer\n",
    "    def init_optimizer(self, optimizer_args):\n",
    "        return Optimizer(lrate=.1 ,modules=[AdamModule()], regularizers=[FedProxRegularizer()])"
   ]
  },
  {
   "cell_type": "markdown",
   "id": "177db3bb",
   "metadata": {
    "pycharm": {
     "name": "#%% md\n"
    }
   },
   "source": [
    "**model_args** is a dictionary containing your model arguments, in case of SGDRegressor this will be max_iter and tol. n_features is provided to correctly initialize the SGDRegressor coef_ array.\n",
    "\n",
    "**training_args** is a dictionary with parameters related to Federated Learning. "
   ]
  },
  {
   "cell_type": "code",
   "execution_count": null,
   "id": "bc4007f8",
   "metadata": {
    "pycharm": {
     "name": "#%%\n"
    }
   },
   "outputs": [],
   "source": [
    "from fedbiomed.common.metrics import MetricTypes\n",
    "RANDOM_SEED = 1234\n",
    "\n",
    "\n",
    "model_args = {\n",
    "    'max_iter':2000,\n",
    "    'tol': 1e-5,\n",
    "    'eta0':0.05,\n",
    "    'n_features': 6,\n",
    "    'random_state': RANDOM_SEED\n",
    "}\n",
    "\n",
    "training_args = {\n",
    "    'epochs': 5,\n",
    "    'loader_args': { 'batch_size': 32, },\n",
    "    'test_ratio':.3,\n",
    "    'test_metric': MetricTypes.MEAN_SQUARE_ERROR,\n",
    "    'test_on_local_updates': True,\n",
    "    'test_on_global_updates': True\n",
    "}"
   ]
  },
  {
   "cell_type": "markdown",
   "id": "9da2b46d",
   "metadata": {
    "pycharm": {
     "name": "#%% md\n"
    }
   },
   "source": [
    "The experiment can be now defined, by providing the `adni` tag, and running the local training on nodes with model defined in `model_path`, standard `aggregator` (FedAvg) and `client_selection_strategy` (all nodes used). Federated learning is going to be perfomed through 10 optimization rounds."
   ]
  },
  {
   "cell_type": "code",
   "execution_count": null,
   "id": "4b1a1341",
   "metadata": {
    "pycharm": {
     "is_executing": true,
     "name": "#%%\n"
    }
   },
   "outputs": [],
   "source": [
    "from fedbiomed.researcher.experiment import Experiment\n",
    "from fedbiomed.researcher.aggregators.fedavg import FedAverage\n",
    "\n",
    "tags =  ['adni']\n",
    "\n",
    "# Add more rounds for results with better accuracy\n",
    "#\n",
    "#rounds = 40\n",
    "rounds = 5\n",
    "\n",
    "# select nodes participating to this experiment\n",
    "exp = Experiment(tags=tags,\n",
    "                 model_args=model_args,\n",
    "                 training_plan_class=SGDRegressorTrainingPlan,\n",
    "                 training_args=training_args,\n",
    "                 round_limit=rounds,\n",
    "                 aggregator=FedAverage(),\n",
    "                 node_selection_strategy=None)"
   ]
  },
  {
   "cell_type": "code",
   "execution_count": null,
<<<<<<< HEAD
   "id": "d6ff55da",
   "metadata": {
    "pycharm": {
     "is_executing": true,
     "name": "#%%\n"
    }
   },
   "outputs": [],
   "source": [
    "# start federated training\n",
    "exp.run()"
   ]
  },
  {
   "cell_type": "markdown",
   "id": "57811a0f",
   "metadata": {},
   "source": [
    "# Declearn Optimizers with Scikit learn Perceptron Classifier"
   ]
  },
  {
   "cell_type": "code",
   "execution_count": null,
   "id": "bca86812",
   "metadata": {},
   "outputs": [],
   "source": [
    "from fedbiomed.common.training_plans import FedPerceptron\n",
    "from fedbiomed.common.data import DataManager\n",
    "import numpy as np\n",
    "\n",
    "from fedbiomed.common.optimizers import Optimizer\n",
    "from fedbiomed.common.optimizers.declearn import AdamModule, FedProxRegularizer\n",
    "\n",
    "class SkLearnClassifierTrainingPlan(FedPerceptron):\n",
    "    def init_dependencies(self):\n",
    "        \"\"\"Define additional dependencies.\n",
    "        \n",
    "        In this case, we rely on torchvision functions for preprocessing the images.\n",
    "        \"\"\"\n",
    "        return [\"from torchvision import datasets, transforms\",\n",
    "                \"from fedbiomed.common.optimizers import Optimizer\",\n",
    "                \"from fedbiomed.common.optimizers.declearn import AdamModule, FedProxRegularizer\",]\n",
    "\n",
    "    def training_data(self):\n",
    "        \"\"\"Prepare data for training.\n",
    "        \n",
    "        This function loads a MNIST dataset from the node's filesystem, applies some\n",
    "        preprocessing and converts the full dataset to a numpy array. \n",
    "        Finally, it returns a DataManager created with these numpy arrays.\n",
    "        \"\"\"\n",
    "        transform = transforms.Compose([transforms.ToTensor(),\n",
    "        transforms.Normalize((0.1307,), (0.3081,))])\n",
    "        dataset = datasets.MNIST(self.dataset_path, train=True, download=False, transform=transform)\n",
    "        \n",
    "        X_train = dataset.data.numpy()\n",
    "        X_train = X_train.reshape(-1, 28*28)\n",
    "        Y_train = dataset.targets.numpy()\n",
    "        return DataManager(dataset=X_train, target=Y_train,  shuffle=False)\n",
    "    \n",
    "    # Defines and return a declearn optimizer\n",
    "    def init_optimizer(self, optimizer_args):\n",
    "        return Optimizer(lr=.1 ,modules=[AdamModule()], regularizers=[FedProxRegularizer()])"
   ]
  },
  {
   "cell_type": "code",
   "execution_count": null,
   "id": "61ba3825",
=======
   "id": "043d5385-fb37-4b19-a7ff-8ddfb2c686d4",
>>>>>>> 6b0a7938
   "metadata": {},
   "outputs": [],
   "source": [
    "# start federated training\n",
    "exp.run()"
   ]
  },
  {
   "cell_type": "markdown",
   "id": "88e2a782",
   "metadata": {
    "pycharm": {
     "name": "#%% md\n"
    }
   },
   "source": [
    "### Testing the Regressor model\n",
    "\n",
    "Once the federated model is obtained, it is possible to test it locally on an independent testing partition.\n",
    "The test dataset is available at this link:\n",
    "\n",
    "https://drive.google.com/file/d/1zNUGp6TMn6WSKYVC8FQiQ9lJAUdasxk1/"
   ]
  },
  {
   "cell_type": "code",
   "execution_count": null,
   "id": "b5335f2d",
   "metadata": {
    "pycharm": {
     "name": "#%%\n"
    }
   },
   "outputs": [],
   "source": [
    "!pip install matplotlib\n",
    "!pip install gdown"
   ]
  },
  {
   "cell_type": "markdown",
   "id": "3bc6d9b2",
   "metadata": {
    "pycharm": {
     "name": "#%% md\n"
    }
   },
   "source": [
    "Download the testing dataset on the local temporary folder."
   ]
  },
  {
   "cell_type": "code",
   "execution_count": null,
   "id": "8500a4f0",
   "metadata": {
    "pycharm": {
     "name": "#%%\n"
    }
   },
   "outputs": [],
   "source": [
    "import os\n",
    "import gdown\n",
    "import tempfile\n",
    "import zipfile\n",
    "import pandas as pd\n",
    "import numpy as np\n",
    "\n",
    "from fedbiomed.common.constants import ComponentType\n",
    "from fedbiomed.researcher.environ import environ\n",
    "\n",
    "\n",
    "resource = \"https://drive.google.com/uc?id=19kxuI146WA2fhcOU2_AvF8dy-ppJkzW7\"\n",
    "\n",
    "tmpdir = tempfile.TemporaryDirectory(dir=environ['TMP_DIR'])\n",
    "base_dir = tmpdir.name\n",
    "\n",
    "test_file = os.path.join(base_dir, \"test_data.zip\")\n",
    "gdown.download(resource, test_file, quiet=False)\n",
    "\n",
    "zf = zipfile.ZipFile(test_file)\n",
    "\n",
    "for file in zf.infolist():\n",
    "    zf.extract(file, base_dir)\n",
    "\n",
    "# loading testing dataset\n",
    "test_data = pd.read_csv(os.path.join(base_dir,'adni_validation.csv'))"
   ]
  },
  {
   "cell_type": "code",
   "execution_count": null,
   "id": "91f579d5",
   "metadata": {
    "pycharm": {
     "name": "#%%\n"
    }
   },
   "outputs": [],
   "source": [
    "from sklearn.linear_model import SGDRegressor\n",
    "import matplotlib.pyplot as plt"
   ]
  },
  {
   "cell_type": "code",
   "execution_count": null,
   "id": "d73be6dd",
   "metadata": {
    "pycharm": {
     "name": "#%%\n"
    }
   },
   "outputs": [],
   "source": [
    "%matplotlib inline"
   ]
  },
  {
   "cell_type": "markdown",
   "id": "7fb078c6",
   "metadata": {
    "pycharm": {
     "name": "#%% md\n"
    }
   },
   "source": [
    "Here we extract the relevant regressors and target from the testing data "
   ]
  },
  {
   "cell_type": "code",
   "execution_count": null,
   "id": "05ca90a2",
   "metadata": {
    "pycharm": {
     "name": "#%%\n"
    }
   },
   "outputs": [],
   "source": [
    "regressors_col = ['AGE', 'WholeBrain.bl', 'Ventricles.bl',\n",
    "                  'Hippocampus.bl', 'MidTemp.bl', 'Entorhinal.bl']\n",
    "target_col = ['MMSE.bl']\n",
    "X_test = test_data[regressors_col].values\n",
    "y_test = test_data[target_col].values"
   ]
  },
  {
   "cell_type": "markdown",
   "id": "63e6d380",
   "metadata": {
    "pycharm": {
     "name": "#%% md\n"
    }
   },
   "source": [
    "To inspect the model evolution across FL rounds, we export `exp.aggregated_params()` containing models parameters collected at the end of each round. The MSE (Mean Squarred Error) should be decreasing at each iteration with the federated parameters obtained at each round. "
   ]
  },
  {
   "cell_type": "code",
   "execution_count": null,
   "id": "6edb32ed",
   "metadata": {
    "pycharm": {
     "name": "#%%\n"
    }
   },
   "outputs": [],
   "source": [
    "scaling_mean = np.array([72.3, 0.7, 0.0, 0.0, 0.0, 0.0])\n",
    "scaling_sd = np.array([7.3e+00, 5.0e-02, 1.1e-02, 1.0e-03, 2.0e-03, 1.0e-03])\n",
    "\n",
    "testing_error = []\n",
    "\n",
    "\n",
    "# we create here several instances of SGDRegressor using same sklearn arguments\n",
    "# we have used for Federated Learning training\n",
    "fed_model = exp.training_plan().model()\n",
    "regressor_args = {key: model_args[key] for key in model_args.keys() if key in fed_model.get_params().keys()}\n",
    "\n",
    "for i in range(rounds):\n",
    "    fed_model.coef_ = exp.aggregated_params()[i]['params']['coef_'].copy()\n",
    "    fed_model.intercept_ = exp.aggregated_params()[i]['params']['intercept_'].copy()  \n",
    "    mse = np.mean((fed_model.predict((X_test-scaling_mean)/scaling_sd) - y_test)**2)\n",
    "    testing_error.append(mse)\n",
    "\n",
    "plt.plot(testing_error)\n",
    "plt.title('FL testing loss')\n",
    "plt.xlabel('FL round')\n",
    "plt.ylabel('testing loss (MSE)')"
   ]
  },
  {
   "cell_type": "markdown",
   "id": "60406da1",
   "metadata": {
    "pycharm": {
     "name": "#%% md\n"
    }
   },
   "source": [
    "We finally inspect the predictions of the final federated model on the testing data."
   ]
  },
  {
   "cell_type": "code",
   "execution_count": null,
   "id": "3191befa",
   "metadata": {
    "pycharm": {
     "name": "#%%\n"
    }
   },
   "outputs": [],
   "source": [
    "y_predicted = fed_model.predict((X_test-scaling_mean)/scaling_sd)\n",
    "plt.scatter(y_predicted, y_test, label='model prediction')\n",
    "plt.xlabel('predicted')\n",
    "plt.ylabel('target')\n",
    "plt.title('Federated model testing prediction')\n",
    "\n",
    "first_diag = np.arange(np.min(y_test.flatten()),\n",
    "                       np.max(y_test.flatten()+1))\n",
    "plt.scatter(first_diag, first_diag, label='correct Target')\n",
    "plt.legend()"
   ]
  },
  {
   "cell_type": "code",
   "execution_count": null,
   "id": "1e398dcc",
   "metadata": {
    "pycharm": {
     "name": "#%%\n"
    }
   },
   "outputs": [],
   "source": [
    "a = X_test / scaling_sd\n",
    "a.shape"
   ]
  },
  {
   "cell_type": "code",
   "execution_count": null,
   "id": "eb7af803",
   "metadata": {
    "pycharm": {
     "name": "#%%\n"
    }
   },
   "outputs": [],
   "source": [
    "X_test.shape"
   ]
  },
  {
   "cell_type": "code",
   "execution_count": null,
   "id": "3b2b38c1",
   "metadata": {
    "pycharm": {
     "name": "#%%\n"
    }
   },
   "outputs": [],
   "source": [
    "X_test[:,1] / scaling_sd[1] - a[:,1]"
   ]
  },
  {
   "cell_type": "code",
   "execution_count": null,
   "id": "0ff686e4",
   "metadata": {
    "pycharm": {
     "name": "#%%\n"
    }
   },
   "outputs": [],
   "source": []
  }
 ],
 "metadata": {
  "kernelspec": {
   "display_name": "Python 3 (ipykernel)",
   "language": "python",
   "name": "python3"
  },
  "language_info": {
   "codemirror_mode": {
    "name": "ipython",
    "version": 3
   },
   "file_extension": ".py",
   "mimetype": "text/x-python",
   "name": "python",
   "nbconvert_exporter": "python",
   "pygments_lexer": "ipython3",
   "version": "3.10.12"
  }
 },
 "nbformat": 4,
 "nbformat_minor": 5
}<|MERGE_RESOLUTION|>--- conflicted
+++ resolved
@@ -370,7 +370,6 @@
   {
    "cell_type": "code",
    "execution_count": null,
-<<<<<<< HEAD
    "id": "d6ff55da",
    "metadata": {
     "pycharm": {
@@ -378,73 +377,6 @@
      "name": "#%%\n"
     }
    },
-   "outputs": [],
-   "source": [
-    "# start federated training\n",
-    "exp.run()"
-   ]
-  },
-  {
-   "cell_type": "markdown",
-   "id": "57811a0f",
-   "metadata": {},
-   "source": [
-    "# Declearn Optimizers with Scikit learn Perceptron Classifier"
-   ]
-  },
-  {
-   "cell_type": "code",
-   "execution_count": null,
-   "id": "bca86812",
-   "metadata": {},
-   "outputs": [],
-   "source": [
-    "from fedbiomed.common.training_plans import FedPerceptron\n",
-    "from fedbiomed.common.data import DataManager\n",
-    "import numpy as np\n",
-    "\n",
-    "from fedbiomed.common.optimizers import Optimizer\n",
-    "from fedbiomed.common.optimizers.declearn import AdamModule, FedProxRegularizer\n",
-    "\n",
-    "class SkLearnClassifierTrainingPlan(FedPerceptron):\n",
-    "    def init_dependencies(self):\n",
-    "        \"\"\"Define additional dependencies.\n",
-    "        \n",
-    "        In this case, we rely on torchvision functions for preprocessing the images.\n",
-    "        \"\"\"\n",
-    "        return [\"from torchvision import datasets, transforms\",\n",
-    "                \"from fedbiomed.common.optimizers import Optimizer\",\n",
-    "                \"from fedbiomed.common.optimizers.declearn import AdamModule, FedProxRegularizer\",]\n",
-    "\n",
-    "    def training_data(self):\n",
-    "        \"\"\"Prepare data for training.\n",
-    "        \n",
-    "        This function loads a MNIST dataset from the node's filesystem, applies some\n",
-    "        preprocessing and converts the full dataset to a numpy array. \n",
-    "        Finally, it returns a DataManager created with these numpy arrays.\n",
-    "        \"\"\"\n",
-    "        transform = transforms.Compose([transforms.ToTensor(),\n",
-    "        transforms.Normalize((0.1307,), (0.3081,))])\n",
-    "        dataset = datasets.MNIST(self.dataset_path, train=True, download=False, transform=transform)\n",
-    "        \n",
-    "        X_train = dataset.data.numpy()\n",
-    "        X_train = X_train.reshape(-1, 28*28)\n",
-    "        Y_train = dataset.targets.numpy()\n",
-    "        return DataManager(dataset=X_train, target=Y_train,  shuffle=False)\n",
-    "    \n",
-    "    # Defines and return a declearn optimizer\n",
-    "    def init_optimizer(self, optimizer_args):\n",
-    "        return Optimizer(lr=.1 ,modules=[AdamModule()], regularizers=[FedProxRegularizer()])"
-   ]
-  },
-  {
-   "cell_type": "code",
-   "execution_count": null,
-   "id": "61ba3825",
-=======
-   "id": "043d5385-fb37-4b19-a7ff-8ddfb2c686d4",
->>>>>>> 6b0a7938
-   "metadata": {},
    "outputs": [],
    "source": [
     "# start federated training\n",
