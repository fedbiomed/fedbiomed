#!/usr/bin/env python
# coding: utf-8

# # Fed-BioMed Researcher base example

# ## Start the network
# Before running this notebook, start the network with `./scripts/fedbiomed_run network`
#
# ## Setting the node up
# It is necessary to previously configure a node:
# 1. `./scripts/fedbiomed_run node add`
#   * Select option 2 (default) to add MNIST to the node
#   * Confirm default tags by hitting "y" and ENTER
#   * Pick the folder where MNIST is downloaded (this is due torch issue https://github.com/pytorch/vision/issues/3549)
#   * Data must have been added (if you get a warning saying that data must be unique is because it's been already added)
#
# 2. Check that your data has been added by executing `./scripts/fedbiomed_run node list`
# 3. Run the node using `./scripts/fedbiomed_run node start`. Wait until you get `Starting task manager`. it means you are online.


# ## Define an experiment model and parameters

<<<<<<< HEAD
# Declare a torch training plan MyTrainingPlan class to send for training on the node
=======
# Declare a TorchTrainingPlan subclass to send for training on the node
>>>>>>> 5c10d2cf

import torch
from torchvision import datasets, transforms

from fedbiomed.common.data import DataManager
from fedbiomed.common.training_plans import TorchTrainingPlan


# This class enables using any torch module (hence model architecture),
# and only specifies how to load and prepare the MNIST dataset.
class MnistTorchTrainingPlan(TorchTrainingPlan):
    """Custom torch training plan, implementing MNIST dataset loading."""

    def training_data(
            self,
            dataset_path: str,
            batch_size: int = 48,
        ) -> DataManager:
        """Return a DataManager wrapping the MNIST dataset."""
        transform = transforms.Compose([
            transforms.ToTensor(),
            transforms.Normalize((0.1307,), (0.3081,))
        ])
        dataset = datasets.MNIST(
            dataset_path, train=True, download=False, transform=transform
        )
        train_kwargs = {'batch_size': batch_size, 'shuffle': True}
        return DataManager(dataset=dataset, **train_kwargs)


# Instantiation.
# Write the torch module - as one would in a centralized context.
module = torch.nn.Sequential(
    torch.nn.Conv2d(1, 32, 3, 1),
    torch.nn.ReLU(),
    torch.nn.Conv2d(32, 64, 3, 1),
    torch.nn.ReLU(),
    torch.nn.MaxPool2d(2),
    torch.nn.Dropout(0.25),
    torch.nn.Flatten(),
    torch.nn.Linear(9216, 128),
    torch.nn.ReLU(),
    torch.nn.Dropout(0.5),
    torch.nn.Linear(128, 10),
    torch.nn.LogSoftmax(),
)

# Set up an Adam optimizer with 0.001 learning rate for nodes to use.
from declearn.optimizer import Optimizer
from declearn.optimizer.modules import AdamModule, MomentumModule

node_opt = Optimizer(lrate=0.001, modules=[AdamModule()])

# Wrap up the torch module and Adam optimizer for federated training.
training_plan = MnistTorchTrainingPlan(
    model=module,
    optim=node_opt,
    loss=torch.nn.NLLLoss(),
)

# Add requirements: due to the `training_data` part only.
training_plan.add_dependency([
    "from torchvision import datasets, transforms",
    "from fedbiomed.common.data import DataManager",
    "from fedbiomed.common.training_plans import TorchTrainingPlan",
])




# This group of arguments correspond respectively:
# * `model_args`: a dictionary with the arguments related to the model (e.g. number of layers, features, etc.). This will be passed to the model class on the node side.
# * `training_args`: a dictionary containing the arguments for the training routine (e.g. batch size, learning rate, epochs, etc.). This will be passed to the routine on the node side.
#
# **NOTE:** typos and/or lack of positional (required) arguments will raise error. 🤓

model_args = {}

training_args = {
    'batch_size': 48,
    'epochs': 1,
    'num_updates': 100, # Fast pass for development: only use 100 steps per round
    'test_on_global_updates': True,  # test the updated model on round start
    'test_ratio': 0.2,  # use 20% of the dataset as validation
}

#    ## Declare and run the experiment
#    - search nodes serving data for these `tags`, optionally filter on a list of node ID with `nodes`
#    - run a round of local training on nodes with model defined in `model_class` + federation with `aggregator`
#    - run for `rounds` rounds, applying the `node_selection_strategy` between the rounds

from fedbiomed.researcher.experiment import Experiment
from fedbiomed.researcher.aggregators.fedavg import FedAverage

tags =  ['#MNIST', '#dataset']
rounds = 2

# Use Momentum on the researcher side.
res_opt = Optimizer(lrate=1., modules=[MomentumModule()])

exp = Experiment(
    tags=tags,
    model_args=model_args,
    training_plan=training_plan,
    training_args=training_args,
    round_limit=rounds,
    aggregator=FedAverage(res_opt),
    node_selection_strategy=None
)


# Let's start the experiment.
# By default, this function doesn't stop until all the `round_limit` rounds are done for all the nodes

exp.run()

# Local training results for each round and each node are available via `exp.training_replies()` (index 0 to (`rounds` - 1) ).
# For example you can view the training results for the last round below.
#
# Different timings (in seconds) are reported for each dataset of a node participating in a round :
# - `rtime_training` real time (clock time) spent in the training function on the node
# - 'ptime_training` process time (user and system CPU) spent in the training function on the node
# - `rtime_total` real time (clock time) spent in the researcher between sending the request and handling the response, at the `Job()` layer

print("\nList the training rounds : ", exp.training_replies().keys())

print("\nList the nodes for the last training round and their timings : ")
round_data = exp.training_replies()[rounds - 1].data()
for c in range(len(round_data)):
    print("\t- {id} :\
        \n\t\trtime_training={rtraining:.2f} seconds\
        \n\t\tptime_training={ptraining:.2f} seconds\
        \n\t\trtime_total={rtotal:.2f} seconds".format(id = round_data[c]['node_id'],
                rtraining = round_data[c]['timing']['rtime_training'],
                ptraining = round_data[c]['timing']['ptime_training'],
                rtotal = round_data[c]['timing']['rtime_total']))
print('\n')

print(exp.training_replies()[rounds - 1].dataframe())


# Federated parameters for each round are available via `exp.aggregated_params()` (index 0 to (`rounds` - 1) ).
# For example you can view the federated parameters for the last round of the experiment :

print("\nList the training rounds : ", exp.aggregated_params().keys())

print("\nAccess the federated params for the last training round : ")
print("\t- params_path: ", exp.aggregated_params()[rounds - 1]['params_path'])
print("\t- parameter spec: ", exp.aggregated_params()[rounds - 1]['params'])

# Feel free to run other sample notebooks or try your own models :D<|MERGE_RESOLUTION|>--- conflicted
+++ resolved
@@ -20,11 +20,7 @@
 
 # ## Define an experiment model and parameters
 
-<<<<<<< HEAD
-# Declare a torch training plan MyTrainingPlan class to send for training on the node
-=======
 # Declare a TorchTrainingPlan subclass to send for training on the node
->>>>>>> 5c10d2cf
 
 import torch
 from torchvision import datasets, transforms
