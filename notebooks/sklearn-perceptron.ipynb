--- conflicted
+++ resolved
@@ -330,14 +330,16 @@
     "               'n_features' : n_features, 'n_classes' : n_classes}\n",
     "\n",
     "training_args = {   \n",
-<<<<<<< HEAD
-    "    'num_updates': 750,\n",
-=======
     "    'epochs': 5,\n",
     "    'batch_size': 1,\n",
->>>>>>> 148dc2b5
     "}"
-   ]
+   ],
+   "metadata": {
+    "collapsed": false,
+    "pycharm": {
+     "name": "#%%\n"
+    }
+   }
   },
   {
    "cell_type": "markdown",
@@ -345,8 +347,14 @@
     "Hereafter the template of the class you should provide to Fedbiomed :\n",
     "    \n",
     "**training_data** : you must return here the (X,y) that must be of the same type of \n",
-    "your method partial_fit parameters. "
-   ]
+    "your method partial_fit parameters."
+   ],
+   "metadata": {
+    "collapsed": false,
+    "pycharm": {
+     "name": "#%% md\n"
+    }
+   }
   },
   {
    "cell_type": "code",
@@ -361,10 +369,6 @@
     "        dataset = pd.read_csv(self.dataset_path,header=None,delimiter=',')\n",
     "        X = dataset.iloc[:,0:NUMBER_COLS].values\n",
     "        y = dataset.iloc[:,NUMBER_COLS]\n",
-<<<<<<< HEAD
-    "        return DataManager(dataset=X,target=y.values)"
-   ]
-=======
     "        return DataManager(dataset=X,target=y.values, batch_size=batch_size, shuffle=True)"
    ],
    "metadata": {
@@ -373,7 +377,6 @@
      "name": "#%%\n"
     }
    }
->>>>>>> 148dc2b5
   },
   {
    "cell_type": "code",
