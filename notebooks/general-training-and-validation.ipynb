{
 "cells": [
  {
   "cell_type": "markdown",
   "metadata": {},
   "source": [
    "# Performing Validation at Each Round of Training "
   ]
  },
  {
   "cell_type": "markdown",
   "metadata": {},
   "source": [
    "Use for developing (autoreloads changes made across packages)"
   ]
  },
  {
   "cell_type": "code",
   "execution_count": null,
   "metadata": {},
   "outputs": [],
   "source": [
    "%load_ext autoreload\n",
    "%autoreload 2"
   ]
  },
  {
   "cell_type": "markdown",
   "metadata": {},
   "source": [
    "## Start the network\n",
    "Before running this notebook, start the network with `./scripts/fedbiomed_run network`"
   ]
  },
  {
   "cell_type": "markdown",
   "metadata": {},
   "source": [
    "## Setting the node up\n",
    "It is necessary to previously configure a node:\n",
    "1. `./scripts/fedbiomed_run node add`\n",
    "  * Select option 2 (default) to add MNIST to the node\n",
    "  * Confirm default tags by hitting \"y\" and ENTER\n",
    "  * Pick the folder where MNIST is downloaded (this is due torch issue https://github.com/pytorch/vision/issues/3549)\n",
    "  * Data must have been added (if you get a warning saying that data must be unique is because it's been already added)\n",
    "  \n",
    "2. Check that your data has been added by executing `./scripts/fedbiomed_run node list`\n",
    "3. Run the node using `./scripts/fedbiomed_run node start`. Wait until you get `Starting task manager`. it means you are online."
   ]
  },
  {
   "cell_type": "markdown",
   "metadata": {},
   "source": [
    "## 1. Validating Pytorch Model Using Predefined Evalution Metrics at each Round of Federeated Training"
   ]
  },
  {
   "cell_type": "markdown",
   "metadata": {},
   "source": [
    "Declare a torch training plan MyTrainingPlan class to send for training on the node."
   ]
  },
  {
   "cell_type": "code",
   "execution_count": null,
   "metadata": {},
   "outputs": [],
   "source": [
    "import torch\n",
    "import torch.nn as nn\n",
    "from fedbiomed.common.training_plans import TorchTrainingPlan\n",
    "from fedbiomed.common.data import DataManager\n",
    "from torchvision import datasets, transforms\n",
    "\n",
    "\n",
    "# Here we define the model to be used. \n",
    "# You can use any class name (here 'Net')\n",
    "class MyTrainingPlan(TorchTrainingPlan):\n",
    "    \n",
    "    # Defines and return model \n",
    "    def init_model(self, model_args):\n",
    "        return self.Net(model_args = model_args)\n",
    "    \n",
    "    # Defines and return optimizer\n",
    "    def init_optimizer(self, optimizer_args):\n",
    "        return torch.optim.Adam(self.model().parameters(), lr = optimizer_args[\"lr\"])\n",
    "    \n",
    "    # Declares and return dependencies\n",
    "    def init_dependencies(self):\n",
    "        deps = [\"from torchvision import datasets, transforms\"]\n",
    "        return deps\n",
    "    \n",
    "    class Net(nn.Module):\n",
    "        def __init__(self, model_args):\n",
    "            super().__init__()\n",
    "            self.conv1 = nn.Conv2d(1, 32, 3, 1)\n",
    "            self.conv2 = nn.Conv2d(32, 64, 3, 1)\n",
    "            self.dropout1 = nn.Dropout(0.25)\n",
    "            self.dropout2 = nn.Dropout(0.5)\n",
    "            self.fc1 = nn.Linear(9216, 128)\n",
    "            self.fc2 = nn.Linear(128, 10)\n",
    "\n",
    "        def forward(self, x):\n",
    "            x = self.conv1(x)\n",
    "            x = F.relu(x)\n",
    "            x = self.conv2(x)\n",
    "            x = F.relu(x)\n",
    "            x = F.max_pool2d(x, 2)\n",
    "            x = self.dropout1(x)\n",
    "            x = torch.flatten(x, 1)\n",
    "            x = self.fc1(x)\n",
    "            x = F.relu(x)\n",
    "            x = self.dropout2(x)\n",
    "            x = self.fc2(x)\n",
    "\n",
    "\n",
    "            output = F.log_softmax(x, dim=1)\n",
    "            return output\n",
    "\n",
    "    def training_data(self, dataset_path, batch_size = 48):\n",
    "        # Custom torch Dataloader for MNIST data\n",
    "        transform = transforms.Compose([transforms.ToTensor(),\n",
    "        transforms.Normalize((0.1307,), (0.3081,))])\n",
    "        dataset1 = datasets.MNIST(dataset_path, train=True, download=False, transform=transform)\n",
    "        train_kwargs = {'batch_size': batch_size, 'shuffle': True}\n",
    "        return DataManager(dataset=dataset1, **train_kwargs)\n",
    "    \n",
    "    def training_step(self, data, target):\n",
    "        output = self.model().forward(data)\n",
    "        loss   = torch.nn.functional.nll_loss(output, target)\n",
    "        return loss\n"
   ]
  },
  {
   "cell_type": "markdown",
   "metadata": {},
   "source": [
    "### 3.1 Declare and run the experiment\n",
    "The model is trained on the **MNIST dataset** for classification. For validation, we will be using the **F1-Score**  as a metric. Validation will be performed on both **local updates and global updates**."
   ]
  },
  {
   "cell_type": "code",
   "execution_count": null,
   "metadata": {
    "pycharm": {
     "name": "#%%\n"
    },
    "scrolled": true
   },
   "outputs": [],
   "source": [
    "from fedbiomed.researcher.experiment import Experiment\n",
    "from fedbiomed.researcher.aggregators.fedavg import FedAverage\n",
    "\n",
    "\n",
    "model_args = {}\n",
    "\n",
    "training_args = {\n",
    "    'batch_size': 48, \n",
    "    'optimizer_args': {\n",
    "        \"lr\" : 1e-3\n",
    "    },\n",
    "    'epochs': 1, \n",
    "    'dry_run': False,  \n",
    "    'batch_maxnum': 100 # Fast pass for development : only use ( batch_maxnum * batch_size ) samples\n",
    "}\n",
    "\n",
    "\n",
    "tags =  ['#MNIST', '#dataset']\n",
    "rounds = 2\n",
    "\n",
    "exp = Experiment(tags=tags,\n",
    "                 model_args=model_args,\n",
    "                 training_plan_class=MyTrainingPlan,\n",
    "                 training_args=training_args,\n",
    "                 round_limit=rounds,\n",
    "                 aggregator=FedAverage(),\n",
    "                 node_selection_strategy=None,\n",
    "                tensorboard=True)"
   ]
  },
  {
   "cell_type": "markdown",
   "metadata": {},
   "source": [
    "#### Declaring Validation Arguments \n",
    "\n",
    "- **test_ratio:** The ratio for validation partition \n",
    "- **test_metric:** The metric that is going to be used for validation\n",
    "- **Validation on local updates:** Means that validation is going to be perform after training is performed over aggreated paramaters  \n",
    "- **Validation on global updates**: Means that validation will be perform on aggregated parameters before performing the training. \n"
   ]
  },
  {
   "cell_type": "markdown",
   "metadata": {},
   "source": [
    "You can display all the default metrics that are supported in Fed-BioMed. They are all based on sklearn metrics"
   ]
  },
  {
   "cell_type": "code",
   "execution_count": null,
   "metadata": {},
   "outputs": [],
   "source": [
    "from fedbiomed.common.metrics import MetricTypes\n",
    "MetricTypes.get_all_metrics()"
   ]
  },
  {
   "cell_type": "code",
   "execution_count": null,
   "metadata": {},
   "outputs": [],
   "source": [
    "exp.set_test_ratio(0.1)\n",
    "exp.set_test_on_local_updates(True)\n",
    "exp.set_test_on_global_updates(True)\n",
    "exp.set_test_metric(MetricTypes.F1_SCORE)"
   ]
  },
  {
   "cell_type": "markdown",
   "metadata": {},
   "source": [
    "Launch tensorboard"
   ]
  },
  {
   "cell_type": "code",
   "execution_count": null,
   "metadata": {},
   "outputs": [],
   "source": [
    "from fedbiomed.researcher.environ import environ\n",
    "tensorboard_dir = environ['TENSORBOARD_RESULTS_DIR']"
   ]
  },
  {
   "cell_type": "code",
   "execution_count": null,
   "metadata": {},
   "outputs": [],
   "source": [
    "%load_ext tensorboard"
   ]
  },
  {
   "cell_type": "code",
   "execution_count": null,
   "metadata": {},
   "outputs": [],
   "source": [
    "tensorboard --logdir \"$tensorboard_dir\""
   ]
  },
  {
   "cell_type": "markdown",
   "metadata": {
    "pycharm": {
     "name": "#%% md\n"
    }
   },
   "source": [
    "Let's start the experiment.\n",
    "\n",
    "By default, this function doesn't stop until all the `round_limit` rounds are done for all the nodes"
   ]
  },
  {
   "cell_type": "code",
   "execution_count": null,
   "metadata": {
    "scrolled": true
   },
   "outputs": [],
   "source": [
    "exp.run()"
   ]
  },
  {
   "cell_type": "markdown",
   "metadata": {},
   "source": [
    "\n",
    "\n",
    "## 2. Training and Validation with sklearn Perceptron model\n",
    "\n",
    "\n",
    "Now we will use the validation facility on Skelearn training plan"
   ]
  },
  {
   "cell_type": "code",
   "execution_count": null,
   "metadata": {
    "pycharm": {
     "name": "#%%\n"
    }
   },
   "outputs": [],
   "source": [
    "from fedbiomed.common.training_plans import FedPerceptron\n",
    "\n",
    "\n",
    "class SkLearnClassifierTrainingPlan(FedPerceptron):\n",
    "    def init_dependencies(self):\n",
    "        return [\"from torchvision import datasets, transforms\",]\n",
    "\n",
<<<<<<< HEAD
    "    def training_data(self, batch_size):\n",
=======
    "    def training_data(self, dataset_path, batch_size):\n",
>>>>>>> 5c10d2cf
    "        # Custom torch Dataloader for MNIST data: np.ndarray\n",
    "        transform = transforms.Compose([transforms.ToTensor(),\n",
    "        transforms.Normalize((0.1307,), (0.3081,))])\n",
    "        dataset = datasets.MNIST(dataset_path, train=True, download=False, transform=transform)\n",
    "        \n",
    "        X_train = dataset.data.numpy()\n",
    "        X_train = X_train.reshape(-1, 28*28)\n",
    "        Y_train = dataset.targets.numpy()\n",
    "        \n",
    "        return DataManager(dataset=X_train,target=Y_train, batch_size=batch_size, shuffle=True)"
   ]
  },
  {
   "cell_type": "markdown",
   "metadata": {},
   "source": [
    "It is also possible to define validation option in the training arguments. "
   ]
  },
  {
   "cell_type": "code",
   "execution_count": null,
   "metadata": {
    "pycharm": {
     "name": "#%%\n"
    }
   },
   "outputs": [],
   "source": [
    "model_args = { 'max_iter':1000,\n",
    "              'tol': 1e-4 ,\n",
    "              'model': 'Perceptron' ,\n",
    "              'n_features': 28*28,\n",
    "              'n_classes' : 10,\n",
    "              'eta0':1e-6,\n",
    "              'random_state':1234,\n",
    "              'alpha':0.1 }\n",
    "\n",
    "training_args = {\n",
    "    'epochs': 5, \n",
    "}"
   ]
  },
  {
   "cell_type": "code",
   "execution_count": null,
   "metadata": {
    "pycharm": {
     "name": "#%%\n"
    }
   },
   "outputs": [],
   "source": [
    "from fedbiomed.researcher.experiment import Experiment\n",
    "from fedbiomed.researcher.aggregators.fedavg import FedAverage\n",
    "\n",
    "tags =  ['#MNIST', '#dataset']\n",
    "rounds = 10\n",
    "\n",
    "# select nodes participing to this experiment\n",
    "exp = Experiment(tags=tags,\n",
    "                 model_args=model_args,\n",
    "                 training_plan_class=SkLearnClassifierTrainingPlan,\n",
    "                 training_args=training_args,\n",
    "                 round_limit=rounds,\n",
    "                 aggregator=FedAverage(),\n",
    "                 node_selection_strategy=None, \n",
    "                 tensorboard=True)\n",
    "\n",
    "\n",
    "exp.set_test_ratio(.2)\n",
    "#exp.set_test_metric(MetricTypes.PRECISION, average='macro')\n",
    "exp.set_test_on_global_updates(True)"
   ]
  },
  {
   "cell_type": "code",
   "execution_count": null,
   "metadata": {
    "scrolled": true,
    "pycharm": {
     "name": "#%%\n"
    }
   },
   "outputs": [],
   "source": [
    "exp.run_once(increase=True)"
   ]
  },
  {
   "cell_type": "markdown",
   "metadata": {
    "pycharm": {
     "name": "#%% md\n"
    }
   },
   "source": [
    "Feel free to run other sample notebooks or try your own models :D\n",
    "\n",
    "# 3. Validation facility using your own testing metric\n",
    "\n",
    "If the user wants to define its own testing metric, he can do so by defining the `testing_step` method in the Training plan. \n",
    "\n",
    "`testing_step` is defined the same way as `training_step`:\n",
    "\n",
    "When defining a `testing_step` method in the TrainingPlan, user has to:\n",
    "- predict classes or probabilities from model\n",
    "- compute a scalar or a list of scalars\n",
    "\n",
    "Method `testing_step` can return either a scalar or a list of scalars: in Tensorboard, list of scalars will be seen as the output of several metrics\n",
    "\n",
    "\n",
    "## 3.1 PyTorch Training Plan\n",
    "\n",
    "Below we showcase an example of a TorchTrainingPlan with a `testing_step` computing 3 metrics: log likelihood loss, a cross entropy loss, and a custom accuracy metric "
   ]
  },
  {
   "cell_type": "code",
   "execution_count": null,
   "metadata": {},
   "outputs": [],
   "source": [
    "import torch\n",
    "import torch.nn as nn\n",
    "from fedbiomed.common.training_plans import TorchTrainingPlan\n",
    "from fedbiomed.common.data import DataManager\n",
    "from torchvision import datasets, transforms\n",
    "\n",
    "# Here we define the model to be used. \n",
    "# You can use any class name (here 'Net')\n",
    "class MyTrainingPlanCM(TorchTrainingPlan):\n",
    "    \n",
    "    # Defines and return model \n",
    "    def init_model(self, model_args):\n",
    "        return self.Net(model_args = model_args)\n",
    "    \n",
    "    # Defines and return optimizer\n",
    "    def init_optimizer(self, optimizer_args):\n",
    "        return torch.optim.Adam(self.model().parameters(), lr = optimizer_args[\"lr\"])\n",
    "    \n",
    "    # Declares and return dependencies\n",
    "    def init_dependencies(self):\n",
    "        deps = [\"from torchvision import datasets, transforms\"]\n",
    "        return deps\n",
    "    \n",
    "    class Net(nn.Module):\n",
    "        def __init__(self, model_args):\n",
    "            super().__init__()\n",
    "            self.conv1 = nn.Conv2d(1, 32, 3, 1)\n",
    "            self.conv2 = nn.Conv2d(32, 64, 3, 1)\n",
    "            self.dropout1 = nn.Dropout(0.25)\n",
    "            self.dropout2 = nn.Dropout(0.5)\n",
    "            self.fc1 = nn.Linear(9216, 128)\n",
    "            self.fc2 = nn.Linear(128, 10)\n",
    "\n",
    "        def forward(self, x):\n",
    "            x = self.conv1(x)\n",
    "            x = F.relu(x)\n",
    "            x = self.conv2(x)\n",
    "            x = F.relu(x)\n",
    "            x = F.max_pool2d(x, 2)\n",
    "            x = self.dropout1(x)\n",
    "            x = torch.flatten(x, 1)\n",
    "            x = self.fc1(x)\n",
    "            x = F.relu(x)\n",
    "            x = self.dropout2(x)\n",
    "            x = self.fc2(x)\n",
    "\n",
    "\n",
    "            output = F.log_softmax(x, dim=1)\n",
    "            return output\n",
    "\n",
    "    def training_data(self, dataset_path, batch_size = 48):\n",
    "        # Custom torch Dataloader for MNIST data\n",
    "        transform = transforms.Compose([transforms.ToTensor(),\n",
    "        transforms.Normalize((0.1307,), (0.3081,))])\n",
    "        dataset1 = datasets.MNIST(dataset_path, train=True, download=False, transform=transform)\n",
    "        train_kwargs = {'batch_size': batch_size, 'shuffle': True}\n",
    "        return DataManager(dataset=dataset1, **train_kwargs)\n",
    "    \n",
    "    def training_step(self, data, target):\n",
    "        output = self.model().forward(data)\n",
    "        loss   = torch.nn.functional.nll_loss(output, target)\n",
    "        return loss\n",
    "\n",
    "    def testing_step(self, data, target):        \n",
    "        output = self.model().forward(data)\n",
    "        \n",
    "        #negative log likelihood loss\n",
    "        loss1   = torch.nn.functional.nll_loss(output, target)\n",
    "        \n",
    "        #cross entropy\n",
    "        loss2 = torch.nn.functional.cross_entropy(output,target)\n",
    "        \n",
    "        # accuracy\n",
    "        _,predicted = torch.max(output.data,1)\n",
    "        acc = torch.sum(predicted==target)\n",
    "        loss3 = acc/len(target)\n",
    "        \n",
    "        # Returning results as list\n",
    "        return [loss1,loss2,loss3]"
   ]
  },
  {
   "cell_type": "code",
   "execution_count": null,
   "metadata": {},
   "outputs": [],
   "source": [
    "model_args = {}\n",
    "\n",
    "training_args = {\n",
    "    'batch_size': 48, \n",
    "    'optimizer_args': {\n",
    "        'lr': 1e-3,   \n",
    "    },\n",
    "    'epochs': 1, \n",
    "    'dry_run': False,  \n",
    "    'batch_maxnum': 100, # Fast pass for development : only use ( batch_maxnum * batch_size ) samples\n",
    "    'test_ratio': .3,\n",
    "    'test_on_local_updates': True, \n",
    "    'test_on_global_updates': True\n",
    "}"
   ]
  },
  {
   "cell_type": "code",
   "execution_count": null,
   "metadata": {},
   "outputs": [],
   "source": [
    "from fedbiomed.researcher.experiment import Experiment\n",
    "from fedbiomed.researcher.aggregators.fedavg import FedAverage\n",
    "\n",
    "tags =  ['#MNIST', '#dataset']\n",
    "rounds = 2\n",
    "\n",
    "exp = Experiment(tags=tags,\n",
    "                 model_args=model_args,\n",
    "                 training_plan_class=MyTrainingPlanCM,\n",
    "                 training_args=training_args,\n",
    "                 round_limit=rounds,\n",
    "                 aggregator=FedAverage(),\n",
    "                 node_selection_strategy=None, \n",
    "                tensorboard=True)"
   ]
  },
  {
   "cell_type": "code",
   "execution_count": null,
   "metadata": {
    "scrolled": true
   },
   "outputs": [],
   "source": [
    "exp.run()"
   ]
  },
  {
   "cell_type": "markdown",
   "metadata": {},
   "source": [
    "## 3.2 Sklearn Training Plan\n",
    "\n",
    "Below we showcase an example of a SklearnTrainingPlan with a `testing_step` computing several metrics"
   ]
  },
  {
   "cell_type": "code",
   "execution_count": null,
   "metadata": {
    "pycharm": {
     "name": "#%%\n"
    }
   },
   "outputs": [],
   "source": [
    "from fedbiomed.common.training_plans import FedPerceptron\n",
    "from fedbiomed.common.data import DataManager\n",
    "import numpy as np\n",
    "\n",
    "\n",
    "class SkLearnClassifierTrainingPlan(FedPerceptron):\n",
    "    def init_dependencies(self):\n",
    "        return [\"from torchvision import datasets, transforms\",\n",
    "                \"from torch.utils.data import DataLoader\"]\n",
    "\n",
    "    def compute_accuracy_for_specific_digit(self, data, target, digit: int):\n",
    "        idx_data_equal_to_digit = target == digit\n",
    "        \n",
    "        predicted = self.model.predict(data[idx_data_equal_to_digit])\n",
    "        well_predicted_label = np.sum(predicted == digit) / np.sum(idx_data_equal_to_digit)\n",
    "        return well_predicted_label\n",
    "    \n",
    "    def training_data(self, dataset_path):\n",
    "        # Custom torch Dataloader for MNIST data\n",
    "        transform = transforms.Compose([transforms.ToTensor(),\n",
    "        transforms.Normalize((0.1307,), (0.3081,))])\n",
    "        dataset = datasets.MNIST(dataset_path, train=True, download=False, transform=transform)\n",
    "        \n",
    "        train_kwargs = {'batch_size': 500, 'shuffle': True}  # number of data passed to classifier\n",
    "        X_train = dataset.data.numpy()\n",
    "        X_train = X_train.reshape(-1, 28*28)\n",
    "        Y_train = dataset.targets.numpy()\n",
    "        \n",
    "        return DataManager(dataset=X_train, target=Y_train)\n",
    "    \n",
    "    def testing_step(self, data, target):\n",
    "        #test_data = data.reshape(-1, 28 * 28)\n",
    "        # hinge loss\n",
    "        distance_from_hyperplan = self.model.decision_function(data)\n",
    "        loss = hinge_loss(target, distance_from_hyperplan)\n",
    "        \n",
    "        # get the accuracy only on images representing digit 1\n",
    "        well_predicted_label_1 = self.compute_accuracy_for_specific_digit(data, target, 1)\n",
    "        \n",
    "        # Returning results as dict\n",
    "        return {'Hinge Loss': loss, 'Well Predcited Label 1' : well_predicted_label_1}"
   ]
  },
  {
   "cell_type": "code",
   "execution_count": null,
   "metadata": {},
   "outputs": [],
   "source": [
    "model_args = { 'max_iter':1000,\n",
    "              'tol': 1e-4 ,\n",
    "              'model': 'Perceptron' ,\n",
    "              'n_features': 28*28,\n",
    "              'n_classes' : 10,\n",
    "              'eta0':1e-6,\n",
    "              'random_state':1234,\n",
    "              'alpha':0.1 }\n",
    "\n",
    "training_args = {\n",
    "    'epochs': 5, \n",
    "}\n"
   ]
  },
  {
   "cell_type": "code",
   "execution_count": null,
   "metadata": {},
   "outputs": [],
   "source": [
    "from fedbiomed.researcher.experiment import Experiment\n",
    "from fedbiomed.researcher.aggregators.fedavg import FedAverage\n",
    "\n",
    "tags =  ['#MNIST', '#dataset']\n",
    "rounds = 10\n",
    "\n",
    "# select nodes participing to this experiment\n",
    "exp = Experiment(tags=tags,\n",
    "                 model_args=model_args,\n",
    "                 training_plan_class=SkLearnClassifierTrainingPlan,\n",
    "                 training_args=training_args,\n",
    "                 round_limit=rounds,\n",
    "                 aggregator=FedAverage(),\n",
    "                 node_selection_strategy=None, \n",
    "                 tensorboard=True)\n",
    "\n",
    "\n",
    "exp.set_test_ratio(.2)\n",
    "#exp.set_test_metric(MetricTypes.PRECISION, average='macro')\n",
    "exp.set_test_on_global_updates(True)\n",
    "exp.set_test_on_local_updates(True)"
   ]
  },
  {
   "cell_type": "code",
   "execution_count": null,
   "metadata": {},
   "outputs": [],
   "source": [
    "exp.run(increase=True)"
   ]
  },
  {
   "cell_type": "code",
   "execution_count": null,
   "metadata": {},
   "outputs": [],
   "source": []
  }
 ],
 "metadata": {
  "kernelspec": {
   "display_name": "Python 3 (ipykernel)",
   "language": "python",
   "name": "python3"
  },
  "language_info": {
   "codemirror_mode": {
    "name": "ipython",
    "version": 3
   },
   "file_extension": ".py",
   "mimetype": "text/x-python",
   "name": "python",
   "nbconvert_exporter": "python",
   "pygments_lexer": "ipython3",
   "version": "3.9.7"
  }
 },
 "nbformat": 4,
 "nbformat_minor": 4
}<|MERGE_RESOLUTION|>--- conflicted
+++ resolved
@@ -311,11 +311,7 @@
     "    def init_dependencies(self):\n",
     "        return [\"from torchvision import datasets, transforms\",]\n",
     "\n",
-<<<<<<< HEAD
-    "    def training_data(self, batch_size):\n",
-=======
     "    def training_data(self, dataset_path, batch_size):\n",
->>>>>>> 5c10d2cf
     "        # Custom torch Dataloader for MNIST data: np.ndarray\n",
     "        transform = transforms.Compose([transforms.ToTensor(),\n",
     "        transforms.Normalize((0.1307,), (0.3081,))])\n",
