--- conflicted
+++ resolved
@@ -2,22 +2,14 @@
  "cells": [
   {
    "cell_type": "markdown",
-   "metadata": {
-    "pycharm": {
-     "name": "#%% md\n"
-    }
-   },
+   "metadata": {},
    "source": [
     "# Performing Validation at Each Round of Training "
    ]
   },
   {
    "cell_type": "markdown",
-   "metadata": {
-    "pycharm": {
-     "name": "#%% md\n"
-    }
-   },
+   "metadata": {},
    "source": [
     "Use for developing (autoreloads changes made across packages)"
    ]
@@ -25,11 +17,7 @@
   {
    "cell_type": "code",
    "execution_count": null,
-   "metadata": {
-    "pycharm": {
-     "name": "#%%\n"
-    }
-   },
+   "metadata": {},
    "outputs": [],
    "source": [
     "%load_ext autoreload\n",
@@ -38,11 +26,7 @@
   },
   {
    "cell_type": "markdown",
-   "metadata": {
-    "pycharm": {
-     "name": "#%% md\n"
-    }
-   },
+   "metadata": {},
    "source": [
     "## Start the network\n",
     "Before running this notebook, start the network with `./scripts/fedbiomed_run network`"
@@ -50,11 +34,7 @@
   },
   {
    "cell_type": "markdown",
-   "metadata": {
-    "pycharm": {
-     "name": "#%% md\n"
-    }
-   },
+   "metadata": {},
    "source": [
     "## Setting the node up\n",
     "It is necessary to previously configure a node:\n",
@@ -70,22 +50,14 @@
   },
   {
    "cell_type": "markdown",
-   "metadata": {
-    "pycharm": {
-     "name": "#%% md\n"
-    }
-   },
+   "metadata": {},
    "source": [
     "## 1. Validating Pytorch Model Using Predefiend Evalution Metrics at each Round of Federeated Training"
    ]
   },
   {
    "cell_type": "markdown",
-   "metadata": {
-    "pycharm": {
-     "name": "#%% md\n"
-    }
-   },
+   "metadata": {},
    "source": [
     "Declare a torch.nn MyTrainingPlan class to send for training on the node."
    ]
@@ -93,11 +65,7 @@
   {
    "cell_type": "code",
    "execution_count": null,
-   "metadata": {
-    "pycharm": {
-     "name": "#%%\n"
-    }
-   },
+   "metadata": {},
    "outputs": [],
    "source": [
     "import torch\n",
@@ -167,11 +135,7 @@
   },
   {
    "cell_type": "markdown",
-   "metadata": {
-    "pycharm": {
-     "name": "#%% md\n"
-    }
-   },
+   "metadata": {},
    "source": [
     "### 3.1 Declare and run the experiment\n",
     "The model is trained on the **MNIST dataset** for classification. For validation, we will be using the **F1-Score**  as a metric. Validation will be performed on both **local updates and global updates**."
@@ -220,134 +184,99 @@
   },
   {
    "cell_type": "markdown",
+   "metadata": {},
+   "source": [
+    "#### Declaring Validation Arguments \n",
+    "\n",
+    "- **test_ratio:** The ratio for validation partition \n",
+    "- **test_metric:** The metric that is going to be used for validation\n",
+    "- **Validation on local updates:** Means that validation is going to be perform after training is performed over aggreated paramaters  \n",
+    "- **Validation on global updates**: Means that validation will be perform on aggregated parameters before performing the training. \n"
+   ]
+  },
+  {
+   "cell_type": "markdown",
+   "metadata": {},
+   "source": [
+    "You can display all the default metrics that are supported in Fed-BioMed. They are all based on sklearn metrics"
+   ]
+  },
+  {
+   "cell_type": "code",
+   "execution_count": null,
+   "metadata": {},
+   "outputs": [],
+   "source": [
+    "from fedbiomed.common.metrics import MetricTypes\n",
+    "MetricTypes.get_all_metrics()"
+   ]
+  },
+  {
+   "cell_type": "code",
+   "execution_count": null,
+   "metadata": {},
+   "outputs": [],
+   "source": [
+    "exp.set_test_ratio(0.1)\n",
+    "exp.set_test_on_local_updates(True)\n",
+    "exp.set_test_on_global_updates(True)\n",
+    "exp.set_test_metric(MetricTypes.F1_SCORE)"
+   ]
+  },
+  {
+   "cell_type": "markdown",
+   "metadata": {},
+   "source": [
+    "Launch tensorboard"
+   ]
+  },
+  {
+   "cell_type": "code",
+   "execution_count": null,
+   "metadata": {},
+   "outputs": [],
+   "source": [
+    "from fedbiomed.researcher.environ import environ\n",
+    "tensorboard_dir = environ['TENSORBOARD_RESULTS_DIR']"
+   ]
+  },
+  {
+   "cell_type": "code",
+   "execution_count": null,
+   "metadata": {},
+   "outputs": [],
+   "source": [
+    "%load_ext tensorboard"
+   ]
+  },
+  {
+   "cell_type": "code",
+   "execution_count": null,
+   "metadata": {},
+   "outputs": [],
+   "source": [
+    "tensorboard --logdir \"$tensorboard_dir\""
+   ]
+  },
+  {
+   "cell_type": "markdown",
    "metadata": {
     "pycharm": {
      "name": "#%% md\n"
     }
    },
    "source": [
-    "#### Declaring Validation Arguments \n",
-    "\n",
-    "- **test_ratio:** The ratio for validation partition \n",
-    "- **test_metric:** The metric that is going to be used for validation\n",
-    "- **Validation on local updates:** Means that validation is going to be perform after training is performed over aggreated paramaters  \n",
-    "- **Validation on global updates**: Means that validation will be perform on aggregated parameters before performing the training. \n"
-   ]
-  },
-  {
-   "cell_type": "markdown",
+    "Let's start the experiment.\n",
+    "\n",
+    "By default, this function doesn't stop until all the `round_limit` rounds are done for all the nodes"
+   ]
+  },
+  {
+   "cell_type": "code",
+   "execution_count": null,
    "metadata": {
-    "pycharm": {
-     "name": "#%% md\n"
-    }
+    "scrolled": true
    },
-   "source": [
-    "You can display all the default metrics that are supported in Fed-BioMed. They are all based on sklearn metrics"
-   ]
-  },
-  {
-   "cell_type": "code",
-   "execution_count": null,
-   "metadata": {
-    "pycharm": {
-     "name": "#%%\n"
-    }
-   },
-   "outputs": [],
-   "source": [
-    "from fedbiomed.common.metrics import MetricTypes\n",
-    "MetricTypes.get_all_metrics()"
-   ]
-  },
-  {
-   "cell_type": "code",
-   "execution_count": null,
-   "metadata": {
-    "pycharm": {
-     "name": "#%%\n"
-    }
-   },
-   "outputs": [],
-   "source": [
-    "exp.set_test_ratio(0.1)\n",
-    "exp.set_test_on_local_updates(True)\n",
-    "exp.set_test_on_global_updates(True)\n",
-    "exp.set_test_metric(MetricTypes.F1_SCORE)"
-   ]
-  },
-  {
-   "cell_type": "markdown",
-   "metadata": {
-    "pycharm": {
-     "name": "#%% md\n"
-    }
-   },
-   "source": [
-    "Launch tensorboard"
-   ]
-  },
-  {
-   "cell_type": "code",
-   "execution_count": null,
-   "metadata": {
-    "pycharm": {
-     "name": "#%%\n"
-    }
-   },
-   "outputs": [],
-   "source": [
-    "from fedbiomed.researcher.environ import environ\n",
-    "tensorboard_dir = environ['TENSORBOARD_RESULTS_DIR']"
-   ]
-  },
-  {
-   "cell_type": "code",
-   "execution_count": null,
-   "metadata": {
-    "pycharm": {
-     "name": "#%%\n"
-    }
-   },
-   "outputs": [],
-   "source": [
-    "%load_ext tensorboard"
-   ]
-  },
-  {
-   "cell_type": "code",
-   "execution_count": null,
-   "metadata": {
-    "pycharm": {
-     "name": "#%%\n"
-    }
-   },
-   "outputs": [],
-   "source": [
-    "tensorboard --logdir \"$tensorboard_dir\""
-   ]
-  },
-  {
-   "cell_type": "markdown",
-   "metadata": {
-    "pycharm": {
-     "name": "#%% md\n"
-    }
-   },
-   "source": [
-    "Let's start the experiment.\n",
-    "\n",
-    "By default, this function doesn't stop until all the `round_limit` rounds are done for all the nodes"
-   ]
-  },
-  {
-   "cell_type": "code",
-   "execution_count": null,
-   "metadata": {
-    "scrolled": true,
-    "pycharm": {
-     "name": "#%%\n"
-    }
-   },
    "outputs": [],
    "source": [
     "exp.run()"
@@ -355,11 +284,7 @@
   },
   {
    "cell_type": "markdown",
-   "metadata": {
-    "pycharm": {
-     "name": "#%% md\n"
-    }
-   },
+   "metadata": {},
    "source": [
     "\n",
     "\n",
@@ -372,11 +297,7 @@
   {
    "cell_type": "code",
    "execution_count": null,
-   "metadata": {
-    "pycharm": {
-     "name": "#%%\n"
-    }
-   },
+   "metadata": {},
    "outputs": [],
    "source": [
     "from fedbiomed.common.training_plans import FedPerceptron\n",
@@ -404,11 +325,7 @@
   },
   {
    "cell_type": "markdown",
-   "metadata": {
-    "pycharm": {
-     "name": "#%% md\n"
-    }
-   },
+   "metadata": {},
    "source": [
     "It is also possible to define validation option in the training arguments. "
    ]
@@ -416,11 +333,7 @@
   {
    "cell_type": "code",
    "execution_count": null,
-   "metadata": {
-    "pycharm": {
-     "name": "#%%\n"
-    }
-   },
+   "metadata": {},
    "outputs": [],
    "source": [
     "model_args = { 'max_iter':1000,\n",
@@ -433,25 +346,16 @@
     "              'alpha':0.1 }\n",
     "\n",
     "training_args = {\n",
-<<<<<<< HEAD
     "    'num_updates': 600,\n",
     "}\n",
     "\n",
     "\n"
-=======
-    "    'epochs': 5, \n",
-    "}"
->>>>>>> 5f22d28c
-   ]
-  },
-  {
-   "cell_type": "code",
-   "execution_count": null,
-   "metadata": {
-    "pycharm": {
-     "name": "#%%\n"
-    }
-   },
+   ]
+  },
+  {
+   "cell_type": "code",
+   "execution_count": null,
+   "metadata": {},
    "outputs": [],
    "source": [
     "from fedbiomed.researcher.experiment import Experiment\n",
@@ -480,10 +384,7 @@
    "cell_type": "code",
    "execution_count": null,
    "metadata": {
-    "scrolled": true,
-    "pycharm": {
-     "name": "#%%\n"
-    }
+    "scrolled": true
    },
    "outputs": [],
    "source": [
@@ -521,11 +422,7 @@
   {
    "cell_type": "code",
    "execution_count": null,
-   "metadata": {
-    "pycharm": {
-     "name": "#%%\n"
-    }
-   },
+   "metadata": {},
    "outputs": [],
    "source": [
     "import torch\n",
@@ -612,11 +509,7 @@
   {
    "cell_type": "code",
    "execution_count": null,
-   "metadata": {
-    "pycharm": {
-     "name": "#%%\n"
-    }
-   },
+   "metadata": {},
    "outputs": [],
    "source": [
     "model_args = {}\n",
@@ -638,11 +531,7 @@
   {
    "cell_type": "code",
    "execution_count": null,
-   "metadata": {
-    "pycharm": {
-     "name": "#%%\n"
-    }
-   },
+   "metadata": {},
    "outputs": [],
    "source": [
     "from fedbiomed.researcher.experiment import Experiment\n",
@@ -665,10 +554,7 @@
    "cell_type": "code",
    "execution_count": null,
    "metadata": {
-    "scrolled": true,
-    "pycharm": {
-     "name": "#%%\n"
-    }
+    "scrolled": true
    },
    "outputs": [],
    "source": [
@@ -677,11 +563,7 @@
   },
   {
    "cell_type": "markdown",
-   "metadata": {
-    "pycharm": {
-     "name": "#%% md\n"
-    }
-   },
+   "metadata": {},
    "source": [
     "## 3.2 Sklearn Training Plan\n",
     "\n",
@@ -691,11 +573,7 @@
   {
    "cell_type": "code",
    "execution_count": null,
-   "metadata": {
-    "pycharm": {
-     "name": "#%%\n"
-    }
-   },
+   "metadata": {},
    "outputs": [],
    "source": [
     "from fedbiomed.common.training_plans import FedPerceptron\n",
@@ -744,11 +622,7 @@
   {
    "cell_type": "code",
    "execution_count": null,
-   "metadata": {
-    "pycharm": {
-     "name": "#%%\n"
-    }
-   },
+   "metadata": {},
    "outputs": [],
    "source": [
     "model_args = { 'max_iter':1000,\n",
@@ -768,11 +642,7 @@
   {
    "cell_type": "code",
    "execution_count": null,
-   "metadata": {
-    "pycharm": {
-     "name": "#%%\n"
-    }
-   },
+   "metadata": {},
    "outputs": [],
    "source": [
     "from fedbiomed.researcher.experiment import Experiment\n",
@@ -801,11 +671,7 @@
   {
    "cell_type": "code",
    "execution_count": null,
-   "metadata": {
-    "pycharm": {
-     "name": "#%%\n"
-    }
-   },
+   "metadata": {},
    "outputs": [],
    "source": [
     "exp.run(increase=True)"
@@ -814,11 +680,7 @@
   {
    "cell_type": "code",
    "execution_count": null,
-   "metadata": {
-    "pycharm": {
-     "name": "#%%\n"
-    }
-   },
+   "metadata": {},
    "outputs": [],
    "source": []
   }
