version: "3.7"

#
# node component template
x-node:
  &standard-node
  container_name: fedbiomed-vpn-node
  hostname: fedbiomed-vpn-node
  build:
    context: ../../..
    dockerfile: envs/vpn/docker/node/build_files/Dockerfile
    args:
      - CONTAINER_UID
      - CONTAINER_GID
      - CONTAINER_USER
      - CONTAINER_GROUP
      - MPSPDZ_COMMIT
      - MPSPDZ_URL
  image: fedbiomed/vpn-node
  environment:
  # enable overloading build-time id with a run-time id
    - CONTAINER_UID
    - CONTAINER_GID
    - CONTAINER_USER
    - CONTAINER_GROUP
  ports:
    - "14001" # MP-SPDZ negotiation
  cap_add:
    - net_admin
    - sys_module
  devices:
    - /dev/net/tun
  volumes:
    - ./node/run_mounts/config:/config # contains VPN configurations
    - ./node/run_mounts/data:/data # datasets can be added here
    - ./node/run_mounts/etc:/fedbiomed/etc # contains fedbiomed config files
    - ./node/run_mounts/var:/fedbiomed/var # contains fedbiomed db, exp results ...
    - ./node/run_mounts/envs/common:/fedbiomed/envs/common # contains fedbiomed default training plans...

#
# optionally launch a second node instance on the same machine
x-node2:
  &standard-node2
  container_name: fedbiomed-vpn-node2
  hostname: fedbiomed-vpn-node2
  # dont build images as they are the same as for `node`
  # this might re-build the same image but with different IMAGE ID
  # eg: `fedbiomed_vpn status` then fails, etc.
  # eg: `docker container ps` shows node not attached to `fedbiomed/vpn-node` image
  image: fedbiomed/vpn-node
  environment:
  # enable overloading build-time id with a run-time id
    - CONTAINER_UID
    - CONTAINER_GID
    - CONTAINER_USER
    - CONTAINER_GROUP
  ports:
    - "14002" # MP-SPDZ negotiation
  cap_add:
    - net_admin
    - sys_module
  devices:
    - /dev/net/tun
  volumes:
    - ./node2/run_mounts/config:/config # contains VPN configurations
    - ./node2/run_mounts/data:/data # datasets can be added here
    - ./node2/run_mounts/etc:/fedbiomed/etc # contains fedbiomed config files
    - ./node2/run_mounts/var:/fedbiomed/var # contains fedbiomed db, exp results ...
    - ./node2/run_mounts/envs/common:/fedbiomed/envs/common # contains fedbiomed default training plans...

services:
  #
  # intermediate step : base image for building vpn and researcher containers
  # we usually dont want to launch this service (used for building other services)
  base:
    container_name: fedbiomed-vpn-base
    hostname: fedbiomed-vpn-base
    build:
      context: ./base/build_files
    image: fedbiomed/vpn-base
    entrypoint: /bin/true
    # profiles:
    #  - debug
  #
  # intermediate step : base image for building node container 
  # 2 options : without or without nvidia gpu support
  # we usually dont want to launch this service (used for building other services)
  basenode-no-gpu:
    container_name: fedbiomed-vpn-base-node-no-gpu
    hostname: fedbiomed-vpn-base-node-no-gpu
    build:
      context: ./base/build_files
    image: fedbiomed/vpn-basenode
    entrypoint: /bin/true
    # profiles:
    #  - debug 
  basenode:
    container_name: fedbiomed-vpn-base-node
    hostname: fedbiomed-vpn-base-node
    build:
      context: ./basegpu/build_files
    image: fedbiomed/vpn-basenode
    entrypoint: /bin/true
    # profiles:
    #  - debug
  #
  # vpn server component
  vpnserver:
    container_name: fedbiomed-vpn-vpnserver
    hostname: fedbiomed-vpn-vpnserver
    build:
      context: ./vpnserver/build_files
      args:
        - CONTAINER_UID # build and use other account than "root"
        - CONTAINER_GID # build and use other group than "root"
        - CONTAINER_USER # build and use other account than "root"
        - CONTAINER_GROUP # build and use other group than "root"
    image: fedbiomed/vpn-vpnserver
    environment:
    # enable overloading build-time id with a run-time id
      - CONTAINER_UID
      - CONTAINER_GID
      - CONTAINER_USER
      - CONTAINER_GROUP
    cap_add:
      - net_admin # needed to handle wireguard interface
      - sys_module # needed to remove wireguard kernel module
    devices:
      - /dev/net/tun # needed to handle wireguard interface
    volumes:
      - ./vpnserver/run_mounts/config:/config # contains VPN configurations
    ports:
      - 51820:51820/udp # wireguard server

  #
  # node component
  # not using gpu
  node:
    << : *standard-node
  # using gpu (need image with gpu support)
  node-gpu:
    << : *standard-node
    runtime: nvidia
    #
    ## alternate syntax from the `Compose` specification, needs both
    ## Docker Compose v1.28.0+ and a supported config (eg seems not to
    ## be working with CentOS)
    ##
    #deploy:
    #  resources:
    #    reservations:
    #      devices:
    #        - driver: nvidia
    #          #count: 1
    #          capabilities: [gpu]
  #
  # optionally launch a second node instance
  # not using gpu
  node2:
    << : *standard-node2
  # using gpu (need image with gpu support)
  node2-gpu:
    << : *standard-node2
    runtime: nvidia

  #
  # node gui component
  gui:
    container_name: fedbiomed-vpn-gui
    hostname: fedbiomed-vpn-gui
    build:
      context: ../../..
      dockerfile: envs/vpn/docker/gui/build_files/Dockerfile
      args:
        - CONTAINER_UID
        - CONTAINER_GID
        - CONTAINER_USER
        - CONTAINER_GROUP
    image: fedbiomed/vpn-gui
    environment:
    # enable overloading build-time id with a run-time id
      - SSL_ON=true
      - GUI_SERVER_NAME
      - NGINX_PORT_SSL=8443
      - NGINX_PORT_NOSSL=8484
      - CONTAINER_UID
      - CONTAINER_GID
      - CONTAINER_USER
      - CONTAINER_GROUP
    ports:
      - "${GUI_SERVER_IP:-127.0.0.1}:8484:8484" # nginx + flask HTTP server
      - "${GUI_SERVER_IP:-127.0.0.1}:8443:8443" # nginx + gunicorn HTTPS server
    volumes:
      # caution: /data /etc /var directory must be shared with node
      - ./gui/run_mounts/certs:/certs
      - ./node/run_mounts/data:/data # datasets can be added here
      - ./node/run_mounts/etc:/fedbiomed/etc # contains fedbiomed config files
      - ./node/run_mounts/var:/fedbiomed/var # contains fedbiomed db, exp results ...
      - ./node/run_mounts/envs/common:/fedbiomed/envs/common # contains fedbiomed default training plans...
  #
  # node gui component
  gui2:
    container_name: fedbiomed-vpn-gui2
    hostname: fedbiomed-vpn-gui2
    # dont build images as they are the same as for `gui`
    # this might re-build the same image but with different IMAGE ID
    # eg: `fedbiomed_vpn status` then fails, etc.
    # eg: `docker container ps` shows gui not attached to `fedbiomed/vpn-gui` image
    image: fedbiomed/vpn-gui
    environment:
    # enable overloading build-time id with a run-time id
      - SSL_ON=true
      - GUI_SERVER_NAME
      - NGINX_PORT_SSL=8444
      - NGINX_PORT_NOSSL=8485
      - CONTAINER_UID
      - CONTAINER_GID
      - CONTAINER_USER
      - CONTAINER_GROUP
    ports:
      - "${GUI_SERVER_IP:-127.0.0.1}:8485:8485" # nginx + gunicorn HTTP server
      - "${GUI_SERVER_IP:-127.0.0.1}:8444:8444" # nginx + gunicorn HTTPS server
    volumes:
      # caution: /data /etc /var directory must be shared with node
      - ./gui2/run_mounts/certs:/certs
      - ./node2/run_mounts/data:/data # datasets can be added here
      - ./node2/run_mounts/etc:/fedbiomed/etc # contains fedbiomed config files
      - ./node2/run_mounts/var:/fedbiomed/var # contains fedbiomed db, exp results ...
      - ./node2/run_mounts/envs/common:/fedbiomed/envs/common # contains fedbiomed default training plans...
  #
  # researcher component
  researcher:
    container_name: fedbiomed-vpn-researcher
    hostname: fedbiomed-vpn-researcher
    build:
      context: ../../..
      dockerfile: envs/vpn/docker/researcher/build_files/Dockerfile
      args:
        - CONTAINER_UID
        - CONTAINER_GID
        - CONTAINER_USER
        - CONTAINER_GROUP
        - MPSPDZ_COMMIT
        - MPSPDZ_URL
    image: fedbiomed/vpn-researcher
    environment:
    # enable overloading build-time id with a run-time id
      - CONTAINER_UID
      - CONTAINER_GID
      - CONTAINER_USER
      - CONTAINER_GROUP
    ports:
      - "${RESEARCHER_HOST:-127.0.0.1}:8888:8888" # jupyter notebook
      - "${RESEARCHER_HOST:-127.0.0.1}:6006:6007" # tensorboard via socat proxy
      - "14000" # MP-SPDZ negotiation
    cap_add:
      - net_admin
      - sys_module
    devices:
      - /dev/net/tun
    volumes:
      - ./researcher/run_mounts/config:/config # contains VPN configurations
      - ./researcher/run_mounts/data:/data # results and persistent data can be saved here
      - ./researcher/run_mounts/etc:/fedbiomed/etc # contains fedbiomed config files
      - ./researcher/run_mounts/samples:/fedbiomed/notebooks/samples # contains researcher sample notebooks
      - ./researcher/run_mounts/runs:/fedbiomed/runs # contains fedbiomed tensorboard results
      - ./researcher/run_mounts/var:/fedbiomed/var # contains fedbiomed db, exp results ...
  #
  # mqtt server component
  mqtt:
    container_name: fedbiomed-vpn-mqtt
    hostname: fedbiomed-vpn-mqtt
    build:
      context: ./mqtt/build_files
      args:
        - CONTAINER_UID
        - CONTAINER_GID
        - CONTAINER_USER
        - CONTAINER_GROUP
    image: fedbiomed/vpn-mqtt
    environment:
    # enable overloading build-time id with a run-time id
      - CONTAINER_UID
      - CONTAINER_GID
      - CONTAINER_USER
      - CONTAINER_GROUP
    # no open ports ! this would backdoor the vpnization
    #ports:
    #  - "1883:1883"
    #  - "9001:9001"
    cap_add:
      - net_admin
      - sys_module
    devices:
      - /dev/net/tun
    volumes:
      - ./mqtt/run_mounts/config:/config # contains VPN configurations
  #
  # resful http server component
  restful:
    container_name: fedbiomed-vpn-restful
    hostname: fedbiomed-vpn-restful
    build:
      context: ./restful/build_files
      args:
        - CONTAINER_UID
        - CONTAINER_GID
        - CONTAINER_USER
        - CONTAINER_GROUP
    image: fedbiomed/vpn-restful
    environment:
    # enable overloading build-time id with a run-time id
      - CONTAINER_UID
      - CONTAINER_GID
      - CONTAINER_USER
      - CONTAINER_GROUP
      - PRODUCTION=1
      - DJANGO_SUPERUSER_USERNAME=admin
<<<<<<< HEAD
      - DJANGO_SUPERUSER_EMAIL=admin@nowhere.foo
      - DJANGO_SUPERUSER_PASSWORD=admin
=======
      - DJANGO_SUPERUSER_EMAIL=dummy@fedbiomed.org
      - DJANGO_SUPERUSER_PASSWORD=admin123
>>>>>>> 60be37ff
    # no open ports ! this would backdoor the vpnization
    #ports:
    #  - "8844:8000"
    cap_add:
      - net_admin
      - sys_module
    devices:
      - /dev/net/tun
    volumes:
      - ./restful/run_mounts/app:/app # django application
      - ./restful/run_mounts/config:/config # contains VPN configurations<|MERGE_RESOLUTION|>--- conflicted
+++ resolved
@@ -316,13 +316,8 @@
       - CONTAINER_GROUP
       - PRODUCTION=1
       - DJANGO_SUPERUSER_USERNAME=admin
-<<<<<<< HEAD
-      - DJANGO_SUPERUSER_EMAIL=admin@nowhere.foo
-      - DJANGO_SUPERUSER_PASSWORD=admin
-=======
       - DJANGO_SUPERUSER_EMAIL=dummy@fedbiomed.org
       - DJANGO_SUPERUSER_PASSWORD=admin123
->>>>>>> 60be37ff
     # no open ports ! this would backdoor the vpnization
     #ports:
     #  - "8844:8000"
