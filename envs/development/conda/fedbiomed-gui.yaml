--- conflicted
+++ resolved
@@ -19,7 +19,6 @@
   # tests
   - tinydb >=4.4.0,<5.0.0
   - tabulate >=0.8.9,<0.9.0
-  - scikit-learn <= 0.24.2
   - jsonschema >=4.2.0,< 4.2.1
   - requests >=2.25.1,<3.0.0
   - pip:
@@ -27,11 +26,7 @@
       - torchvision >=0.9.0,<0.10.0
       - monai #>=0.4.0,<0.5.0
       - pandas >=1.2.3,<2.0.0
-<<<<<<< HEAD
-      - itk >= 5.2.1,<5.4.0
-      - cachelib == 0.7.0
-=======
       - python-minifier ==2.5.0
       - scikit-learn <= 0.24.2
-  
->>>>>>> 45d17e49
+      - itk >= 5.2.1,<5.4.0
+      - cachelib == 0.7.0