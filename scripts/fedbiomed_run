--- conflicted
+++ resolved
@@ -243,19 +243,9 @@
                 docker_compose
 
                 CONTAINER_UID=$(id -u) CONTAINER_GID=$(id -g) \
-<<<<<<< HEAD
                              docker-compose build restful mqtt
                 CONTAINER_UID=$(id -u) CONTAINER_GID=$(id -g) \
                              docker-compose up -d restful mqtt
-=======
-                             CONTAINER_USER=$(id -un | sed 's/[^[:alnum:]]/_/g') \
-                             CONTAINER_GROUP=$(id -gn | sed 's/[^[:alnum:]]/_/g') \
-                             $DOCKER_COMPOSE build restful mqtt
-                CONTAINER_UID=$(id -u) CONTAINER_GID=$(id -g) \
-                             CONTAINER_USER=$(id -un | sed 's/[^[:alnum:]]/_/g') \
-                             CONTAINER_GROUP=$(id -gn | sed 's/[^[:alnum:]]/_/g') \
-                             $DOCKER_COMPOSE up -d restful mqtt
->>>>>>> e4c32bc3
                 ;;
         esac
         ;;
